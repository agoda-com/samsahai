
---
apiVersion: apiextensions.k8s.io/v1
kind: CustomResourceDefinition
metadata:
  annotations:
    controller-gen.kubebuilder.io/version: (devel)
  creationTimestamp: null
  name: stablecomponents.env.samsahai.io
spec:
  group: env.samsahai.io
  names:
    kind: StableComponent
    listKind: StableComponentList
    plural: stablecomponents
    singular: stablecomponent
  scope: Namespaced
<<<<<<< HEAD
=======
  validation:
    openAPIV3Schema:
      description: StableComponent is the Schema for the stablecomponents API
      properties:
        apiVersion:
          description: 'APIVersion defines the versioned schema of this representation of an object. Servers should convert recognized schemas to the latest internal value, and may reject unrecognized values. More info: https://git.k8s.io/community/contributors/devel/sig-architecture/api-conventions.md#resources'
          type: string
        kind:
          description: 'Kind is a string value representing the REST resource this object represents. Servers may infer this from the endpoint the client submits requests to. Cannot be updated. In CamelCase. More info: https://git.k8s.io/community/contributors/devel/sig-architecture/api-conventions.md#types-kinds'
          type: string
        metadata:
          type: object
        spec:
          description: StableComponentSpec defines the desired state of StableComponent
          properties:
            name:
              description: Name represents Component name
              type: string
            repository:
              description: Repository represents Docker image repository
              type: string
            updatedBy:
              description: UpdatedBy represents a person who updated the StableComponent
              type: string
            version:
              description: Version represents Docker image tag version
              type: string
          required:
          - name
          - repository
          - version
          type: object
        status:
          description: StableComponentStatus defines the observed state of StableComponent
          properties:
            createdAt:
              format: date-time
              type: string
            updatedAt:
              format: date-time
              type: string
          type: object
      type: object
  version: v1beta1
>>>>>>> 7b312e13
  versions:
  - name: v1
    schema:
      openAPIV3Schema:
        description: StableComponent is the Schema for the stablecomponents API
        properties:
          apiVersion:
            description: 'APIVersion defines the versioned schema of this representation
              of an object. Servers should convert recognized schemas to the latest
              internal value, and may reject unrecognized values. More info: https://git.k8s.io/community/contributors/devel/sig-architecture/api-conventions.md#resources'
            type: string
          kind:
            description: 'Kind is a string value representing the REST resource this
              object represents. Servers may infer this from the endpoint the client
              submits requests to. Cannot be updated. In CamelCase. More info: https://git.k8s.io/community/contributors/devel/sig-architecture/api-conventions.md#types-kinds'
            type: string
          metadata:
            type: object
          spec:
            description: StableComponentSpec defines the desired state of StableComponent
            properties:
              name:
                description: Name represents Component name
                type: string
              repository:
                description: Repository represents Docker image repository
                type: string
              updatedBy:
                description: UpdatedBy represents a person who updated the StableComponent
                type: string
              version:
                description: Version represents Docker image tag version
                type: string
            required:
            - name
            - repository
            - version
            type: object
          status:
            description: StableComponentStatus defines the observed state of StableComponent
            properties:
              createdAt:
                format: date-time
                type: string
              updatedAt:
                format: date-time
                type: string
            type: object
        type: object
    served: true
    storage: true
status:
  acceptedNames:
    kind: ""
    plural: ""
  conditions: []
  storedVersions: []<|MERGE_RESOLUTION|>--- conflicted
+++ resolved
@@ -15,53 +15,6 @@
     plural: stablecomponents
     singular: stablecomponent
   scope: Namespaced
-<<<<<<< HEAD
-=======
-  validation:
-    openAPIV3Schema:
-      description: StableComponent is the Schema for the stablecomponents API
-      properties:
-        apiVersion:
-          description: 'APIVersion defines the versioned schema of this representation of an object. Servers should convert recognized schemas to the latest internal value, and may reject unrecognized values. More info: https://git.k8s.io/community/contributors/devel/sig-architecture/api-conventions.md#resources'
-          type: string
-        kind:
-          description: 'Kind is a string value representing the REST resource this object represents. Servers may infer this from the endpoint the client submits requests to. Cannot be updated. In CamelCase. More info: https://git.k8s.io/community/contributors/devel/sig-architecture/api-conventions.md#types-kinds'
-          type: string
-        metadata:
-          type: object
-        spec:
-          description: StableComponentSpec defines the desired state of StableComponent
-          properties:
-            name:
-              description: Name represents Component name
-              type: string
-            repository:
-              description: Repository represents Docker image repository
-              type: string
-            updatedBy:
-              description: UpdatedBy represents a person who updated the StableComponent
-              type: string
-            version:
-              description: Version represents Docker image tag version
-              type: string
-          required:
-          - name
-          - repository
-          - version
-          type: object
-        status:
-          description: StableComponentStatus defines the observed state of StableComponent
-          properties:
-            createdAt:
-              format: date-time
-              type: string
-            updatedAt:
-              format: date-time
-              type: string
-          type: object
-      type: object
-  version: v1beta1
->>>>>>> 7b312e13
   versions:
   - name: v1
     schema:
@@ -69,14 +22,10 @@
         description: StableComponent is the Schema for the stablecomponents API
         properties:
           apiVersion:
-            description: 'APIVersion defines the versioned schema of this representation
-              of an object. Servers should convert recognized schemas to the latest
-              internal value, and may reject unrecognized values. More info: https://git.k8s.io/community/contributors/devel/sig-architecture/api-conventions.md#resources'
+            description: 'APIVersion defines the versioned schema of this representation of an object. Servers should convert recognized schemas to the latest internal value, and may reject unrecognized values. More info: https://git.k8s.io/community/contributors/devel/sig-architecture/api-conventions.md#resources'
             type: string
           kind:
-            description: 'Kind is a string value representing the REST resource this
-              object represents. Servers may infer this from the endpoint the client
-              submits requests to. Cannot be updated. In CamelCase. More info: https://git.k8s.io/community/contributors/devel/sig-architecture/api-conventions.md#types-kinds'
+            description: 'Kind is a string value representing the REST resource this object represents. Servers may infer this from the endpoint the client submits requests to. Cannot be updated. In CamelCase. More info: https://git.k8s.io/community/contributors/devel/sig-architecture/api-conventions.md#types-kinds'
             type: string
           metadata:
             type: object
