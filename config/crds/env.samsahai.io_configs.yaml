--- conflicted
+++ resolved
@@ -15,7 +15,6 @@
     plural: configs
     singular: config
   scope: Cluster
-<<<<<<< HEAD
   versions:
   - name: v1
     schema:
@@ -23,14 +22,10 @@
         description: Config is the Schema for the configs API
         properties:
           apiVersion:
-            description: 'APIVersion defines the versioned schema of this representation
-              of an object. Servers should convert recognized schemas to the latest
-              internal value, and may reject unrecognized values. More info: https://git.k8s.io/community/contributors/devel/sig-architecture/api-conventions.md#resources'
+            description: 'APIVersion defines the versioned schema of this representation of an object. Servers should convert recognized schemas to the latest internal value, and may reject unrecognized values. More info: https://git.k8s.io/community/contributors/devel/sig-architecture/api-conventions.md#resources'
             type: string
           kind:
-            description: 'Kind is a string value representing the REST resource this
-              object represents. Servers may infer this from the endpoint the client
-              submits requests to. Cannot be updated. In CamelCase. More info: https://git.k8s.io/community/contributors/devel/sig-architecture/api-conventions.md#types-kinds'
+            description: 'Kind is a string value representing the REST resource this object represents. Servers may infer this from the endpoint the client submits requests to. Cannot be updated. In CamelCase. More info: https://git.k8s.io/community/contributors/devel/sig-architecture/api-conventions.md#types-kinds'
             type: string
           metadata:
             type: object
@@ -38,125 +33,19 @@
             description: ConfigSpec defines the desired state of Config
             properties:
               activePromotion:
-                description: ActivePromotion represents configuration about active
-                  promotion
+                description: ActivePromotion represents configuration about active promotion
                 properties:
                   demotionTimeout:
-                    description: DemotionTimeout defines maximum duration for doing
-                      active demotion
+                    description: DemotionTimeout defines maximum duration for doing active demotion
                     type: string
                   deployment:
                     description: Deployment represents configuration about deploy
-=======
-  validation:
-    openAPIV3Schema:
-      description: Config is the Schema for the configs API
-      properties:
-        apiVersion:
-          description: 'APIVersion defines the versioned schema of this representation of an object. Servers should convert recognized schemas to the latest internal value, and may reject unrecognized values. More info: https://git.k8s.io/community/contributors/devel/sig-architecture/api-conventions.md#resources'
-          type: string
-        kind:
-          description: 'Kind is a string value representing the REST resource this object represents. Servers may infer this from the endpoint the client submits requests to. Cannot be updated. In CamelCase. More info: https://git.k8s.io/community/contributors/devel/sig-architecture/api-conventions.md#types-kinds'
-          type: string
-        metadata:
-          type: object
-        spec:
-          description: ConfigSpec defines the desired state of Config
-          properties:
-            activePromotion:
-              description: ActivePromotion represents configuration about active promotion
-              properties:
-                demotionTimeout:
-                  description: DemotionTimeout defines maximum duration for doing active demotion
-                  type: string
-                deployment:
-                  description: Deployment represents configuration about deploy
-                  properties:
-                    componentCleanupTimeout:
-                      description: ComponentCleanupTimeout defines timeout duration of component cleaning up
-                      type: string
-                    engine:
-                      description: "Engine defines method of deploying \n mock - for test only, always return success \n helm3 - deploy chart with helm3"
-                      type: string
-                    testRunner:
-                      description: TestRunner represents configuration about test
-                      properties:
-                        pollingTime:
-                          type: string
-                        teamcity:
-                          description: ConfigTeamcity defines a http rest configuration of teamcity
-                          properties:
-                            branch:
-                              type: string
-                            buildTypeID:
-                              type: string
-                          required:
-                          - branch
-                          - buildTypeID
-                          type: object
-                        testMock:
-                          description: ConfigTestMock defines a result of testmock
-                          properties:
-                            result:
-                              type: boolean
-                          required:
-                          - result
-                          type: object
-                        timeout:
-                          type: string
-                      type: object
-                    timeout:
-                      description: Timeout defines maximum duration for deploying environment
-                      type: string
-                  type: object
-                maxHistories:
-                  description: MaxHistories defines maximum length of ActivePromotionHistory stored per team
-                  type: integer
-                maxRetry:
-                  description: MaxRetry defines max retry counts of active promotion process in case failure
-                  type: integer
-                outdatedNotification:
-                  description: OutdatedNotification defines a configuration of outdated notification
-                  properties:
-                    exceedDuration:
-                      type: string
-                    excludeWeekendCalculation:
-                      type: boolean
-                  type: object
-                rollbackTimeout:
-                  description: RollbackTimeout defines maximum duration for rolling back active promotion
-                  type: string
-                tearDownDuration:
-                  description: TearDownDuration defines duration before teardown the previous active namespace
-                  type: string
-                timeout:
-                  description: Timeout defines maximum duration for doing active promotion
-                  type: string
-              type: object
-            bundles:
-              additionalProperties:
-                items:
-                  type: string
-                type: array
-              description: Bundles represents a group of component for each bundle
-              type: object
-            components:
-              description: Components represents all components that are managed
-              items:
-                description: Component represents a chart of component and it's dependencies
-                properties:
-                  chart:
-                    description: ComponentChart represents a chart repository, name and version
->>>>>>> 7b312e13
                     properties:
                       componentCleanupTimeout:
-                        description: ComponentCleanupTimeout defines timeout duration
-                          of component cleaning up
+                        description: ComponentCleanupTimeout defines timeout duration of component cleaning up
                         type: string
                       engine:
-                        description: "Engine defines method of deploying \n mock -
-                          for test only, always return success \n helm3 - deploy chart
-                          with helm3"
+                        description: "Engine defines method of deploying \n mock - for test only, always return success \n helm3 - deploy chart with helm3"
                         type: string
                       testRunner:
                         description: TestRunner represents configuration about test
@@ -164,8 +53,7 @@
                           pollingTime:
                             type: string
                           teamcity:
-                            description: ConfigTeamcity defines a http rest configuration
-                              of teamcity
+                            description: ConfigTeamcity defines a http rest configuration of teamcity
                             properties:
                               branch:
                                 type: string
@@ -187,25 +75,17 @@
                             type: string
                         type: object
                       timeout:
-                        description: Timeout defines maximum duration for deploying
-                          environment
-                        type: string
-                    type: object
-<<<<<<< HEAD
+                        description: Timeout defines maximum duration for deploying environment
+                        type: string
+                    type: object
                   maxHistories:
-                    description: MaxHistories defines maximum length of ActivePromotionHistory
-                      stored per team
+                    description: MaxHistories defines maximum length of ActivePromotionHistory stored per team
+                    type: integer
+                  maxRetry:
+                    description: MaxRetry defines max retry counts of active promotion process in case failure
                     type: integer
                   outdatedNotification:
-                    description: OutdatedNotification defines a configuration of outdated
-                      notification
-=======
-                  dependencies:
-                    items: {}
-                    type: array
-                  image:
-                    description: ComponentImage represents an image repository, tag and pattern which is a regex of tag
->>>>>>> 7b312e13
+                    description: OutdatedNotification defines a configuration of outdated notification
                     properties:
                       exceedDuration:
                         type: string
@@ -213,68 +93,604 @@
                         type: boolean
                     type: object
                   rollbackTimeout:
-                    description: RollbackTimeout defines maximum duration for rolling
-                      back active promotion
+                    description: RollbackTimeout defines maximum duration for rolling back active promotion
                     type: string
                   tearDownDuration:
-                    description: TearDownDuration defines duration before teardown
-                      the previous active namespace
+                    description: TearDownDuration defines duration before teardown the previous active namespace
                     type: string
-<<<<<<< HEAD
                   timeout:
-                    description: Timeout defines maximum duration for doing active
-                      promotion
+                    description: Timeout defines maximum duration for doing active promotion
                     type: string
-=======
-                  schedules:
-                    items:
-                      type: string
-                    type: array
-                  source:
-                    description: UpdatingSource represents source for checking desired version of components
-                    type: string
-                  values:
-                    description: ComponentValues represents values of a component chart
-                    type: object
->>>>>>> 7b312e13
-                required:
-                - deployment
                 type: object
-<<<<<<< HEAD
-              components:
-                description: Components represents all components that are managed
-                items:
-                  description: Component represents a chart of component and it's
-                    dependencies
-=======
-              type: array
-            envs:
-              additionalProperties:
+              bundles:
                 additionalProperties:
                   items:
                     type: string
                   type: array
-                description: ChartValuesURLs represents values file URL of each chart
+                description: Bundles represents a group of component for each bundle
                 type: object
-              description: Envs represents urls of values file per environments ordering by less priority to high priority
-              type: object
-            priorityQueues:
-              description: PriorityQueues represents a list of bundles/components' name which needs to be prioritized the first one has the highest priority and the last one has the lowest priority
-              items:
+              components:
+                description: Components represents all components that are managed
+                items:
+                  description: Component represents a chart of component and it's dependencies
+                  properties:
+                    chart:
+                      description: ComponentChart represents a chart repository, name and version
+                      properties:
+                        name:
+                          type: string
+                        repository:
+                          type: string
+                        version:
+                          type: string
+                      required:
+                      - name
+                      - repository
+                      type: object
+                    dependencies:
+                      items:
+                        description: Dependency represents a chart of dependency
+                        properties:
+                          chart:
+                            description: ComponentChart represents a chart repository, name and version
+                            properties:
+                              name:
+                                type: string
+                              repository:
+                                type: string
+                              version:
+                                type: string
+                            required:
+                            - name
+                            - repository
+                            type: object
+                          image:
+                            description: ComponentImage represents an image repository, tag and pattern which is a regex of tag
+                            properties:
+                              pattern:
+                                type: string
+                              repository:
+                                type: string
+                              tag:
+                                type: string
+                            required:
+                            - repository
+                            type: object
+                          name:
+                            type: string
+                          parent:
+                            type: string
+                          schedules:
+                            items:
+                              type: string
+                            type: array
+                          source:
+                            description: UpdatingSource represents source for checking desired version of components
+                            type: string
+                          values:
+                            description: ComponentValues represents values of a component chart
+                            type: object
+                            x-kubernetes-preserve-unknown-fields: true
+                        required:
+                        - name
+                        type: object
+                      type: array
+                    image:
+                      description: ComponentImage represents an image repository, tag and pattern which is a regex of tag
+                      properties:
+                        pattern:
+                          type: string
+                        repository:
+                          type: string
+                        tag:
+                          type: string
+                      required:
+                      - repository
+                      type: object
+                    name:
+                      type: string
+                    parent:
+                      type: string
+                    schedules:
+                      items:
+                        type: string
+                      type: array
+                    source:
+                      description: UpdatingSource represents source for checking desired version of components
+                      type: string
+                    values:
+                      description: ComponentValues represents values of a component chart
+                      type: object
+                      x-kubernetes-preserve-unknown-fields: true
+                  required:
+                  - chart
+                  - name
+                  type: object
+                type: array
+              envs:
+                additionalProperties:
+                  additionalProperties:
+                    items:
+                      type: string
+                    type: array
+                  description: ChartValuesURLs represents values file URL of each chart
+                  type: object
+                description: Envs represents urls of values file per environments ordering by less priority to high priority
+                type: object
+              priorityQueues:
+                description: PriorityQueues represents a list of bundles/components' name which needs to be prioritized the first one has the highest priority and the last one has the lowest priority
+                items:
+                  type: string
+                type: array
+              pullRequest:
+                description: PullRequest represents configuration about pull request
+                properties:
+                  components:
+                    items:
+                      description: PullRequestComponent represents a pull request component configuration
+                      properties:
+                        dependencies:
+                          description: Dependencies defines a list of components which are required to be deployed together with the main component
+                          items:
+                            type: string
+                          type: array
+                        deployment:
+                          description: Deployment represents configuration about deploy
+                          properties:
+                            componentCleanupTimeout:
+                              description: ComponentCleanupTimeout defines timeout duration of component cleaning up
+                              type: string
+                            engine:
+                              description: "Engine defines method of deploying \n mock - for test only, always return success \n helm3 - deploy chart with helm3"
+                              type: string
+                            testRunner:
+                              description: TestRunner represents configuration about test
+                              properties:
+                                pollingTime:
+                                  type: string
+                                teamcity:
+                                  description: ConfigTeamcity defines a http rest configuration of teamcity
+                                  properties:
+                                    branch:
+                                      type: string
+                                    buildTypeID:
+                                      type: string
+                                  required:
+                                  - branch
+                                  - buildTypeID
+                                  type: object
+                                testMock:
+                                  description: ConfigTestMock defines a result of testmock
+                                  properties:
+                                    result:
+                                      type: boolean
+                                  required:
+                                  - result
+                                  type: object
+                                timeout:
+                                  type: string
+                              type: object
+                            timeout:
+                              description: Timeout defines maximum duration for deploying environment
+                              type: string
+                          type: object
+                        gitRepository:
+                          description: GitRepository represents a string of git "<owner>/<repository>" e.g., agoda-com/samsahai used for publishing commit status
+                          type: string
+                        image:
+                          description: Image defines an image repository, tag and pattern of pull request component which is a regex of tag
+                          properties:
+                            pattern:
+                              type: string
+                            repository:
+                              type: string
+                            tag:
+                              type: string
+                          required:
+                          - repository
+                          type: object
+                        maxRetry:
+                          description: MaxRetry defines max retry counts of pull request component upgrade
+                          type: integer
+                        name:
+                          description: Name defines a main component name which is deployed per pull request
+                          type: string
+                        resources:
+                          additionalProperties:
+                            type: string
+                          description: Resources represents how many resources of pull request namespace
+                          type: object
+                        source:
+                          description: Source defines a source for image repository
+                          type: string
+                      required:
+                      - name
+                      type: object
+                    type: array
+                  concurrences:
+                    description: Concurrences defines a parallel number of pull request queue
+                    type: integer
+                  maxHistoryDays:
+                    description: MaxHistoryDays defines maximum days of PullRequestQueueHistory stored
+                    type: integer
+                  maxRetry:
+                    description: MaxRetry defines max retry counts of pull request component upgrade
+                    type: integer
+                  resources:
+                    additionalProperties:
+                      type: string
+                    description: Resources represents how many resources of pull request namespace
+                    type: object
+                  trigger:
+                    description: Trigger represents a pull request trigger configuration
+                    properties:
+                      maxRetry:
+                        description: MaxRetry defines max retry counts of pull request trigger if cannot find image in the registry
+                        type: integer
+                      pollingTime:
+                        description: PollingTime defines a waiting duration time to re-check the pull request image in the registry
+                        type: string
+                    type: object
+                required:
+                - components
+                type: object
+              report:
+                description: Reporter represents configuration about reporter
+                properties:
+                  cmd:
+                    description: ReporterShell defines a configuration of shell command
+                    properties:
+                      activePromotion:
+                        description: CommandAndArgs defines commands and args
+                        properties:
+                          args:
+                            items:
+                              type: string
+                            type: array
+                          command:
+                            items:
+                              type: string
+                            type: array
+                        required:
+                        - command
+                        type: object
+                      componentUpgrade:
+                        description: CommandAndArgs defines commands and args
+                        properties:
+                          args:
+                            items:
+                              type: string
+                            type: array
+                          command:
+                            items:
+                              type: string
+                            type: array
+                        required:
+                        - command
+                        type: object
+                      imageMissing:
+                        description: CommandAndArgs defines commands and args
+                        properties:
+                          args:
+                            items:
+                              type: string
+                            type: array
+                          command:
+                            items:
+                              type: string
+                            type: array
+                        required:
+                        - command
+                        type: object
+                      pullRequestQueue:
+                        description: CommandAndArgs defines commands and args
+                        properties:
+                          args:
+                            items:
+                              type: string
+                            type: array
+                          command:
+                            items:
+                              type: string
+                            type: array
+                        required:
+                        - command
+                        type: object
+                      pullRequestTrigger:
+                        description: CommandAndArgs defines commands and args
+                        properties:
+                          args:
+                            items:
+                              type: string
+                            type: array
+                          command:
+                            items:
+                              type: string
+                            type: array
+                        required:
+                        - command
+                        type: object
+                    type: object
+                  github:
+                    description: ReporterGithub defines a configuration of github reporter supports pull request queue reporter type only
+                    properties:
+                      baseURL:
+                        description: BaseURL represents a github base url e.g., https://github.com
+                        type: string
+                      enabled:
+                        description: Enabled represents an enabled flag
+                        type: boolean
+                    type: object
+                  msTeams:
+                    description: ReporterMSTeams defines a configuration of Microsoft Teams
+                    properties:
+                      componentUpgrade:
+                        description: ConfigComponentUpgradeReport defines a configuration of component upgrade report
+                        properties:
+                          criteria:
+                            description: ReporterCriteria represents a criteria of sending component upgrade notification
+                            type: string
+                          interval:
+                            description: ReporterInterval represents how often of sending component upgrade notification within a retry cycle
+                            type: string
+                        type: object
+                      groups:
+                        items:
+                          description: MSTeamsGroup defines group name/id and channel name/id of Microsoft Teams
+                          properties:
+                            channelNameOrIDs:
+                              items:
+                                type: string
+                              type: array
+                            groupNameOrID:
+                              type: string
+                          required:
+                          - channelNameOrIDs
+                          - groupNameOrID
+                          type: object
+                        type: array
+                      pullRequestQueue:
+                        description: ConfigPullRequestQueueReport defines a configuration of pull request queues report
+                        properties:
+                          criteria:
+                            description: ReporterCriteria represents a criteria of sending component upgrade notification
+                            type: string
+                          interval:
+                            description: ReporterInterval represents how often of sending component upgrade notification within a retry cycle
+                            type: string
+                        type: object
+                      pullRequestTrigger:
+                        description: ConfigPullRequestTrigger defines a configuration of pull request trigger report
+                        properties:
+                          criteria:
+                            description: ReporterCriteria represents a criteria of sending component upgrade notification
+                            type: string
+                        type: object
+                    required:
+                    - groups
+                    type: object
+                  optionals:
+                    items:
+                      description: ReportOption defines an optional configuration of slack
+                      properties:
+                        key:
+                          type: string
+                        value:
+                          type: string
+                      required:
+                      - key
+                      - value
+                      type: object
+                    type: array
+                  reportMock:
+                    type: boolean
+                  rest:
+                    description: ReporterRest defines a configuration of http rest
+                    properties:
+                      activePromotion:
+                        properties:
+                          endpoints:
+                            items:
+                              description: Endpoint defines a configuration of rest endpoint
+                              properties:
+                                url:
+                                  type: string
+                              required:
+                              - url
+                              type: object
+                            type: array
+                        required:
+                        - endpoints
+                        type: object
+                      componentUpgrade:
+                        properties:
+                          endpoints:
+                            items:
+                              description: Endpoint defines a configuration of rest endpoint
+                              properties:
+                                url:
+                                  type: string
+                              required:
+                              - url
+                              type: object
+                            type: array
+                        required:
+                        - endpoints
+                        type: object
+                      imageMissing:
+                        properties:
+                          endpoints:
+                            items:
+                              description: Endpoint defines a configuration of rest endpoint
+                              properties:
+                                url:
+                                  type: string
+                              required:
+                              - url
+                              type: object
+                            type: array
+                        required:
+                        - endpoints
+                        type: object
+                      pullRequestQueue:
+                        properties:
+                          endpoints:
+                            items:
+                              description: Endpoint defines a configuration of rest endpoint
+                              properties:
+                                url:
+                                  type: string
+                              required:
+                              - url
+                              type: object
+                            type: array
+                        required:
+                        - endpoints
+                        type: object
+                      pullRequestTrigger:
+                        properties:
+                          endpoints:
+                            items:
+                              description: Endpoint defines a configuration of rest endpoint
+                              properties:
+                                url:
+                                  type: string
+                              required:
+                              - url
+                              type: object
+                            type: array
+                        required:
+                        - endpoints
+                        type: object
+                    type: object
+                  slack:
+                    description: ReporterSlack defines a configuration of slack
+                    properties:
+                      channels:
+                        items:
+                          type: string
+                        type: array
+                      componentUpgrade:
+                        description: ConfigComponentUpgradeReport defines a configuration of component upgrade report
+                        properties:
+                          criteria:
+                            description: ReporterCriteria represents a criteria of sending component upgrade notification
+                            type: string
+                          interval:
+                            description: ReporterInterval represents how often of sending component upgrade notification within a retry cycle
+                            type: string
+                        type: object
+                      pullRequestQueue:
+                        description: ConfigPullRequestQueueReport defines a configuration of pull request queues report
+                        properties:
+                          criteria:
+                            description: ReporterCriteria represents a criteria of sending component upgrade notification
+                            type: string
+                          interval:
+                            description: ReporterInterval represents how often of sending component upgrade notification within a retry cycle
+                            type: string
+                        type: object
+                      pullRequestTrigger:
+                        description: ConfigPullRequestTrigger defines a configuration of pull request trigger report
+                        properties:
+                          criteria:
+                            description: ReporterCriteria represents a criteria of sending component upgrade notification
+                            type: string
+                        type: object
+                    required:
+                    - channels
+                    type: object
+                type: object
+              staging:
+                description: Staging represents configuration about staging
+                properties:
+                  deployment:
+                    description: Deployment represents configuration about deploy
+                    properties:
+                      componentCleanupTimeout:
+                        description: ComponentCleanupTimeout defines timeout duration of component cleaning up
+                        type: string
+                      engine:
+                        description: "Engine defines method of deploying \n mock - for test only, always return success \n helm3 - deploy chart with helm3"
+                        type: string
+                      testRunner:
+                        description: TestRunner represents configuration about test
+                        properties:
+                          pollingTime:
+                            type: string
+                          teamcity:
+                            description: ConfigTeamcity defines a http rest configuration of teamcity
+                            properties:
+                              branch:
+                                type: string
+                              buildTypeID:
+                                type: string
+                            required:
+                            - branch
+                            - buildTypeID
+                            type: object
+                          testMock:
+                            description: ConfigTestMock defines a result of testmock
+                            properties:
+                              result:
+                                type: boolean
+                            required:
+                            - result
+                            type: object
+                          timeout:
+                            type: string
+                        type: object
+                      timeout:
+                        description: Timeout defines maximum duration for deploying environment
+                        type: string
+                    type: object
+                  maxHistoryDays:
+                    description: MaxHistoryDays defines maximum days of QueueHistory stored
+                    type: integer
+                  maxRetry:
+                    description: MaxRetry defines max retry counts of component upgrade
+                    type: integer
+                type: object
+              template:
+                description: Template represents configuration's template
                 type: string
-              type: array
-            pullRequest:
-              description: PullRequest represents configuration about pull request
-              properties:
-                components:
-                  items:
-                    description: PullRequestComponent represents a pull request component configuration
+            type: object
+          status:
+            description: ConfigStatus defines the observed state of Config
+            properties:
+              conditions:
+                description: Conditions contains observations of the state
+                items:
+                  properties:
+                    lastTransitionTime:
+                      format: date-time
+                      type: string
+                    message:
+                      type: string
+                    status:
+                      type: string
+                    type:
+                      type: string
+                  required:
+                  - status
+                  - type
+                  type: object
+                type: array
+              syncTemplate:
+                description: SyncTemplate represents whether the configuration has been synced to the template or not
+                type: boolean
+              templateUID:
+                description: TemplateUID represents the template update ID
+                type: string
+              used:
+                description: Used represents overridden configuration specification
+                properties:
+                  activePromotion:
+                    description: ActivePromotion represents configuration about active promotion
                     properties:
-                      dependencies:
-                        description: Dependencies defines a list of components which are required to be deployed together with the main component
-                        items:
-                          type: string
-                        type: array
+                      demotionTimeout:
+                        description: DemotionTimeout defines maximum duration for doing active demotion
+                        type: string
                       deployment:
                         description: Deployment represents configuration about deploy
                         properties:
@@ -315,1299 +731,585 @@
                             description: Timeout defines maximum duration for deploying environment
                             type: string
                         type: object
-                      gitRepository:
-                        description: GitRepository represents a string of git "<owner>/<repository>" e.g., agoda-com/samsahai used for publishing commit status
-                        type: string
-                      image:
-                        description: Image defines an image repository, tag and pattern of pull request component which is a regex of tag
-                        properties:
-                          pattern:
-                            type: string
-                          repository:
-                            type: string
-                          tag:
-                            type: string
-                        required:
-                        - repository
-                        type: object
+                      maxHistories:
+                        description: MaxHistories defines maximum length of ActivePromotionHistory stored per team
+                        type: integer
+                      maxRetry:
+                        description: MaxRetry defines max retry counts of active promotion process in case failure
+                        type: integer
+                      outdatedNotification:
+                        description: OutdatedNotification defines a configuration of outdated notification
+                        properties:
+                          exceedDuration:
+                            type: string
+                          excludeWeekendCalculation:
+                            type: boolean
+                        type: object
+                      rollbackTimeout:
+                        description: RollbackTimeout defines maximum duration for rolling back active promotion
+                        type: string
+                      tearDownDuration:
+                        description: TearDownDuration defines duration before teardown the previous active namespace
+                        type: string
+                      timeout:
+                        description: Timeout defines maximum duration for doing active promotion
+                        type: string
+                    type: object
+                  bundles:
+                    additionalProperties:
+                      items:
+                        type: string
+                      type: array
+                    description: Bundles represents a group of component for each bundle
+                    type: object
+                  components:
+                    description: Components represents all components that are managed
+                    items:
+                      description: Component represents a chart of component and it's dependencies
+                      properties:
+                        chart:
+                          description: ComponentChart represents a chart repository, name and version
+                          properties:
+                            name:
+                              type: string
+                            repository:
+                              type: string
+                            version:
+                              type: string
+                          required:
+                          - name
+                          - repository
+                          type: object
+                        dependencies:
+                          items:
+                            description: Dependency represents a chart of dependency
+                            properties:
+                              chart:
+                                description: ComponentChart represents a chart repository, name and version
+                                properties:
+                                  name:
+                                    type: string
+                                  repository:
+                                    type: string
+                                  version:
+                                    type: string
+                                required:
+                                - name
+                                - repository
+                                type: object
+                              image:
+                                description: ComponentImage represents an image repository, tag and pattern which is a regex of tag
+                                properties:
+                                  pattern:
+                                    type: string
+                                  repository:
+                                    type: string
+                                  tag:
+                                    type: string
+                                required:
+                                - repository
+                                type: object
+                              name:
+                                type: string
+                              parent:
+                                type: string
+                              schedules:
+                                items:
+                                  type: string
+                                type: array
+                              source:
+                                description: UpdatingSource represents source for checking desired version of components
+                                type: string
+                              values:
+                                description: ComponentValues represents values of a component chart
+                                type: object
+                                x-kubernetes-preserve-unknown-fields: true
+                            required:
+                            - name
+                            type: object
+                          type: array
+                        image:
+                          description: ComponentImage represents an image repository, tag and pattern which is a regex of tag
+                          properties:
+                            pattern:
+                              type: string
+                            repository:
+                              type: string
+                            tag:
+                              type: string
+                          required:
+                          - repository
+                          type: object
+                        name:
+                          type: string
+                        parent:
+                          type: string
+                        schedules:
+                          items:
+                            type: string
+                          type: array
+                        source:
+                          description: UpdatingSource represents source for checking desired version of components
+                          type: string
+                        values:
+                          description: ComponentValues represents values of a component chart
+                          type: object
+                          x-kubernetes-preserve-unknown-fields: true
+                      required:
+                      - chart
+                      - name
+                      type: object
+                    type: array
+                  envs:
+                    additionalProperties:
+                      additionalProperties:
+                        items:
+                          type: string
+                        type: array
+                      description: ChartValuesURLs represents values file URL of each chart
+                      type: object
+                    description: Envs represents urls of values file per environments ordering by less priority to high priority
+                    type: object
+                  priorityQueues:
+                    description: PriorityQueues represents a list of bundles/components' name which needs to be prioritized the first one has the highest priority and the last one has the lowest priority
+                    items:
+                      type: string
+                    type: array
+                  pullRequest:
+                    description: PullRequest represents configuration about pull request
+                    properties:
+                      components:
+                        items:
+                          description: PullRequestComponent represents a pull request component configuration
+                          properties:
+                            dependencies:
+                              description: Dependencies defines a list of components which are required to be deployed together with the main component
+                              items:
+                                type: string
+                              type: array
+                            deployment:
+                              description: Deployment represents configuration about deploy
+                              properties:
+                                componentCleanupTimeout:
+                                  description: ComponentCleanupTimeout defines timeout duration of component cleaning up
+                                  type: string
+                                engine:
+                                  description: "Engine defines method of deploying \n mock - for test only, always return success \n helm3 - deploy chart with helm3"
+                                  type: string
+                                testRunner:
+                                  description: TestRunner represents configuration about test
+                                  properties:
+                                    pollingTime:
+                                      type: string
+                                    teamcity:
+                                      description: ConfigTeamcity defines a http rest configuration of teamcity
+                                      properties:
+                                        branch:
+                                          type: string
+                                        buildTypeID:
+                                          type: string
+                                      required:
+                                      - branch
+                                      - buildTypeID
+                                      type: object
+                                    testMock:
+                                      description: ConfigTestMock defines a result of testmock
+                                      properties:
+                                        result:
+                                          type: boolean
+                                      required:
+                                      - result
+                                      type: object
+                                    timeout:
+                                      type: string
+                                  type: object
+                                timeout:
+                                  description: Timeout defines maximum duration for deploying environment
+                                  type: string
+                              type: object
+                            gitRepository:
+                              description: GitRepository represents a string of git "<owner>/<repository>" e.g., agoda-com/samsahai used for publishing commit status
+                              type: string
+                            image:
+                              description: Image defines an image repository, tag and pattern of pull request component which is a regex of tag
+                              properties:
+                                pattern:
+                                  type: string
+                                repository:
+                                  type: string
+                                tag:
+                                  type: string
+                              required:
+                              - repository
+                              type: object
+                            maxRetry:
+                              description: MaxRetry defines max retry counts of pull request component upgrade
+                              type: integer
+                            name:
+                              description: Name defines a main component name which is deployed per pull request
+                              type: string
+                            resources:
+                              additionalProperties:
+                                type: string
+                              description: Resources represents how many resources of pull request namespace
+                              type: object
+                            source:
+                              description: Source defines a source for image repository
+                              type: string
+                          required:
+                          - name
+                          type: object
+                        type: array
+                      concurrences:
+                        description: Concurrences defines a parallel number of pull request queue
+                        type: integer
+                      maxHistoryDays:
+                        description: MaxHistoryDays defines maximum days of PullRequestQueueHistory stored
+                        type: integer
                       maxRetry:
                         description: MaxRetry defines max retry counts of pull request component upgrade
                         type: integer
-                      name:
-                        description: Name defines a main component name which is deployed per pull request
-                        type: string
                       resources:
                         additionalProperties:
                           type: string
                         description: Resources represents how many resources of pull request namespace
                         type: object
-                      source:
-                        description: Source defines a source for image repository
-                        type: string
+                      trigger:
+                        description: Trigger represents a pull request trigger configuration
+                        properties:
+                          maxRetry:
+                            description: MaxRetry defines max retry counts of pull request trigger if cannot find image in the registry
+                            type: integer
+                          pollingTime:
+                            description: PollingTime defines a waiting duration time to re-check the pull request image in the registry
+                            type: string
+                        type: object
                     required:
-                    - name
-                    type: object
-                  type: array
-                concurrences:
-                  description: Concurrences defines a parallel number of pull request queue
-                  type: integer
-                maxHistoryDays:
-                  description: MaxHistoryDays defines maximum days of PullRequestQueueHistory stored
-                  type: integer
-                maxRetry:
-                  description: MaxRetry defines max retry counts of pull request component upgrade
-                  type: integer
-                resources:
-                  additionalProperties:
-                    type: string
-                  description: Resources represents how many resources of pull request namespace
-                  type: object
-                trigger:
-                  description: Trigger represents a pull request trigger configuration
-                  properties:
-                    maxRetry:
-                      description: MaxRetry defines max retry counts of pull request trigger if cannot find image in the registry
-                      type: integer
-                    pollingTime:
-                      description: PollingTime defines a waiting duration time to re-check the pull request image in the registry
-                      type: string
-                  type: object
-              required:
-              - components
-              type: object
-            report:
-              description: Reporter represents configuration about reporter
-              properties:
-                cmd:
-                  description: ReporterShell defines a configuration of shell command
->>>>>>> 7b312e13
-                  properties:
-                    chart:
-                      description: ComponentChart represents a chart repository, name
-                        and version
-                      properties:
-<<<<<<< HEAD
-                        name:
-                          type: string
-                        repository:
-=======
-                        args:
-                          items:
-                            type: string
-                          type: array
-                        command:
-                          items:
-                            type: string
-                          type: array
-                      required:
-                      - command
-                      type: object
-                    pullRequestQueue:
-                      description: CommandAndArgs defines commands and args
-                      properties:
-                        args:
-                          items:
-                            type: string
-                          type: array
-                        command:
-                          items:
-                            type: string
-                          type: array
-                      required:
-                      - command
-                      type: object
-                    pullRequestTrigger:
-                      description: CommandAndArgs defines commands and args
-                      properties:
-                        args:
-                          items:
-                            type: string
-                          type: array
-                        command:
-                          items:
-                            type: string
-                          type: array
-                      required:
-                      - command
-                      type: object
-                  type: object
-                github:
-                  description: ReporterGithub defines a configuration of github reporter supports pull request queue reporter type only
-                  properties:
-                    baseURL:
-                      description: BaseURL represents a github base url e.g., https://github.com
-                      type: string
-                    enabled:
-                      description: Enabled represents an enabled flag
-                      type: boolean
-                  type: object
-                msTeams:
-                  description: ReporterMSTeams defines a configuration of Microsoft Teams
-                  properties:
-                    componentUpgrade:
-                      description: ConfigComponentUpgradeReport defines a configuration of component upgrade report
-                      properties:
-                        criteria:
-                          description: ReporterCriteria represents a criteria of sending component upgrade notification
-                          type: string
-                        interval:
-                          description: ReporterInterval represents how often of sending component upgrade notification within a retry cycle
->>>>>>> 7b312e13
-                          type: string
-                        version:
-                          type: string
-                      required:
-                      - name
-                      - repository
-                      type: object
-                    dependencies:
-                      items:
-<<<<<<< HEAD
-                        description: Dependency represents a chart of dependency
-                        properties:
-                          chart:
-                            description: ComponentChart represents a chart repository,
-                              name and version
-=======
-                        description: MSTeamsGroup defines group name/id and channel name/id of Microsoft Teams
-                        properties:
-                          channelNameOrIDs:
-                            items:
-                              type: string
-                            type: array
-                          groupNameOrID:
-                            type: string
+                    - components
+                    type: object
+                  report:
+                    description: Reporter represents configuration about reporter
+                    properties:
+                      cmd:
+                        description: ReporterShell defines a configuration of shell command
+                        properties:
+                          activePromotion:
+                            description: CommandAndArgs defines commands and args
+                            properties:
+                              args:
+                                items:
+                                  type: string
+                                type: array
+                              command:
+                                items:
+                                  type: string
+                                type: array
+                            required:
+                            - command
+                            type: object
+                          componentUpgrade:
+                            description: CommandAndArgs defines commands and args
+                            properties:
+                              args:
+                                items:
+                                  type: string
+                                type: array
+                              command:
+                                items:
+                                  type: string
+                                type: array
+                            required:
+                            - command
+                            type: object
+                          imageMissing:
+                            description: CommandAndArgs defines commands and args
+                            properties:
+                              args:
+                                items:
+                                  type: string
+                                type: array
+                              command:
+                                items:
+                                  type: string
+                                type: array
+                            required:
+                            - command
+                            type: object
+                          pullRequestQueue:
+                            description: CommandAndArgs defines commands and args
+                            properties:
+                              args:
+                                items:
+                                  type: string
+                                type: array
+                              command:
+                                items:
+                                  type: string
+                                type: array
+                            required:
+                            - command
+                            type: object
+                          pullRequestTrigger:
+                            description: CommandAndArgs defines commands and args
+                            properties:
+                              args:
+                                items:
+                                  type: string
+                                type: array
+                              command:
+                                items:
+                                  type: string
+                                type: array
+                            required:
+                            - command
+                            type: object
+                        type: object
+                      github:
+                        description: ReporterGithub defines a configuration of github reporter supports pull request queue reporter type only
+                        properties:
+                          baseURL:
+                            description: BaseURL represents a github base url e.g., https://github.com
+                            type: string
+                          enabled:
+                            description: Enabled represents an enabled flag
+                            type: boolean
+                        type: object
+                      msTeams:
+                        description: ReporterMSTeams defines a configuration of Microsoft Teams
+                        properties:
+                          componentUpgrade:
+                            description: ConfigComponentUpgradeReport defines a configuration of component upgrade report
+                            properties:
+                              criteria:
+                                description: ReporterCriteria represents a criteria of sending component upgrade notification
+                                type: string
+                              interval:
+                                description: ReporterInterval represents how often of sending component upgrade notification within a retry cycle
+                                type: string
+                            type: object
+                          groups:
+                            items:
+                              description: MSTeamsGroup defines group name/id and channel name/id of Microsoft Teams
+                              properties:
+                                channelNameOrIDs:
+                                  items:
+                                    type: string
+                                  type: array
+                                groupNameOrID:
+                                  type: string
+                              required:
+                              - channelNameOrIDs
+                              - groupNameOrID
+                              type: object
+                            type: array
+                          pullRequestQueue:
+                            description: ConfigPullRequestQueueReport defines a configuration of pull request queues report
+                            properties:
+                              criteria:
+                                description: ReporterCriteria represents a criteria of sending component upgrade notification
+                                type: string
+                              interval:
+                                description: ReporterInterval represents how often of sending component upgrade notification within a retry cycle
+                                type: string
+                            type: object
+                          pullRequestTrigger:
+                            description: ConfigPullRequestTrigger defines a configuration of pull request trigger report
+                            properties:
+                              criteria:
+                                description: ReporterCriteria represents a criteria of sending component upgrade notification
+                                type: string
+                            type: object
                         required:
-                        - channelNameOrIDs
-                        - groupNameOrID
-                        type: object
-                      type: array
-                    pullRequestQueue:
-                      description: ConfigPullRequestQueueReport defines a configuration of pull request queues report
-                      properties:
-                        criteria:
-                          description: ReporterCriteria represents a criteria of sending component upgrade notification
-                          type: string
-                        interval:
-                          description: ReporterInterval represents how often of sending component upgrade notification within a retry cycle
-                          type: string
-                      type: object
-                    pullRequestTrigger:
-                      description: ConfigPullRequestTrigger defines a configuration of pull request trigger report
-                      properties:
-                        criteria:
-                          description: ReporterCriteria represents a criteria of sending component upgrade notification
-                          type: string
-                      type: object
-                  required:
-                  - groups
-                  type: object
-                optionals:
-                  items:
-                    description: ReportOption defines an optional configuration of slack
-                    properties:
-                      key:
-                        type: string
-                      value:
-                        type: string
-                    required:
-                    - key
-                    - value
-                    type: object
-                  type: array
-                reportMock:
-                  type: boolean
-                rest:
-                  description: ReporterRest defines a configuration of http rest
-                  properties:
-                    activePromotion:
-                      properties:
-                        endpoints:
-                          items:
-                            description: Endpoint defines a configuration of rest endpoint
->>>>>>> 7b312e13
-                            properties:
-                              name:
-                                type: string
-<<<<<<< HEAD
-                              repository:
-                                type: string
-                              version:
-=======
-                            required:
-                            - url
-                            type: object
-                          type: array
-                      required:
-                      - endpoints
-                      type: object
-                    componentUpgrade:
-                      properties:
-                        endpoints:
-                          items:
-                            description: Endpoint defines a configuration of rest endpoint
-                            properties:
-                              url:
->>>>>>> 7b312e13
-                                type: string
-                            required:
-                            - name
-                            - repository
-                            type: object
-<<<<<<< HEAD
-                          image:
-                            description: ComponentImage represents an image repository,
-                              tag and pattern which is a regex of tag
-=======
-                          type: array
-                      required:
-                      - endpoints
-                      type: object
-                    imageMissing:
-                      properties:
-                        endpoints:
-                          items:
-                            description: Endpoint defines a configuration of rest endpoint
-                            properties:
-                              url:
-                                type: string
-                            required:
-                            - url
-                            type: object
-                          type: array
-                      required:
-                      - endpoints
-                      type: object
-                    pullRequestQueue:
-                      properties:
-                        endpoints:
-                          items:
-                            description: Endpoint defines a configuration of rest endpoint
-                            properties:
-                              url:
-                                type: string
-                            required:
-                            - url
-                            type: object
-                          type: array
-                      required:
-                      - endpoints
-                      type: object
-                    pullRequestTrigger:
-                      properties:
-                        endpoints:
-                          items:
-                            description: Endpoint defines a configuration of rest endpoint
->>>>>>> 7b312e13
-                            properties:
-                              pattern:
-                                type: string
-                              repository:
-                                type: string
-                              tag:
-                                type: string
-                            required:
-                            - repository
-                            type: object
-<<<<<<< HEAD
-                          name:
-                            type: string
-                          parent:
-                            type: string
-                          source:
-                            description: UpdatingSource represents source for checking
-                              desired version of components
-                            type: string
-                          values:
-                            description: ComponentValues represents values of a component
-                              chart
-                            type: object
-                            x-kubernetes-preserve-unknown-fields: true
-                        required:
-                        - name
-                        type: object
-                      type: array
-                    image:
-                      description: ComponentImage represents an image repository,
-                        tag and pattern which is a regex of tag
-                      properties:
-                        pattern:
-                          type: string
-                        repository:
-=======
-                          type: array
-                      required:
-                      - endpoints
-                      type: object
-                  type: object
-                slack:
-                  description: ReporterSlack defines a configuration of slack
-                  properties:
-                    channels:
-                      items:
-                        type: string
-                      type: array
-                    componentUpgrade:
-                      description: ConfigComponentUpgradeReport defines a configuration of component upgrade report
-                      properties:
-                        criteria:
-                          description: ReporterCriteria represents a criteria of sending component upgrade notification
-                          type: string
-                        interval:
-                          description: ReporterInterval represents how often of sending component upgrade notification within a retry cycle
-                          type: string
-                      type: object
-                    pullRequestQueue:
-                      description: ConfigPullRequestQueueReport defines a configuration of pull request queues report
-                      properties:
-                        criteria:
-                          description: ReporterCriteria represents a criteria of sending component upgrade notification
-                          type: string
-                        interval:
-                          description: ReporterInterval represents how often of sending component upgrade notification within a retry cycle
-                          type: string
-                      type: object
-                    pullRequestTrigger:
-                      description: ConfigPullRequestTrigger defines a configuration of pull request trigger report
-                      properties:
-                        criteria:
-                          description: ReporterCriteria represents a criteria of sending component upgrade notification
->>>>>>> 7b312e13
-                          type: string
-                        tag:
-                          type: string
-                      required:
-                      - repository
-                      type: object
-                    name:
-                      type: string
-                    parent:
-                      type: string
-                    source:
-                      description: UpdatingSource represents source for checking desired
-                        version of components
-                      type: string
-                    values:
-                      description: ComponentValues represents values of a component
-                        chart
-                      type: object
-                      x-kubernetes-preserve-unknown-fields: true
-                  required:
-                  - chart
-                  - name
-                  type: object
-<<<<<<< HEAD
-                type: array
-              envs:
-                additionalProperties:
-                  additionalProperties:
-                    items:
-                      type: string
-                    type: array
-                  description: ChartValuesURLs represents values file URL of each
-                    chart
-                  type: object
-                description: Envs represents urls of values file per environments
-                  ordering by less priority to high priority
-                type: object
-              report:
-                description: Reporter represents configuration about reporter
-                properties:
-                  cmd:
-                    description: Shell defines a configuration of shell command
-                    properties:
-                      activePromotion:
-                        description: CommandAndArgs defines commands and args
-                        properties:
-                          args:
-                            items:
-=======
-              type: object
-            staging:
-              description: Staging represents configuration about staging
-              properties:
-                deployment:
-                  description: Deployment represents configuration about deploy
-                  properties:
-                    componentCleanupTimeout:
-                      description: ComponentCleanupTimeout defines timeout duration of component cleaning up
-                      type: string
-                    engine:
-                      description: "Engine defines method of deploying \n mock - for test only, always return success \n helm3 - deploy chart with helm3"
-                      type: string
-                    testRunner:
-                      description: TestRunner represents configuration about test
-                      properties:
-                        pollingTime:
-                          type: string
-                        teamcity:
-                          description: ConfigTeamcity defines a http rest configuration of teamcity
+                        - groups
+                        type: object
+                      optionals:
+                        items:
+                          description: ReportOption defines an optional configuration of slack
                           properties:
-                            branch:
->>>>>>> 7b312e13
-                              type: string
-                            type: array
-                          command:
-                            items:
-                              type: string
-                            type: array
-                        required:
-                        - command
-                        type: object
-                      componentUpgrade:
-                        description: CommandAndArgs defines commands and args
-                        properties:
-                          args:
-                            items:
-                              type: string
-                            type: array
-                          command:
-                            items:
-                              type: string
-                            type: array
-                        required:
-                        - command
-                        type: object
-                      imageMissing:
-                        description: CommandAndArgs defines commands and args
-                        properties:
-                          args:
-                            items:
-                              type: string
-                            type: array
-                          command:
-                            items:
-                              type: string
-                            type: array
-                        required:
-                        - command
-                        type: object
-                    type: object
-                  msTeams:
-                    description: MSTeams defines a configuration of Microsoft Teams
-                    properties:
-                      componentUpgrade:
-                        description: ConfigComponentUpgrade defines a configuration
-                          of component upgrade report
-                        properties:
-                          criteria:
-                            description: ReporterCriteria represents a criteria of
-                              sending component upgrade notification
-                            type: string
-                          interval:
-                            description: ReporterInterval represents how often of
-                              sending component upgrade notification within a retry
-                              cycle
-                            type: string
-                        type: object
-                      groups:
-                        items:
-                          description: MSTeamsGroup defines group name/id and channel
-                            name/id of Microsoft Teams
-                          properties:
-                            channelNameOrIDs:
-                              items:
-                                type: string
-                              type: array
-                            groupNameOrID:
+                            key:
+                              type: string
+                            value:
                               type: string
                           required:
-                          - channelNameOrIDs
-                          - groupNameOrID
+                          - key
+                          - value
                           type: object
                         type: array
-                    required:
-                    - groups
-                    type: object
-                  optionals:
-                    items:
-                      description: ReportOption defines an optional configuration
-                        of slack
-                      properties:
-                        key:
-                          type: string
-                        value:
-                          type: string
-                      required:
-                      - key
-                      - value
-                      type: object
-<<<<<<< HEAD
-                    type: array
-                  reportMock:
-                    type: boolean
-                  rest:
-                    description: Rest defines a configuration of http rest
+                      reportMock:
+                        type: boolean
+                      rest:
+                        description: ReporterRest defines a configuration of http rest
+                        properties:
+                          activePromotion:
+                            properties:
+                              endpoints:
+                                items:
+                                  description: Endpoint defines a configuration of rest endpoint
+                                  properties:
+                                    url:
+                                      type: string
+                                  required:
+                                  - url
+                                  type: object
+                                type: array
+                            required:
+                            - endpoints
+                            type: object
+                          componentUpgrade:
+                            properties:
+                              endpoints:
+                                items:
+                                  description: Endpoint defines a configuration of rest endpoint
+                                  properties:
+                                    url:
+                                      type: string
+                                  required:
+                                  - url
+                                  type: object
+                                type: array
+                            required:
+                            - endpoints
+                            type: object
+                          imageMissing:
+                            properties:
+                              endpoints:
+                                items:
+                                  description: Endpoint defines a configuration of rest endpoint
+                                  properties:
+                                    url:
+                                      type: string
+                                  required:
+                                  - url
+                                  type: object
+                                type: array
+                            required:
+                            - endpoints
+                            type: object
+                          pullRequestQueue:
+                            properties:
+                              endpoints:
+                                items:
+                                  description: Endpoint defines a configuration of rest endpoint
+                                  properties:
+                                    url:
+                                      type: string
+                                  required:
+                                  - url
+                                  type: object
+                                type: array
+                            required:
+                            - endpoints
+                            type: object
+                          pullRequestTrigger:
+                            properties:
+                              endpoints:
+                                items:
+                                  description: Endpoint defines a configuration of rest endpoint
+                                  properties:
+                                    url:
+                                      type: string
+                                  required:
+                                  - url
+                                  type: object
+                                type: array
+                            required:
+                            - endpoints
+                            type: object
+                        type: object
+                      slack:
+                        description: ReporterSlack defines a configuration of slack
+                        properties:
+                          channels:
+                            items:
+                              type: string
+                            type: array
+                          componentUpgrade:
+                            description: ConfigComponentUpgradeReport defines a configuration of component upgrade report
+                            properties:
+                              criteria:
+                                description: ReporterCriteria represents a criteria of sending component upgrade notification
+                                type: string
+                              interval:
+                                description: ReporterInterval represents how often of sending component upgrade notification within a retry cycle
+                                type: string
+                            type: object
+                          pullRequestQueue:
+                            description: ConfigPullRequestQueueReport defines a configuration of pull request queues report
+                            properties:
+                              criteria:
+                                description: ReporterCriteria represents a criteria of sending component upgrade notification
+                                type: string
+                              interval:
+                                description: ReporterInterval represents how often of sending component upgrade notification within a retry cycle
+                                type: string
+                            type: object
+                          pullRequestTrigger:
+                            description: ConfigPullRequestTrigger defines a configuration of pull request trigger report
+                            properties:
+                              criteria:
+                                description: ReporterCriteria represents a criteria of sending component upgrade notification
+                                type: string
+                            type: object
+                        required:
+                        - channels
+                        type: object
+                    type: object
+                  staging:
+                    description: Staging represents configuration about staging
                     properties:
-                      activePromotion:
-                        properties:
-                          endpoints:
-                            items:
-                              description: Endpoint defines a configuration of rest
-                                endpoint
-                              properties:
-                                url:
-                                  type: string
-                              required:
-                              - url
-                              type: object
-                            type: array
-                        required:
-                        - endpoints
-                        type: object
-                      componentUpgrade:
-                        properties:
-                          endpoints:
-                            items:
-                              description: Endpoint defines a configuration of rest
-                                endpoint
-                              properties:
-                                url:
-                                  type: string
-                              required:
-                              - url
-                              type: object
-                            type: array
-                        required:
-                        - endpoints
-                        type: object
-                      imageMissing:
-                        properties:
-                          endpoints:
-                            items:
-                              description: Endpoint defines a configuration of rest
-                                endpoint
-                              properties:
-                                url:
-                                  type: string
-                              required:
-                              - url
-                              type: object
-                            type: array
-                        required:
-                        - endpoints
-                        type: object
-                    type: object
-                  slack:
-                    description: Slack defines a configuration of slack
-                    properties:
-                      channels:
-                        items:
-                          type: string
-                        type: array
-                      componentUpgrade:
-                        description: ConfigComponentUpgrade defines a configuration
-                          of component upgrade report
-                        properties:
-                          criteria:
-                            description: ReporterCriteria represents a criteria of
-                              sending component upgrade notification
-                            type: string
-                          interval:
-                            description: ReporterInterval represents how often of
-                              sending component upgrade notification within a retry
-                              cycle
-                            type: string
-                        type: object
-                    required:
-                    - channels
-                    type: object
+                      deployment:
+                        description: Deployment represents configuration about deploy
+                        properties:
+                          componentCleanupTimeout:
+                            description: ComponentCleanupTimeout defines timeout duration of component cleaning up
+                            type: string
+                          engine:
+                            description: "Engine defines method of deploying \n mock - for test only, always return success \n helm3 - deploy chart with helm3"
+                            type: string
+                          testRunner:
+                            description: TestRunner represents configuration about test
+                            properties:
+                              pollingTime:
+                                type: string
+                              teamcity:
+                                description: ConfigTeamcity defines a http rest configuration of teamcity
+                                properties:
+                                  branch:
+                                    type: string
+                                  buildTypeID:
+                                    type: string
+                                required:
+                                - branch
+                                - buildTypeID
+                                type: object
+                              testMock:
+                                description: ConfigTestMock defines a result of testmock
+                                properties:
+                                  result:
+                                    type: boolean
+                                required:
+                                - result
+                                type: object
+                              timeout:
+                                type: string
+                            type: object
+                          timeout:
+                            description: Timeout defines maximum duration for deploying environment
+                            type: string
+                        type: object
+                      maxHistoryDays:
+                        description: MaxHistoryDays defines maximum days of QueueHistory stored
+                        type: integer
+                      maxRetry:
+                        description: MaxRetry defines max retry counts of component upgrade
+                        type: integer
+                    type: object
+                  template:
+                    description: Template represents configuration's template
+                    type: string
                 type: object
-              staging:
-                description: Staging represents configuration about staging
-                properties:
-                  deployment:
-                    description: Deployment represents configuration about deploy
-                    properties:
-                      componentCleanupTimeout:
-                        description: ComponentCleanupTimeout defines timeout duration
-                          of component cleaning up
-                        type: string
-                      engine:
-                        description: "Engine defines method of deploying \n mock -
-                          for test only, always return success \n helm3 - deploy chart
-                          with helm3"
-                        type: string
-                      testRunner:
-                        description: TestRunner represents configuration about test
-                        properties:
-                          pollingTime:
-                            type: string
-                          teamcity:
-                            description: ConfigTeamcity defines a http rest configuration
-                              of teamcity
-                            properties:
-                              branch:
-                                type: string
-                              buildTypeID:
-                                type: string
-                            required:
-                            - branch
-                            - buildTypeID
-                            type: object
-                          testMock:
-                            description: ConfigTestMock defines a result of testmock
-                            properties:
-                              result:
-                                type: boolean
-                            required:
-                            - result
-                            type: object
-                          timeout:
-                            type: string
-                        type: object
-                      timeout:
-                        description: Timeout defines maximum duration for deploying
-                          environment
-                        type: string
-                    type: object
-                  maxHistoryDays:
-                    description: MaxHistoryDays defines maximum days of QueueHistory
-                      stored
-                    type: integer
-                  maxRetry:
-                    description: MaxRetry defines max retry counts of component upgrade
-                    type: integer
-                required:
-                - deployment
-                type: object
-            required:
-            - components
-            - staging
-            type: object
-          status:
-            description: ConfigStatus defines the observed state of Config
             type: object
         type: object
-=======
-                    timeout:
-                      description: Timeout defines maximum duration for deploying environment
-                      type: string
-                  type: object
-                maxHistoryDays:
-                  description: MaxHistoryDays defines maximum days of QueueHistory stored
-                  type: integer
-                maxRetry:
-                  description: MaxRetry defines max retry counts of component upgrade
-                  type: integer
-              type: object
-            template:
-              description: Template represents configuration's template
-              type: string
-          type: object
-        status:
-          description: ConfigStatus defines the observed state of Config
-          properties:
-            conditions:
-              description: Conditions contains observations of the state
-              items:
-                properties:
-                  lastTransitionTime:
-                    format: date-time
-                    type: string
-                  message:
-                    type: string
-                  status:
-                    type: string
-                  type:
-                    type: string
-                required:
-                - status
-                - type
-                type: object
-              type: array
-            syncTemplate:
-              description: SyncTemplate represents whether the configuration has been synced to the template or not
-              type: boolean
-            templateUID:
-              description: TemplateUID represents the template update ID
-              type: string
-            used:
-              description: Used represents overridden configuration specification
-              properties:
-                activePromotion:
-                  description: ActivePromotion represents configuration about active promotion
-                  properties:
-                    demotionTimeout:
-                      description: DemotionTimeout defines maximum duration for doing active demotion
-                      type: string
-                    deployment:
-                      description: Deployment represents configuration about deploy
-                      properties:
-                        componentCleanupTimeout:
-                          description: ComponentCleanupTimeout defines timeout duration of component cleaning up
-                          type: string
-                        engine:
-                          description: "Engine defines method of deploying \n mock - for test only, always return success \n helm3 - deploy chart with helm3"
-                          type: string
-                        testRunner:
-                          description: TestRunner represents configuration about test
-                          properties:
-                            pollingTime:
-                              type: string
-                            teamcity:
-                              description: ConfigTeamcity defines a http rest configuration of teamcity
-                              properties:
-                                branch:
-                                  type: string
-                                buildTypeID:
-                                  type: string
-                              required:
-                              - branch
-                              - buildTypeID
-                              type: object
-                            testMock:
-                              description: ConfigTestMock defines a result of testmock
-                              properties:
-                                result:
-                                  type: boolean
-                              required:
-                              - result
-                              type: object
-                            timeout:
-                              type: string
-                          type: object
-                        timeout:
-                          description: Timeout defines maximum duration for deploying environment
-                          type: string
-                      type: object
-                    maxHistories:
-                      description: MaxHistories defines maximum length of ActivePromotionHistory stored per team
-                      type: integer
-                    maxRetry:
-                      description: MaxRetry defines max retry counts of active promotion process in case failure
-                      type: integer
-                    outdatedNotification:
-                      description: OutdatedNotification defines a configuration of outdated notification
-                      properties:
-                        exceedDuration:
-                          type: string
-                        excludeWeekendCalculation:
-                          type: boolean
-                      type: object
-                    rollbackTimeout:
-                      description: RollbackTimeout defines maximum duration for rolling back active promotion
-                      type: string
-                    tearDownDuration:
-                      description: TearDownDuration defines duration before teardown the previous active namespace
-                      type: string
-                    timeout:
-                      description: Timeout defines maximum duration for doing active promotion
-                      type: string
-                  type: object
-                bundles:
-                  additionalProperties:
-                    items:
-                      type: string
-                    type: array
-                  description: Bundles represents a group of component for each bundle
-                  type: object
-                components:
-                  description: Components represents all components that are managed
-                  items:
-                    description: Component represents a chart of component and it's dependencies
-                    properties:
-                      chart:
-                        description: ComponentChart represents a chart repository, name and version
-                        properties:
-                          name:
-                            type: string
-                          repository:
-                            type: string
-                          version:
-                            type: string
-                        required:
-                        - name
-                        - repository
-                        type: object
-                      dependencies:
-                        items: {}
-                        type: array
-                      image:
-                        description: ComponentImage represents an image repository, tag and pattern which is a regex of tag
-                        properties:
-                          pattern:
-                            type: string
-                          repository:
-                            type: string
-                          tag:
-                            type: string
-                        required:
-                        - repository
-                        type: object
-                      name:
-                        type: string
-                      parent:
-                        type: string
-                      schedules:
-                        items:
-                          type: string
-                        type: array
-                      source:
-                        description: UpdatingSource represents source for checking desired version of components
-                        type: string
-                      values:
-                        description: ComponentValues represents values of a component chart
-                        type: object
-                    required:
-                    - chart
-                    - name
-                    type: object
-                  type: array
-                envs:
-                  additionalProperties:
-                    additionalProperties:
-                      items:
-                        type: string
-                      type: array
-                    description: ChartValuesURLs represents values file URL of each chart
-                    type: object
-                  description: Envs represents urls of values file per environments ordering by less priority to high priority
-                  type: object
-                priorityQueues:
-                  description: PriorityQueues represents a list of bundles/components' name which needs to be prioritized the first one has the highest priority and the last one has the lowest priority
-                  items:
-                    type: string
-                  type: array
-                pullRequest:
-                  description: PullRequest represents configuration about pull request
-                  properties:
-                    components:
-                      items:
-                        description: PullRequestComponent represents a pull request component configuration
-                        properties:
-                          dependencies:
-                            description: Dependencies defines a list of components which are required to be deployed together with the main component
-                            items:
-                              type: string
-                            type: array
-                          deployment:
-                            description: Deployment represents configuration about deploy
-                            properties:
-                              componentCleanupTimeout:
-                                description: ComponentCleanupTimeout defines timeout duration of component cleaning up
-                                type: string
-                              engine:
-                                description: "Engine defines method of deploying \n mock - for test only, always return success \n helm3 - deploy chart with helm3"
-                                type: string
-                              testRunner:
-                                description: TestRunner represents configuration about test
-                                properties:
-                                  pollingTime:
-                                    type: string
-                                  teamcity:
-                                    description: ConfigTeamcity defines a http rest configuration of teamcity
-                                    properties:
-                                      branch:
-                                        type: string
-                                      buildTypeID:
-                                        type: string
-                                    required:
-                                    - branch
-                                    - buildTypeID
-                                    type: object
-                                  testMock:
-                                    description: ConfigTestMock defines a result of testmock
-                                    properties:
-                                      result:
-                                        type: boolean
-                                    required:
-                                    - result
-                                    type: object
-                                  timeout:
-                                    type: string
-                                type: object
-                              timeout:
-                                description: Timeout defines maximum duration for deploying environment
-                                type: string
-                            type: object
-                          gitRepository:
-                            description: GitRepository represents a string of git "<owner>/<repository>" e.g., agoda-com/samsahai used for publishing commit status
-                            type: string
-                          image:
-                            description: Image defines an image repository, tag and pattern of pull request component which is a regex of tag
-                            properties:
-                              pattern:
-                                type: string
-                              repository:
-                                type: string
-                              tag:
-                                type: string
-                            required:
-                            - repository
-                            type: object
-                          maxRetry:
-                            description: MaxRetry defines max retry counts of pull request component upgrade
-                            type: integer
-                          name:
-                            description: Name defines a main component name which is deployed per pull request
-                            type: string
-                          resources:
-                            additionalProperties:
-                              type: string
-                            description: Resources represents how many resources of pull request namespace
-                            type: object
-                          source:
-                            description: Source defines a source for image repository
-                            type: string
-                        required:
-                        - name
-                        type: object
-                      type: array
-                    concurrences:
-                      description: Concurrences defines a parallel number of pull request queue
-                      type: integer
-                    maxHistoryDays:
-                      description: MaxHistoryDays defines maximum days of PullRequestQueueHistory stored
-                      type: integer
-                    maxRetry:
-                      description: MaxRetry defines max retry counts of pull request component upgrade
-                      type: integer
-                    resources:
-                      additionalProperties:
-                        type: string
-                      description: Resources represents how many resources of pull request namespace
-                      type: object
-                    trigger:
-                      description: Trigger represents a pull request trigger configuration
-                      properties:
-                        maxRetry:
-                          description: MaxRetry defines max retry counts of pull request trigger if cannot find image in the registry
-                          type: integer
-                        pollingTime:
-                          description: PollingTime defines a waiting duration time to re-check the pull request image in the registry
-                          type: string
-                      type: object
-                  required:
-                  - components
-                  type: object
-                report:
-                  description: Reporter represents configuration about reporter
-                  properties:
-                    cmd:
-                      description: ReporterShell defines a configuration of shell command
-                      properties:
-                        activePromotion:
-                          description: CommandAndArgs defines commands and args
-                          properties:
-                            args:
-                              items:
-                                type: string
-                              type: array
-                            command:
-                              items:
-                                type: string
-                              type: array
-                          required:
-                          - command
-                          type: object
-                        componentUpgrade:
-                          description: CommandAndArgs defines commands and args
-                          properties:
-                            args:
-                              items:
-                                type: string
-                              type: array
-                            command:
-                              items:
-                                type: string
-                              type: array
-                          required:
-                          - command
-                          type: object
-                        imageMissing:
-                          description: CommandAndArgs defines commands and args
-                          properties:
-                            args:
-                              items:
-                                type: string
-                              type: array
-                            command:
-                              items:
-                                type: string
-                              type: array
-                          required:
-                          - command
-                          type: object
-                        pullRequestQueue:
-                          description: CommandAndArgs defines commands and args
-                          properties:
-                            args:
-                              items:
-                                type: string
-                              type: array
-                            command:
-                              items:
-                                type: string
-                              type: array
-                          required:
-                          - command
-                          type: object
-                        pullRequestTrigger:
-                          description: CommandAndArgs defines commands and args
-                          properties:
-                            args:
-                              items:
-                                type: string
-                              type: array
-                            command:
-                              items:
-                                type: string
-                              type: array
-                          required:
-                          - command
-                          type: object
-                      type: object
-                    github:
-                      description: ReporterGithub defines a configuration of github reporter supports pull request queue reporter type only
-                      properties:
-                        baseURL:
-                          description: BaseURL represents a github base url e.g., https://github.com
-                          type: string
-                        enabled:
-                          description: Enabled represents an enabled flag
-                          type: boolean
-                      type: object
-                    msTeams:
-                      description: ReporterMSTeams defines a configuration of Microsoft Teams
-                      properties:
-                        componentUpgrade:
-                          description: ConfigComponentUpgradeReport defines a configuration of component upgrade report
-                          properties:
-                            criteria:
-                              description: ReporterCriteria represents a criteria of sending component upgrade notification
-                              type: string
-                            interval:
-                              description: ReporterInterval represents how often of sending component upgrade notification within a retry cycle
-                              type: string
-                          type: object
-                        groups:
-                          items:
-                            description: MSTeamsGroup defines group name/id and channel name/id of Microsoft Teams
-                            properties:
-                              channelNameOrIDs:
-                                items:
-                                  type: string
-                                type: array
-                              groupNameOrID:
-                                type: string
-                            required:
-                            - channelNameOrIDs
-                            - groupNameOrID
-                            type: object
-                          type: array
-                        pullRequestQueue:
-                          description: ConfigPullRequestQueueReport defines a configuration of pull request queues report
-                          properties:
-                            criteria:
-                              description: ReporterCriteria represents a criteria of sending component upgrade notification
-                              type: string
-                            interval:
-                              description: ReporterInterval represents how often of sending component upgrade notification within a retry cycle
-                              type: string
-                          type: object
-                        pullRequestTrigger:
-                          description: ConfigPullRequestTrigger defines a configuration of pull request trigger report
-                          properties:
-                            criteria:
-                              description: ReporterCriteria represents a criteria of sending component upgrade notification
-                              type: string
-                          type: object
-                      required:
-                      - groups
-                      type: object
-                    optionals:
-                      items:
-                        description: ReportOption defines an optional configuration of slack
-                        properties:
-                          key:
-                            type: string
-                          value:
-                            type: string
-                        required:
-                        - key
-                        - value
-                        type: object
-                      type: array
-                    reportMock:
-                      type: boolean
-                    rest:
-                      description: ReporterRest defines a configuration of http rest
-                      properties:
-                        activePromotion:
-                          properties:
-                            endpoints:
-                              items:
-                                description: Endpoint defines a configuration of rest endpoint
-                                properties:
-                                  url:
-                                    type: string
-                                required:
-                                - url
-                                type: object
-                              type: array
-                          required:
-                          - endpoints
-                          type: object
-                        componentUpgrade:
-                          properties:
-                            endpoints:
-                              items:
-                                description: Endpoint defines a configuration of rest endpoint
-                                properties:
-                                  url:
-                                    type: string
-                                required:
-                                - url
-                                type: object
-                              type: array
-                          required:
-                          - endpoints
-                          type: object
-                        imageMissing:
-                          properties:
-                            endpoints:
-                              items:
-                                description: Endpoint defines a configuration of rest endpoint
-                                properties:
-                                  url:
-                                    type: string
-                                required:
-                                - url
-                                type: object
-                              type: array
-                          required:
-                          - endpoints
-                          type: object
-                        pullRequestQueue:
-                          properties:
-                            endpoints:
-                              items:
-                                description: Endpoint defines a configuration of rest endpoint
-                                properties:
-                                  url:
-                                    type: string
-                                required:
-                                - url
-                                type: object
-                              type: array
-                          required:
-                          - endpoints
-                          type: object
-                        pullRequestTrigger:
-                          properties:
-                            endpoints:
-                              items:
-                                description: Endpoint defines a configuration of rest endpoint
-                                properties:
-                                  url:
-                                    type: string
-                                required:
-                                - url
-                                type: object
-                              type: array
-                          required:
-                          - endpoints
-                          type: object
-                      type: object
-                    slack:
-                      description: ReporterSlack defines a configuration of slack
-                      properties:
-                        channels:
-                          items:
-                            type: string
-                          type: array
-                        componentUpgrade:
-                          description: ConfigComponentUpgradeReport defines a configuration of component upgrade report
-                          properties:
-                            criteria:
-                              description: ReporterCriteria represents a criteria of sending component upgrade notification
-                              type: string
-                            interval:
-                              description: ReporterInterval represents how often of sending component upgrade notification within a retry cycle
-                              type: string
-                          type: object
-                        pullRequestQueue:
-                          description: ConfigPullRequestQueueReport defines a configuration of pull request queues report
-                          properties:
-                            criteria:
-                              description: ReporterCriteria represents a criteria of sending component upgrade notification
-                              type: string
-                            interval:
-                              description: ReporterInterval represents how often of sending component upgrade notification within a retry cycle
-                              type: string
-                          type: object
-                        pullRequestTrigger:
-                          description: ConfigPullRequestTrigger defines a configuration of pull request trigger report
-                          properties:
-                            criteria:
-                              description: ReporterCriteria represents a criteria of sending component upgrade notification
-                              type: string
-                          type: object
-                      required:
-                      - channels
-                      type: object
-                  type: object
-                staging:
-                  description: Staging represents configuration about staging
-                  properties:
-                    deployment:
-                      description: Deployment represents configuration about deploy
-                      properties:
-                        componentCleanupTimeout:
-                          description: ComponentCleanupTimeout defines timeout duration of component cleaning up
-                          type: string
-                        engine:
-                          description: "Engine defines method of deploying \n mock - for test only, always return success \n helm3 - deploy chart with helm3"
-                          type: string
-                        testRunner:
-                          description: TestRunner represents configuration about test
-                          properties:
-                            pollingTime:
-                              type: string
-                            teamcity:
-                              description: ConfigTeamcity defines a http rest configuration of teamcity
-                              properties:
-                                branch:
-                                  type: string
-                                buildTypeID:
-                                  type: string
-                              required:
-                              - branch
-                              - buildTypeID
-                              type: object
-                            testMock:
-                              description: ConfigTestMock defines a result of testmock
-                              properties:
-                                result:
-                                  type: boolean
-                              required:
-                              - result
-                              type: object
-                            timeout:
-                              type: string
-                          type: object
-                        timeout:
-                          description: Timeout defines maximum duration for deploying environment
-                          type: string
-                      type: object
-                    maxHistoryDays:
-                      description: MaxHistoryDays defines maximum days of QueueHistory stored
-                      type: integer
-                    maxRetry:
-                      description: MaxRetry defines max retry counts of component upgrade
-                      type: integer
-                  type: object
-                template:
-                  description: Template represents configuration's template
-                  type: string
-              type: object
-          type: object
-      type: object
-  version: v1beta1
-  versions:
-  - name: v1beta1
->>>>>>> 7b312e13
     served: true
     storage: true
 status:
