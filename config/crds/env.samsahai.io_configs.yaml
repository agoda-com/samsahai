
---
apiVersion: apiextensions.k8s.io/v1
kind: CustomResourceDefinition
metadata:
  annotations:
    controller-gen.kubebuilder.io/version: (devel)
  creationTimestamp: null
  name: configs.env.samsahai.io
spec:
  group: env.samsahai.io
  names:
    kind: Config
    listKind: ConfigList
    plural: configs
    singular: config
  scope: Cluster
<<<<<<< HEAD
  versions:
  - name: v1
    schema:
      openAPIV3Schema:
        description: Config is the Schema for the configs API
        properties:
          apiVersion:
            description: 'APIVersion defines the versioned schema of this representation
              of an object. Servers should convert recognized schemas to the latest
              internal value, and may reject unrecognized values. More info: https://git.k8s.io/community/contributors/devel/sig-architecture/api-conventions.md#resources'
            type: string
          kind:
            description: 'Kind is a string value representing the REST resource this
              object represents. Servers may infer this from the endpoint the client
              submits requests to. Cannot be updated. In CamelCase. More info: https://git.k8s.io/community/contributors/devel/sig-architecture/api-conventions.md#types-kinds'
            type: string
          metadata:
            type: object
          spec:
            description: ConfigSpec defines the desired state of Config
            properties:
              activePromotion:
                description: ActivePromotion represents configuration about active
                  promotion
=======
  validation:
    openAPIV3Schema:
      description: Config is the Schema for the configs API
      properties:
        apiVersion:
          description: 'APIVersion defines the versioned schema of this representation
            of an object. Servers should convert recognized schemas to the latest
            internal value, and may reject unrecognized values. More info: https://git.k8s.io/community/contributors/devel/sig-architecture/api-conventions.md#resources'
          type: string
        kind:
          description: 'Kind is a string value representing the REST resource this
            object represents. Servers may infer this from the endpoint the client
            submits requests to. Cannot be updated. In CamelCase. More info: https://git.k8s.io/community/contributors/devel/sig-architecture/api-conventions.md#types-kinds'
          type: string
        metadata:
          type: object
        spec:
          description: ConfigSpec defines the desired state of Config
          properties:
            activePromotion:
              description: ActivePromotion represents configuration about active promotion
              properties:
                demotionTimeout:
                  description: DemotionTimeout defines maximum duration for doing
                    active demotion
                  type: string
                deployment:
                  description: Deployment represents configuration about deploy
                  properties:
                    componentCleanupTimeout:
                      description: ComponentCleanupTimeout defines timeout duration
                        of component cleaning up
                      type: string
                    engine:
                      description: "Engine defines method of deploying \n mock - for
                        test only, always return success \n helm3 - deploy chart with
                        helm3"
                      type: string
                    testRunner:
                      description: TestRunner represents configuration about test
                      properties:
                        pollingTime:
                          type: string
                        teamcity:
                          description: ConfigTeamcity defines a http rest configuration
                            of teamcity
                          properties:
                            branch:
                              type: string
                            buildTypeID:
                              type: string
                          required:
                          - branch
                          - buildTypeID
                          type: object
                        testMock:
                          description: ConfigTestMock defines a result of testmock
                          properties:
                            result:
                              type: boolean
                          required:
                          - result
                          type: object
                        timeout:
                          type: string
                      type: object
                    timeout:
                      description: Timeout defines maximum duration for deploying
                        environment
                      type: string
                  type: object
                maxHistories:
                  description: MaxHistories defines maximum length of ActivePromotionHistory
                    stored per team
                  type: integer
                outdatedNotification:
                  description: OutdatedNotification defines a configuration of outdated
                    notification
                  properties:
                    exceedDuration:
                      type: string
                    excludeWeekendCalculation:
                      type: boolean
                  type: object
                rollbackTimeout:
                  description: RollbackTimeout defines maximum duration for rolling
                    back active promotion
                  type: string
                tearDownDuration:
                  description: TearDownDuration defines duration before teardown the
                    previous active namespace
                  type: string
                timeout:
                  description: Timeout defines maximum duration for doing active promotion
                  type: string
              required:
              - deployment
              type: object
            components:
              description: Components represents all components that are managed
              items:
                description: Component represents a chart of component and it's dependencies
>>>>>>> 258d10d0
                properties:
                  demotionTimeout:
                    description: DemotionTimeout defines maximum duration for doing
                      active demotion
                    type: string
                  deployment:
                    description: Deployment represents configuration about deploy
                    properties:
                      componentCleanupTimeout:
                        description: ComponentCleanupTimeout defines timeout duration
                          of component cleaning up
                        type: string
                      engine:
                        description: "Engine defines method of deploying \n mock -
                          for test only, always return success \n flux-helm - create
                          HelmRelease for Helm Operator from Flux"
                        type: string
                      testRunner:
                        description: TestRunner represents configuration about test
                        properties:
                          pollingTime:
                            type: string
                          teamcity:
                            description: ConfigTeamcity defines a http rest configuration
                              of teamcity
                            properties:
                              branch:
                                type: string
                              buildTypeID:
                                type: string
                            required:
                            - branch
                            - buildTypeID
                            type: object
                          testMock:
                            description: ConfigTestMock defines a result of testmock
                            properties:
                              result:
                                type: boolean
                            required:
                            - result
                            type: object
                          timeout:
                            type: string
                        type: object
                      timeout:
                        description: Timeout defines maximum duration for deploying
                          environment
                        type: string
                    type: object
                  maxHistories:
                    description: MaxHistories defines maximum length of ActivePromotionHistory
                      stored per team
                    type: integer
                  outdatedNotification:
                    description: OutdatedNotification defines a configuration of outdated
                      notification
                    properties:
                      exceedDuration:
                        type: string
                      excludeWeekendCalculation:
                        type: boolean
                    type: object
                  rollbackTimeout:
                    description: RollbackTimeout defines maximum duration for rolling
                      back active promotion
                    type: string
                  tearDownDuration:
                    description: TearDownDuration defines duration before teardown
                      the previous active namespace
                    type: string
                  timeout:
                    description: Timeout defines maximum duration for doing active
                      promotion
                    type: string
                required:
                - deployment
                type: object
              components:
                description: Components represents all components that are managed
                items:
                  description: Component represents a chart of component and it's
                    dependencies
                  properties:
                    chart:
                      description: ComponentChart represents a chart repository, name
                        and version
                      properties:
                        name:
                          type: string
                        repository:
                          type: string
                        version:
                          type: string
                      required:
                      - name
                      - repository
                      type: object
                    dependencies:
                      items:
                        description: Dependency represents a chart of dependency
                        properties:
                          chart:
                            description: ComponentChart represents a chart repository,
                              name and version
                            properties:
                              name:
                                type: string
                              repository:
                                type: string
                              version:
                                type: string
                            required:
                            - name
                            - repository
                            type: object
                          image:
                            description: ComponentImage represents an image repository,
                              tag and pattern which is a regex of tag
                            properties:
                              pattern:
                                type: string
                              repository:
                                type: string
                              tag:
                                type: string
                            required:
                            - repository
                            type: object
                          name:
                            type: string
                          parent:
                            type: string
                          source:
                            description: UpdatingSource represents source for checking
                              desired version of components
                            type: string
                          values:
                            description: ComponentValues represents values of a component
                              chart
                            type: object
                            x-kubernetes-preserve-unknown-fields: true
                        required:
                        - name
                        type: object
                      type: array
                    image:
                      description: ComponentImage represents an image repository,
                        tag and pattern which is a regex of tag
                      properties:
                        pattern:
                          type: string
                        repository:
                          type: string
                        tag:
                          type: string
                      required:
                      - repository
                      type: object
                    name:
                      type: string
                    parent:
                      type: string
                    source:
                      description: UpdatingSource represents source for checking desired
                        version of components
                      type: string
                    values:
                      description: ComponentValues represents values of a component
                        chart
                      type: object
                      x-kubernetes-preserve-unknown-fields: true
                  required:
                  - chart
                  - name
                  type: object
<<<<<<< HEAD
                type: array
              envs:
                additionalProperties:
                  additionalProperties:
                    items:
=======
              type: object
            staging:
              description: Staging represents configuration about staging
              properties:
                deployment:
                  description: Deployment represents configuration about deploy
                  properties:
                    componentCleanupTimeout:
                      description: ComponentCleanupTimeout defines timeout duration
                        of component cleaning up
                      type: string
                    engine:
                      description: "Engine defines method of deploying \n mock - for
                        test only, always return success \n helm3 - deploy chart with
                        helm3"
>>>>>>> 258d10d0
                      type: string
                    type: array
                  description: ChartValuesURLs represents values file URL of each
                    chart
                  type: object
                description: Envs represents urls of values file per environments
                  ordering by less priority to high priority
                type: object
              report:
                description: Reporter represents configuration about reporter
                properties:
                  cmd:
                    description: Shell defines a configuration of shell command
                    properties:
                      activePromotion:
                        description: CommandAndArgs defines commands and args
                        properties:
                          args:
                            items:
                              type: string
                            type: array
                          command:
                            items:
                              type: string
                            type: array
                        required:
                        - command
                        type: object
                      componentUpgrade:
                        description: CommandAndArgs defines commands and args
                        properties:
                          args:
                            items:
                              type: string
                            type: array
                          command:
                            items:
                              type: string
                            type: array
                        required:
                        - command
                        type: object
                      imageMissing:
                        description: CommandAndArgs defines commands and args
                        properties:
                          args:
                            items:
                              type: string
                            type: array
                          command:
                            items:
                              type: string
                            type: array
                        required:
                        - command
                        type: object
                    type: object
                  msTeams:
                    description: MSTeams defines a configuration of Microsoft Teams
                    properties:
                      componentUpgrade:
                        description: ConfigComponentUpgrade defines a configuration
                          of component upgrade report
                        properties:
                          criteria:
                            description: ReporterCriteria represents a criteria of
                              sending component upgrade notification
                            type: string
                          interval:
                            description: ReporterInterval represents how often of
                              sending component upgrade notification within a retry
                              cycle
                            type: string
                        type: object
                      groups:
                        items:
                          description: MSTeamsGroup defines group name/id and channel
                            name/id of Microsoft Teams
                          properties:
                            channelNameOrIDs:
                              items:
                                type: string
                              type: array
                            groupNameOrID:
                              type: string
                          required:
                          - channelNameOrIDs
                          - groupNameOrID
                          type: object
                        type: array
                    required:
                    - groups
                    type: object
                  optionals:
                    items:
                      description: ReportOption defines an optional configuration
                        of slack
                      properties:
                        key:
                          type: string
                        value:
                          type: string
                      required:
                      - key
                      - value
                      type: object
                    type: array
                  reportMock:
                    type: boolean
                  rest:
                    description: Rest defines a configuration of http rest
                    properties:
                      activePromotion:
                        properties:
                          endpoints:
                            items:
                              description: Endpoint defines a configuration of rest
                                endpoint
                              properties:
                                url:
                                  type: string
                              required:
                              - url
                              type: object
                            type: array
                        required:
                        - endpoints
                        type: object
                      componentUpgrade:
                        properties:
                          endpoints:
                            items:
                              description: Endpoint defines a configuration of rest
                                endpoint
                              properties:
                                url:
                                  type: string
                              required:
                              - url
                              type: object
                            type: array
                        required:
                        - endpoints
                        type: object
                      imageMissing:
                        properties:
                          endpoints:
                            items:
                              description: Endpoint defines a configuration of rest
                                endpoint
                              properties:
                                url:
                                  type: string
                              required:
                              - url
                              type: object
                            type: array
                        required:
                        - endpoints
                        type: object
                    type: object
                  slack:
                    description: Slack defines a configuration of slack
                    properties:
                      channels:
                        items:
                          type: string
                        type: array
                      componentUpgrade:
                        description: ConfigComponentUpgrade defines a configuration
                          of component upgrade report
                        properties:
                          criteria:
                            description: ReporterCriteria represents a criteria of
                              sending component upgrade notification
                            type: string
                          interval:
                            description: ReporterInterval represents how often of
                              sending component upgrade notification within a retry
                              cycle
                            type: string
                        type: object
                    required:
                    - channels
                    type: object
                type: object
              staging:
                description: Staging represents configuration about staging
                properties:
                  deployment:
                    description: Deployment represents configuration about deploy
                    properties:
                      componentCleanupTimeout:
                        description: ComponentCleanupTimeout defines timeout duration
                          of component cleaning up
                        type: string
                      engine:
                        description: "Engine defines method of deploying \n mock -
                          for test only, always return success \n flux-helm - create
                          HelmRelease for Helm Operator from Flux"
                        type: string
                      testRunner:
                        description: TestRunner represents configuration about test
                        properties:
                          pollingTime:
                            type: string
                          teamcity:
                            description: ConfigTeamcity defines a http rest configuration
                              of teamcity
                            properties:
                              branch:
                                type: string
                              buildTypeID:
                                type: string
                            required:
                            - branch
                            - buildTypeID
                            type: object
                          testMock:
                            description: ConfigTestMock defines a result of testmock
                            properties:
                              result:
                                type: boolean
                            required:
                            - result
                            type: object
                          timeout:
                            type: string
                        type: object
                      timeout:
                        description: Timeout defines maximum duration for deploying
                          environment
                        type: string
                    type: object
                  maxHistoryDays:
                    description: MaxHistoryDays defines maximum days of QueueHistory
                      stored
                    type: integer
                  maxRetry:
                    description: MaxRetry defines max retry counts of component upgrade
                    type: integer
                required:
                - deployment
                type: object
            required:
            - components
            - staging
            type: object
          status:
            description: ConfigStatus defines the observed state of Config
            type: object
        type: object
    served: true
    storage: true
status:
  acceptedNames:
    kind: ""
    plural: ""
  conditions: []
  storedVersions: []<|MERGE_RESOLUTION|>--- conflicted
+++ resolved
@@ -15,7 +15,6 @@
     plural: configs
     singular: config
   scope: Cluster
-<<<<<<< HEAD
   versions:
   - name: v1
     schema:
@@ -40,110 +39,6 @@
               activePromotion:
                 description: ActivePromotion represents configuration about active
                   promotion
-=======
-  validation:
-    openAPIV3Schema:
-      description: Config is the Schema for the configs API
-      properties:
-        apiVersion:
-          description: 'APIVersion defines the versioned schema of this representation
-            of an object. Servers should convert recognized schemas to the latest
-            internal value, and may reject unrecognized values. More info: https://git.k8s.io/community/contributors/devel/sig-architecture/api-conventions.md#resources'
-          type: string
-        kind:
-          description: 'Kind is a string value representing the REST resource this
-            object represents. Servers may infer this from the endpoint the client
-            submits requests to. Cannot be updated. In CamelCase. More info: https://git.k8s.io/community/contributors/devel/sig-architecture/api-conventions.md#types-kinds'
-          type: string
-        metadata:
-          type: object
-        spec:
-          description: ConfigSpec defines the desired state of Config
-          properties:
-            activePromotion:
-              description: ActivePromotion represents configuration about active promotion
-              properties:
-                demotionTimeout:
-                  description: DemotionTimeout defines maximum duration for doing
-                    active demotion
-                  type: string
-                deployment:
-                  description: Deployment represents configuration about deploy
-                  properties:
-                    componentCleanupTimeout:
-                      description: ComponentCleanupTimeout defines timeout duration
-                        of component cleaning up
-                      type: string
-                    engine:
-                      description: "Engine defines method of deploying \n mock - for
-                        test only, always return success \n helm3 - deploy chart with
-                        helm3"
-                      type: string
-                    testRunner:
-                      description: TestRunner represents configuration about test
-                      properties:
-                        pollingTime:
-                          type: string
-                        teamcity:
-                          description: ConfigTeamcity defines a http rest configuration
-                            of teamcity
-                          properties:
-                            branch:
-                              type: string
-                            buildTypeID:
-                              type: string
-                          required:
-                          - branch
-                          - buildTypeID
-                          type: object
-                        testMock:
-                          description: ConfigTestMock defines a result of testmock
-                          properties:
-                            result:
-                              type: boolean
-                          required:
-                          - result
-                          type: object
-                        timeout:
-                          type: string
-                      type: object
-                    timeout:
-                      description: Timeout defines maximum duration for deploying
-                        environment
-                      type: string
-                  type: object
-                maxHistories:
-                  description: MaxHistories defines maximum length of ActivePromotionHistory
-                    stored per team
-                  type: integer
-                outdatedNotification:
-                  description: OutdatedNotification defines a configuration of outdated
-                    notification
-                  properties:
-                    exceedDuration:
-                      type: string
-                    excludeWeekendCalculation:
-                      type: boolean
-                  type: object
-                rollbackTimeout:
-                  description: RollbackTimeout defines maximum duration for rolling
-                    back active promotion
-                  type: string
-                tearDownDuration:
-                  description: TearDownDuration defines duration before teardown the
-                    previous active namespace
-                  type: string
-                timeout:
-                  description: Timeout defines maximum duration for doing active promotion
-                  type: string
-              required:
-              - deployment
-              type: object
-            components:
-              description: Components represents all components that are managed
-              items:
-                description: Component represents a chart of component and it's dependencies
->>>>>>> 258d10d0
                 properties:
                   demotionTimeout:
                     description: DemotionTimeout defines maximum duration for doing
@@ -158,8 +53,8 @@
                         type: string
                       engine:
                         description: "Engine defines method of deploying \n mock -
-                          for test only, always return success \n flux-helm - create
-                          HelmRelease for Helm Operator from Flux"
+                          for test only, always return success \n helm3 - deploy chart
+                          with helm3"
                         type: string
                       testRunner:
                         description: TestRunner represents configuration about test
@@ -320,29 +215,11 @@
                   - chart
                   - name
                   type: object
-<<<<<<< HEAD
                 type: array
               envs:
                 additionalProperties:
                   additionalProperties:
                     items:
-=======
-              type: object
-            staging:
-              description: Staging represents configuration about staging
-              properties:
-                deployment:
-                  description: Deployment represents configuration about deploy
-                  properties:
-                    componentCleanupTimeout:
-                      description: ComponentCleanupTimeout defines timeout duration
-                        of component cleaning up
-                      type: string
-                    engine:
-                      description: "Engine defines method of deploying \n mock - for
-                        test only, always return success \n helm3 - deploy chart with
-                        helm3"
->>>>>>> 258d10d0
                       type: string
                     type: array
                   description: ChartValuesURLs represents values file URL of each
@@ -541,8 +418,8 @@
                         type: string
                       engine:
                         description: "Engine defines method of deploying \n mock -
-                          for test only, always return success \n flux-helm - create
-                          HelmRelease for Helm Operator from Flux"
+                          for test only, always return success \n helm3 - deploy chart
+                          with helm3"
                         type: string
                       testRunner:
                         description: TestRunner represents configuration about test
