--- conflicted
+++ resolved
@@ -377,12 +377,8 @@
                   description: MSTeams defines a configuration of Microsoft Teams
                   properties:
                     componentUpgrade:
-<<<<<<< HEAD
-                      description: ConfigComponentUpgrade defines a configuration of component upgrade report
-=======
                       description: ConfigComponentUpgradeReport defines a configuration
                         of component upgrade report
->>>>>>> 08ef9a21
                       properties:
                         criteria:
                           description: ReporterCriteria represents a criteria of sending component upgrade notification
@@ -535,12 +531,8 @@
                         type: string
                       type: array
                     componentUpgrade:
-<<<<<<< HEAD
-                      description: ConfigComponentUpgrade defines a configuration of component upgrade report
-=======
                       description: ConfigComponentUpgradeReport defines a configuration
                         of component upgrade report
->>>>>>> 08ef9a21
                       properties:
                         criteria:
                           description: ReporterCriteria represents a criteria of sending component upgrade notification
