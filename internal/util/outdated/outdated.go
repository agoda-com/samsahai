--- conflicted
+++ resolved
@@ -12,26 +12,16 @@
 var logger = s2hlog.S2HLog.WithName("Outdated-util")
 
 type Outdated struct {
-<<<<<<< HEAD
 	cfg                   *s2hv1.ConfigSpec
 	desiredCompsImageTime map[string]map[string]s2hv1.DesiredImageTime
-	stableComps           []s2hv1.StableComponent
+	currentActiveComps    map[string]s2hv1.StableComponent
 	nowTime               time.Time
 }
 
-func New(cfg *s2hv1.ConfigSpec, desiredComps map[string]map[string]s2hv1.DesiredImageTime, stableComps []s2hv1.StableComponent) *Outdated {
-=======
-	cfg                   *s2hv1beta1.ConfigSpec
-	desiredCompsImageTime map[string]map[string]s2hv1beta1.DesiredImageTime
-	currentActiveComps    map[string]s2hv1beta1.StableComponent
-	nowTime               time.Time
-}
-
-func New(cfg *s2hv1beta1.ConfigSpec,
-	desiredComps map[string]map[string]s2hv1beta1.DesiredImageTime,
-	currentActiveComps map[string]s2hv1beta1.StableComponent,
+func New(cfg *s2hv1.ConfigSpec,
+	desiredComps map[string]map[string]s2hv1.DesiredImageTime,
+	currentActiveComps map[string]s2hv1.StableComponent,
 ) *Outdated {
->>>>>>> 642b4d1c
 	r := &Outdated{
 		cfg:                   cfg,
 		desiredCompsImageTime: desiredComps,
