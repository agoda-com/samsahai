--- conflicted
+++ resolved
@@ -39,24 +39,14 @@
 	})
 
 	It("should return empty outdated component when desired version time list is nil", func() {
-<<<<<<< HEAD
-		atpRpt := &s2hv1.ActivePromotionStatus{}
-		stableComps := []s2hv1.StableComponent{
-			{
-				Spec: s2hv1.StableComponentSpec{
-					Name:       "comp1",
-					Repository: "image-1",
-					Version:    "1.1.0",
-=======
 		var comp1, repoComp1, v110 = "comp1", "repo/comp1", "1.1.0"
-		atpRpt := &s2hv1beta1.ActivePromotionStatus{}
-		stableComps := map[string]s2hv1beta1.StableComponent{
-			comp1: {
-				Spec: s2hv1beta1.StableComponentSpec{
+		atpRpt := &s2hv1.ActivePromotionStatus{}
+		stableComps := map[string]s2hv1.StableComponent{
+			comp1: {
+				Spec: s2hv1.StableComponentSpec{
 					Name:       comp1,
 					Repository: repoComp1,
 					Version:    v110,
->>>>>>> 642b4d1c
 				},
 			},
 		}
@@ -79,15 +69,9 @@
 				},
 			},
 		}
-<<<<<<< HEAD
-		stableComps := []s2hv1.StableComponent{
-			{
-				Spec: s2hv1.StableComponentSpec{
-=======
-		stableComps := map[string]s2hv1beta1.StableComponent{
-			comp1: {
-				Spec: s2hv1beta1.StableComponentSpec{
->>>>>>> 642b4d1c
+		stableComps := map[string]s2hv1.StableComponent{
+			comp1: {
+				Spec: s2hv1.StableComponentSpec{
 					Name:       comp1,
 					Repository: repoComp1,
 					Version:    v1,
@@ -125,27 +109,16 @@
 				},
 			},
 		}
-<<<<<<< HEAD
-		stableComps := []s2hv1.StableComponent{
-			{
-				Spec: s2hv1.StableComponentSpec{
-=======
-		stableComps := map[string]s2hv1beta1.StableComponent{
-			comp1: {
-				Spec: s2hv1beta1.StableComponentSpec{
->>>>>>> 642b4d1c
+		stableComps := map[string]s2hv1.StableComponent{
+			comp1: {
+				Spec: s2hv1.StableComponentSpec{
 					Name:       comp1,
 					Repository: repoComp1,
 					Version:    v110,
 				},
 			},
-<<<<<<< HEAD
-			{
-				Spec: s2hv1.StableComponentSpec{
-=======
 			comp2: {
-				Spec: s2hv1beta1.StableComponentSpec{
->>>>>>> 642b4d1c
+				Spec: s2hv1.StableComponentSpec{
 					Name:       comp2,
 					Repository: repoComp2,
 					Version:    v212,
@@ -188,15 +161,9 @@
 				},
 			},
 		}
-<<<<<<< HEAD
-		stableComps := []s2hv1.StableComponent{
-			{
-				Spec: s2hv1.StableComponentSpec{
-=======
-		stableComps := map[string]s2hv1beta1.StableComponent{
-			comp1: {
-				Spec: s2hv1beta1.StableComponentSpec{
->>>>>>> 642b4d1c
+		stableComps := map[string]s2hv1.StableComponent{
+			comp1: {
+				Spec: s2hv1.StableComponentSpec{
 					Name:       comp1,
 					Repository: repoComp1,
 					Version:    v113,
@@ -249,27 +216,16 @@
 				},
 			},
 		}
-<<<<<<< HEAD
-		stableComps := []s2hv1.StableComponent{
-			{
-				Spec: s2hv1.StableComponentSpec{
-=======
-		stableComps := map[string]s2hv1beta1.StableComponent{
-			comp1: {
-				Spec: s2hv1beta1.StableComponentSpec{
->>>>>>> 642b4d1c
+		stableComps := map[string]s2hv1.StableComponent{
+			comp1: {
+				Spec: s2hv1.StableComponentSpec{
 					Name:       comp1,
 					Repository: repoComp1,
 					Version:    v110,
 				},
 			},
-<<<<<<< HEAD
-			{
-				Spec: s2hv1.StableComponentSpec{
-=======
 			comp2: {
-				Spec: s2hv1beta1.StableComponentSpec{
->>>>>>> 642b4d1c
+				Spec: s2hv1.StableComponentSpec{
 					Name:       comp2,
 					Repository: repoComp2,
 					Version:    v210,
@@ -320,15 +276,9 @@
 				},
 			},
 		}
-<<<<<<< HEAD
-		stableComps := []s2hv1.StableComponent{
-			{
-				Spec: s2hv1.StableComponentSpec{
-=======
-		stableComps := map[string]s2hv1beta1.StableComponent{
-			comp1: {
-				Spec: s2hv1beta1.StableComponentSpec{
->>>>>>> 642b4d1c
+		stableComps := map[string]s2hv1.StableComponent{
+			comp1: {
+				Spec: s2hv1.StableComponentSpec{
 					Name:       comp1,
 					Repository: repoComp1,
 					Version:    v114,
@@ -370,15 +320,9 @@
 				},
 			},
 		}
-<<<<<<< HEAD
-		stableComps := []s2hv1.StableComponent{
-			{
-				Spec: s2hv1.StableComponentSpec{
-=======
-		stableComps := map[string]s2hv1beta1.StableComponent{
-			comp1: {
-				Spec: s2hv1beta1.StableComponentSpec{
->>>>>>> 642b4d1c
+		stableComps := map[string]s2hv1.StableComponent{
+			comp1: {
+				Spec: s2hv1.StableComponentSpec{
 					Name:       comp1,
 					Repository: repoComp1,
 					Version:    v114,
@@ -416,15 +360,9 @@
 				},
 			},
 		}
-<<<<<<< HEAD
-		stableComps := []s2hv1.StableComponent{
-			{
-				Spec: s2hv1.StableComponentSpec{
-=======
-		stableComps := map[string]s2hv1beta1.StableComponent{
-			comp1: {
-				Spec: s2hv1beta1.StableComponentSpec{
->>>>>>> 642b4d1c
+		stableComps := map[string]s2hv1.StableComponent{
+			comp1: {
+				Spec: s2hv1.StableComponentSpec{
 					Name:       comp1,
 					Repository: repoComp1,
 					Version:    v113,
@@ -457,15 +395,9 @@
 				},
 			},
 		}
-<<<<<<< HEAD
-		stableComps := []s2hv1.StableComponent{
-			{
-				Spec: s2hv1.StableComponentSpec{
-=======
-		stableComps := map[string]s2hv1beta1.StableComponent{
-			comp1: {
-				Spec: s2hv1beta1.StableComponentSpec{
->>>>>>> 642b4d1c
+		stableComps := map[string]s2hv1.StableComponent{
+			comp1: {
+				Spec: s2hv1.StableComponentSpec{
 					Name:       comp1,
 					Repository: repoComp1,
 					Version:    v110,
@@ -512,15 +444,9 @@
 				},
 			},
 		}
-<<<<<<< HEAD
-		stableComps := []s2hv1.StableComponent{
-			{
-				Spec: s2hv1.StableComponentSpec{
-=======
-		stableComps := map[string]s2hv1beta1.StableComponent{
-			comp1: {
-				Spec: s2hv1beta1.StableComponentSpec{
->>>>>>> 642b4d1c
+		stableComps := map[string]s2hv1.StableComponent{
+			comp1: {
+				Spec: s2hv1.StableComponentSpec{
 					Name:       comp1,
 					Repository: repoComp1,
 					Version:    v110,
@@ -566,27 +492,16 @@
 				},
 			},
 		}
-<<<<<<< HEAD
-		stableComps := []s2hv1.StableComponent{
-			{
-				Spec: s2hv1.StableComponentSpec{
-=======
-		stableComps := map[string]s2hv1beta1.StableComponent{
-			comp1: {
-				Spec: s2hv1beta1.StableComponentSpec{
->>>>>>> 642b4d1c
+		stableComps := map[string]s2hv1.StableComponent{
+			comp1: {
+				Spec: s2hv1.StableComponentSpec{
 					Name:       comp1,
 					Repository: repoComp1,
 					Version:    v110,
 				},
 			},
-<<<<<<< HEAD
-			{
-				Spec: s2hv1.StableComponentSpec{
-=======
 			comp2: {
-				Spec: s2hv1beta1.StableComponentSpec{
->>>>>>> 642b4d1c
+				Spec: s2hv1.StableComponentSpec{
 					Name:       comp2,
 					Repository: repoComp2,
 					Version:    v210,
@@ -619,13 +534,8 @@
 			},
 		},
 	}
-<<<<<<< HEAD
 	desiredComps := make(map[string]map[string]s2hv1.DesiredImageTime)
-	var stableComps []s2hv1.StableComponent
-=======
-	desiredComps := make(map[string]map[string]s2hv1beta1.DesiredImageTime)
-	var stableComps map[string]s2hv1beta1.StableComponent
->>>>>>> 642b4d1c
+	var stableComps map[string]s2hv1.StableComponent
 
 	It("should return outdated duration correctly when atp stable desired is on working day", func() {
 		nowMockTime := time.Date(2019, 10, 7, 9, 0, 0, 0, time.UTC)
@@ -668,13 +578,9 @@
 	})
 })
 
-<<<<<<< HEAD
-func newMock(cfg *s2hv1.ConfigSpec, desiredComps map[string]map[string]s2hv1.DesiredImageTime, stableComps []s2hv1.StableComponent, nowMockTime time.Time) *Outdated {
-=======
-func newMock(cfg *s2hv1beta1.ConfigSpec,
-	desiredComps map[string]map[string]s2hv1beta1.DesiredImageTime,
-	lastActiveComps map[string]s2hv1beta1.StableComponent, nowMockTime time.Time) *Outdated {
->>>>>>> 642b4d1c
+func newMock(cfg *s2hv1.ConfigSpec,
+	desiredComps map[string]map[string]s2hv1.DesiredImageTime,
+	lastActiveComps map[string]s2hv1.StableComponent, nowMockTime time.Time) *Outdated {
 	o := &Outdated{
 		cfg:                   cfg,
 		desiredCompsImageTime: desiredComps,
