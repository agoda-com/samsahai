--- conflicted
+++ resolved
@@ -34,13 +34,9 @@
 }
 
 // GetResult implements the staging testRunner GetResult function
-<<<<<<< HEAD
-func (t *testRunner) GetResult(testConfig *s2hv1.ConfigTestRunner, currentQueue *s2hv1.Queue) (isResultSuccess bool, isBuildFinished bool, err error) {
-=======
-func (t *testRunner) GetResult(testConfig *v1beta1.ConfigTestRunner, currentQueue *v1beta1.Queue) (
+func (t *testRunner) GetResult(testConfig *s2hv1.ConfigTestRunner, currentQueue *s2hv1.Queue) (
 	isResultSuccess bool, isBuildFinished bool, err error) {
 
->>>>>>> 7b312e13
 	if testConfig == nil {
 		return false, false, errors.Wrapf(s2herrors.ErrTestConfigurationNotFound,
 			"test configuration should not be nil. queue: %s", currentQueue.Name)
