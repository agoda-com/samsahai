package staging

import (
	"testing"
	"time"

	. "github.com/onsi/ginkgo"
	. "github.com/onsi/gomega"
	metav1 "k8s.io/apimachinery/pkg/apis/meta/v1"

	s2hv1 "github.com/agoda-com/samsahai/api/v1"
	"github.com/agoda-com/samsahai/internal"
	configctrl "github.com/agoda-com/samsahai/internal/config"
	"github.com/agoda-com/samsahai/internal/util"
	conf "github.com/agoda-com/samsahai/internal/util/config"
	"github.com/agoda-com/samsahai/internal/util/dotaccess"
	"github.com/agoda-com/samsahai/internal/util/unittest"
	"github.com/agoda-com/samsahai/internal/util/valuesutil"
)

func TestStagingController(t *testing.T) {
	unittest.InitGinkgo(t, "Staging controller")
}

var _ = Describe("Apply Env Based Config", func() {
	var err error
	var configCtrl internal.ConfigController
	var teamName = "teamtest"
	g := NewWithT(GinkgoT())

	BeforeEach(func() {
		configCtrl = newMockConfigCtrl()
		g.Expect(err).NotTo(HaveOccurred())
	})

	It("should successfully apply configuration based on queue type", func() {
		config, err := configCtrl.Get("mock")
		g.Expect(err).NotTo(HaveOccurred())

		comps, err := configCtrl.GetParentComponents("mock")
		g.Expect(err).NotTo(HaveOccurred())

		{
			values := util.CopyMap(comps["redis"].Values)
<<<<<<< HEAD
			values = applyEnvBaseConfig(&config.Spec, values, s2hv1.QueueTypeUpgrade, comps["redis"])
=======
			values = applyEnvBaseConfig(&config.Status.Used, values, s2hv1beta1.QueueTypeUpgrade,
				comps["redis"], teamName)
>>>>>>> 7b312e13
			v, err := dotaccess.Get(values, "master.service.nodePort")
			g.Expect(err).NotTo(HaveOccurred())
			port, ok := v.(float64)

			g.Expect(ok).To(BeTrue())
			g.Expect(int(port)).To(Equal(31001))
		}

		{
			values := util.CopyMap(comps["redis"].Values)
<<<<<<< HEAD
			values = applyEnvBaseConfig(&config.Spec, values, s2hv1.QueueTypePreActive, comps["redis"])
=======
			values = applyEnvBaseConfig(&config.Status.Used, values, s2hv1beta1.QueueTypePreActive,
				comps["redis"], teamName)
>>>>>>> 7b312e13
			v, err := dotaccess.Get(values, "master.service.nodePort")
			g.Expect(err).NotTo(HaveOccurred())
			port, ok := v.(float64)

			g.Expect(ok).To(BeTrue())
			g.Expect(int(port)).To(Equal(31002))
		}

		{
			values := util.CopyMap(comps["redis"].Values)
<<<<<<< HEAD
			values = applyEnvBaseConfig(&config.Spec, values, s2hv1.QueueTypePromoteToActive, comps["redis"])
=======
			values = applyEnvBaseConfig(&config.Status.Used, values, s2hv1beta1.QueueTypePromoteToActive,
				comps["redis"], teamName)
>>>>>>> 7b312e13
			v, err := dotaccess.Get(values, "master.service.nodePort")
			g.Expect(err).NotTo(HaveOccurred())
			port, ok := v.(float64)

			g.Expect(ok).To(BeTrue())
			g.Expect(int(port)).To(Equal(31003))
		}

		{
			values := util.CopyMap(comps["redis"].Values)
<<<<<<< HEAD
			values = applyEnvBaseConfig(&config.Spec, values, s2hv1.QueueTypeDemoteFromActive, comps["redis"])
=======
			values = applyEnvBaseConfig(&config.Status.Used, values, s2hv1beta1.QueueTypeDemoteFromActive,
				comps["redis"], teamName)
>>>>>>> 7b312e13
			val, err := dotaccess.Get(values, "master.service.nodePort")
			g.Expect(err).NotTo(HaveOccurred())
			g.Expect(val).To(BeNil())
		}
	})

	It("should correctly combine base values and config", func() {
		config, err := configCtrl.Get("mock")
		g.Expect(err).NotTo(HaveOccurred())

		comps, err := configCtrl.GetParentComponents("mock")
		g.Expect(err).NotTo(HaveOccurred())

		wordpress := comps["wordpress"]
<<<<<<< HEAD
		envValues, err := configctrl.GetEnvComponentValues(&config.Spec, "wordpress", s2hv1.EnvBase)
=======
		envValues, err := configctrl.GetEnvComponentValues(&config.Status.Used, "wordpress",
			teamName, s2hv1beta1.EnvBase)
>>>>>>> 7b312e13
		g.Expect(err).NotTo(HaveOccurred())

		values := valuesutil.GenStableComponentValues(wordpress, nil, envValues)
		val, err := dotaccess.Get(values, "mariadb.enabled")
		g.Expect(err).NotTo(HaveOccurred())
		g.Expect(val).To(BeTrue())
		val, err = dotaccess.Get(values, "ingress.enabled")
		g.Expect(err).NotTo(HaveOccurred())
		g.Expect(val).To(BeTrue())
	})
})

type mockConfigCtrl struct{}

func newMockConfigCtrl() internal.ConfigController {
	return &mockConfigCtrl{}
}

func (c *mockConfigCtrl) Get(configName string) (*s2hv1.Config, error) {
	engine := "helm3"
	deployConfig := s2hv1.ConfigDeploy{
		Timeout: metav1.Duration{Duration: 5 * time.Minute},
		Engine:  &engine,
		TestRunner: &s2hv1.ConfigTestRunner{
			TestMock: &s2hv1.ConfigTestMock{
				Result: true,
			},
		},
	}
	compSource := s2hv1.UpdatingSource("public-registry")
	redisConfigComp := s2hv1.Component{
		Name: "redis",
		Chart: s2hv1.ComponentChart{
			Repository: "https://kubernetes-charts.storage.googleapis.com",
			Name:       "redis",
		},
		Image: s2hv1.ComponentImage{
			Repository: "bitnami/redis",
			Pattern:    "5.*debian-9.*",
		},
		Source: &compSource,
		Values: s2hv1.ComponentValues{
			"image": map[string]interface{}{
				"repository": "bitnami/redis",
				"pullPolicy": "IfNotPresent",
			},
			"cluster": map[string]interface{}{
				"enabled": false,
			},
			"usePassword": false,
			"master": map[string]interface{}{
				"persistence": map[string]interface{}{
					"enabled": false,
				},
			},
		},
	}
	wordpressConfigComp := s2hv1.Component{
		Name: "wordpress",
		Chart: s2hv1.ComponentChart{
			Repository: "https://kubernetes-charts.storage.googleapis.com",
			Name:       "wordpress",
		},
		Image: s2hv1.ComponentImage{
			Repository: "bitnami/wordpress",
			Pattern:    "5\\.2.*debian-9.*",
		},
		Source: &compSource,
		Dependencies: []*s2hv1.Dependency{
			{
				Name: "mariadb",
				Image: s2hv1.ComponentImage{
					Repository: "bitnami/mariadb",
					Pattern:    "10\\.3.*debian-9.*",
				},
			},
		},
	}

	mockConfig := &s2hv1.Config{
		Spec: s2hv1.ConfigSpec{
			Envs: map[s2hv1.EnvType]s2hv1.ChartValuesURLs{
				"staging": map[string][]string{
					"redis": {"https://raw.githubusercontent.com/agoda-com/samsahai/master/test/data/wordpress-redis/envs/staging/redis.yaml"},
				},
				"pre-active": map[string][]string{
					"redis": {"https://raw.githubusercontent.com/agoda-com/samsahai/master/test/data/wordpress-redis/envs/pre-active/redis.yaml"},
				},
				"active": map[string][]string{
					"redis": {"https://raw.githubusercontent.com/agoda-com/samsahai/master/test/data/wordpress-redis/envs/active/redis.yaml"},
				},
				"base": map[string][]string{
					"wordpress": {"https://raw.githubusercontent.com/agoda-com/samsahai/master/test/data/wordpress-redis/envs/base/wordpress.yaml"},
				},
			},
			Staging: &s2hv1.ConfigStaging{
				MaxRetry:   3,
				Deployment: &deployConfig,
			},
			ActivePromotion: &s2hv1.ConfigActivePromotion{
				Timeout:          metav1.Duration{Duration: 10 * time.Minute},
				TearDownDuration: metav1.Duration{Duration: 10 * time.Second},
				Deployment:       &deployConfig,
			},
			Components: []*s2hv1.Component{
				&redisConfigComp,
				&wordpressConfigComp,
			},
		},
		Status: s2hv1beta1.ConfigStatus{
			Used: s2hv1beta1.ConfigSpec{
				Envs: map[s2hv1beta1.EnvType]s2hv1beta1.ChartValuesURLs{
					"staging": map[string][]string{
						"redis": {"https://raw.githubusercontent.com/agoda-com/samsahai/master/test/data/wordpress-redis/envs/staging/redis.yaml"},
					},
					"pre-active": map[string][]string{
						"redis": {"https://raw.githubusercontent.com/agoda-com/samsahai/master/test/data/wordpress-redis/envs/pre-active/redis.yaml"},
					},
					"active": map[string][]string{
						"redis": {"https://raw.githubusercontent.com/agoda-com/samsahai/master/test/data/wordpress-redis/envs/active/redis.yaml"},
					},
					"base": map[string][]string{
						"wordpress": {"https://raw.githubusercontent.com/agoda-com/samsahai/master/test/data/wordpress-redis/envs/base/wordpress.yaml"},
					},
				},
				Staging: &s2hv1beta1.ConfigStaging{
					MaxRetry:   3,
					Deployment: &deployConfig,
				},
				ActivePromotion: &s2hv1beta1.ConfigActivePromotion{
					Timeout:          metav1.Duration{Duration: 10 * time.Minute},
					TearDownDuration: metav1.Duration{Duration: 10 * time.Second},
					Deployment:       &deployConfig,
				},
				Components: []*s2hv1beta1.Component{
					&redisConfigComp,
					&wordpressConfigComp,
				},
			},
		},
	}

	return mockConfig, nil
}

func (c *mockConfigCtrl) GetComponents(configName string) (map[string]*s2hv1.Component, error) {
	config, _ := c.Get(configName)

<<<<<<< HEAD
	comps := map[string]*s2hv1.Component{
		"redis":     config.Spec.Components[0],
		"wordpress": config.Spec.Components[1],
		"mariadb":   conf.Convert(config.Spec.Components[1].Dependencies[0], nil),
=======
	comps := map[string]*s2hv1beta1.Component{
		"redis":     config.Status.Used.Components[0],
		"wordpress": config.Status.Used.Components[1],
		"mariadb":   config.Status.Used.Components[1].Dependencies[0],
>>>>>>> 7b312e13
	}

	comps["mariadb"].Parent = "wordpress"

	return comps, nil
}

func (c *mockConfigCtrl) GetParentComponents(configName string) (map[string]*s2hv1.Component, error) {
	config, _ := c.Get(configName)

<<<<<<< HEAD
	comps := map[string]*s2hv1.Component{
		"redis":     config.Spec.Components[0],
		"wordpress": config.Spec.Components[1],
=======
	comps := map[string]*s2hv1beta1.Component{
		"redis":     config.Status.Used.Components[0],
		"wordpress": config.Status.Used.Components[1],
>>>>>>> 7b312e13
	}

	return comps, nil
}

<<<<<<< HEAD
func (c *mockConfigCtrl) Update(config *s2hv1.Config) error {
=======
func (c *mockConfigCtrl) GetPullRequestComponents(configName string) (map[string]*s2hv1beta1.Component, error) {
	return map[string]*s2hv1beta1.Component{}, nil
}

func (c *mockConfigCtrl) GetBundles(configName string) (s2hv1beta1.ConfigBundles, error) {
	return s2hv1beta1.ConfigBundles{}, nil
}

func (c *mockConfigCtrl) GetPriorityQueues(configName string) ([]string, error) {
	return nil, nil
}

func (c *mockConfigCtrl) GetPullRequestConfig(configName string) (*s2hv1beta1.ConfigPullRequest, error) {
	return nil, nil
}

func (c *mockConfigCtrl) GetPullRequestComponentDependencies(configName, prCompName string) ([]string, error) {
	return nil, nil
}

func (c *mockConfigCtrl) Update(config *s2hv1beta1.Config) error {
>>>>>>> 7b312e13
	return nil
}

func (c *mockConfigCtrl) Delete(configName string) error {
	return nil
}

func (c *mockConfigCtrl) EnsureConfigTemplateChanged(config *s2hv1beta1.Config) error {
	return nil
}<|MERGE_RESOLUTION|>--- conflicted
+++ resolved
@@ -42,12 +42,8 @@
 
 		{
 			values := util.CopyMap(comps["redis"].Values)
-<<<<<<< HEAD
-			values = applyEnvBaseConfig(&config.Spec, values, s2hv1.QueueTypeUpgrade, comps["redis"])
-=======
-			values = applyEnvBaseConfig(&config.Status.Used, values, s2hv1beta1.QueueTypeUpgrade,
-				comps["redis"], teamName)
->>>>>>> 7b312e13
+			values = applyEnvBaseConfig(&config.Status.Used, values, s2hv1.QueueTypeUpgrade,
+				comps["redis"], teamName)
 			v, err := dotaccess.Get(values, "master.service.nodePort")
 			g.Expect(err).NotTo(HaveOccurred())
 			port, ok := v.(float64)
@@ -58,12 +54,8 @@
 
 		{
 			values := util.CopyMap(comps["redis"].Values)
-<<<<<<< HEAD
-			values = applyEnvBaseConfig(&config.Spec, values, s2hv1.QueueTypePreActive, comps["redis"])
-=======
-			values = applyEnvBaseConfig(&config.Status.Used, values, s2hv1beta1.QueueTypePreActive,
-				comps["redis"], teamName)
->>>>>>> 7b312e13
+			values = applyEnvBaseConfig(&config.Status.Used, values, s2hv1.QueueTypePreActive,
+				comps["redis"], teamName)
 			v, err := dotaccess.Get(values, "master.service.nodePort")
 			g.Expect(err).NotTo(HaveOccurred())
 			port, ok := v.(float64)
@@ -74,12 +66,8 @@
 
 		{
 			values := util.CopyMap(comps["redis"].Values)
-<<<<<<< HEAD
-			values = applyEnvBaseConfig(&config.Spec, values, s2hv1.QueueTypePromoteToActive, comps["redis"])
-=======
-			values = applyEnvBaseConfig(&config.Status.Used, values, s2hv1beta1.QueueTypePromoteToActive,
-				comps["redis"], teamName)
->>>>>>> 7b312e13
+			values = applyEnvBaseConfig(&config.Status.Used, values, s2hv1.QueueTypePromoteToActive,
+				comps["redis"], teamName)
 			v, err := dotaccess.Get(values, "master.service.nodePort")
 			g.Expect(err).NotTo(HaveOccurred())
 			port, ok := v.(float64)
@@ -90,12 +78,8 @@
 
 		{
 			values := util.CopyMap(comps["redis"].Values)
-<<<<<<< HEAD
-			values = applyEnvBaseConfig(&config.Spec, values, s2hv1.QueueTypeDemoteFromActive, comps["redis"])
-=======
-			values = applyEnvBaseConfig(&config.Status.Used, values, s2hv1beta1.QueueTypeDemoteFromActive,
-				comps["redis"], teamName)
->>>>>>> 7b312e13
+			values = applyEnvBaseConfig(&config.Status.Used, values, s2hv1.QueueTypeDemoteFromActive,
+				comps["redis"], teamName)
 			val, err := dotaccess.Get(values, "master.service.nodePort")
 			g.Expect(err).NotTo(HaveOccurred())
 			g.Expect(val).To(BeNil())
@@ -110,12 +94,8 @@
 		g.Expect(err).NotTo(HaveOccurred())
 
 		wordpress := comps["wordpress"]
-<<<<<<< HEAD
-		envValues, err := configctrl.GetEnvComponentValues(&config.Spec, "wordpress", s2hv1.EnvBase)
-=======
 		envValues, err := configctrl.GetEnvComponentValues(&config.Status.Used, "wordpress",
-			teamName, s2hv1beta1.EnvBase)
->>>>>>> 7b312e13
+			teamName, s2hv1.EnvBase)
 		g.Expect(err).NotTo(HaveOccurred())
 
 		values := valuesutil.GenStableComponentValues(wordpress, nil, envValues)
@@ -225,9 +205,9 @@
 				&wordpressConfigComp,
 			},
 		},
-		Status: s2hv1beta1.ConfigStatus{
-			Used: s2hv1beta1.ConfigSpec{
-				Envs: map[s2hv1beta1.EnvType]s2hv1beta1.ChartValuesURLs{
+		Status: s2hv1.ConfigStatus{
+			Used: s2hv1.ConfigSpec{
+				Envs: map[s2hv1.EnvType]s2hv1.ChartValuesURLs{
 					"staging": map[string][]string{
 						"redis": {"https://raw.githubusercontent.com/agoda-com/samsahai/master/test/data/wordpress-redis/envs/staging/redis.yaml"},
 					},
@@ -241,16 +221,16 @@
 						"wordpress": {"https://raw.githubusercontent.com/agoda-com/samsahai/master/test/data/wordpress-redis/envs/base/wordpress.yaml"},
 					},
 				},
-				Staging: &s2hv1beta1.ConfigStaging{
+				Staging: &s2hv1.ConfigStaging{
 					MaxRetry:   3,
 					Deployment: &deployConfig,
 				},
-				ActivePromotion: &s2hv1beta1.ConfigActivePromotion{
+				ActivePromotion: &s2hv1.ConfigActivePromotion{
 					Timeout:          metav1.Duration{Duration: 10 * time.Minute},
 					TearDownDuration: metav1.Duration{Duration: 10 * time.Second},
 					Deployment:       &deployConfig,
 				},
-				Components: []*s2hv1beta1.Component{
+				Components: []*s2hv1.Component{
 					&redisConfigComp,
 					&wordpressConfigComp,
 				},
@@ -264,17 +244,10 @@
 func (c *mockConfigCtrl) GetComponents(configName string) (map[string]*s2hv1.Component, error) {
 	config, _ := c.Get(configName)
 
-<<<<<<< HEAD
 	comps := map[string]*s2hv1.Component{
-		"redis":     config.Spec.Components[0],
-		"wordpress": config.Spec.Components[1],
-		"mariadb":   conf.Convert(config.Spec.Components[1].Dependencies[0], nil),
-=======
-	comps := map[string]*s2hv1beta1.Component{
 		"redis":     config.Status.Used.Components[0],
 		"wordpress": config.Status.Used.Components[1],
-		"mariadb":   config.Status.Used.Components[1].Dependencies[0],
->>>>>>> 7b312e13
+		"mariadb":   conf.Convert(config.Status.Used.Components[1].Dependencies[0], nil),
 	}
 
 	comps["mariadb"].Parent = "wordpress"
@@ -285,36 +258,27 @@
 func (c *mockConfigCtrl) GetParentComponents(configName string) (map[string]*s2hv1.Component, error) {
 	config, _ := c.Get(configName)
 
-<<<<<<< HEAD
 	comps := map[string]*s2hv1.Component{
-		"redis":     config.Spec.Components[0],
-		"wordpress": config.Spec.Components[1],
-=======
-	comps := map[string]*s2hv1beta1.Component{
 		"redis":     config.Status.Used.Components[0],
 		"wordpress": config.Status.Used.Components[1],
->>>>>>> 7b312e13
 	}
 
 	return comps, nil
 }
 
-<<<<<<< HEAD
-func (c *mockConfigCtrl) Update(config *s2hv1.Config) error {
-=======
-func (c *mockConfigCtrl) GetPullRequestComponents(configName string) (map[string]*s2hv1beta1.Component, error) {
-	return map[string]*s2hv1beta1.Component{}, nil
-}
-
-func (c *mockConfigCtrl) GetBundles(configName string) (s2hv1beta1.ConfigBundles, error) {
-	return s2hv1beta1.ConfigBundles{}, nil
+func (c *mockConfigCtrl) GetPullRequestComponents(configName string) (map[string]*s2hv1.Component, error) {
+	return map[string]*s2hv1.Component{}, nil
+}
+
+func (c *mockConfigCtrl) GetBundles(configName string) (s2hv1.ConfigBundles, error) {
+	return s2hv1.ConfigBundles{}, nil
 }
 
 func (c *mockConfigCtrl) GetPriorityQueues(configName string) ([]string, error) {
 	return nil, nil
 }
 
-func (c *mockConfigCtrl) GetPullRequestConfig(configName string) (*s2hv1beta1.ConfigPullRequest, error) {
+func (c *mockConfigCtrl) GetPullRequestConfig(configName string) (*s2hv1.ConfigPullRequest, error) {
 	return nil, nil
 }
 
@@ -322,8 +286,7 @@
 	return nil, nil
 }
 
-func (c *mockConfigCtrl) Update(config *s2hv1beta1.Config) error {
->>>>>>> 7b312e13
+func (c *mockConfigCtrl) Update(config *s2hv1.Config) error {
 	return nil
 }
 
@@ -331,6 +294,6 @@
 	return nil
 }
 
-func (c *mockConfigCtrl) EnsureConfigTemplateChanged(config *s2hv1beta1.Config) error {
+func (c *mockConfigCtrl) EnsureConfigTemplateChanged(config *s2hv1.Config) error {
 	return nil
 }