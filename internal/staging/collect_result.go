--- conflicted
+++ resolved
@@ -53,13 +53,8 @@
 	}
 
 	// Queue will finished if type are Active promotion related
-<<<<<<< HEAD
-	if queue.IsActivePromotionQueue() {
+	if queue.IsActivePromotionQueue() || queue.IsPullRequestQueue() {
 		return c.updateQueueWithState(queue, s2hv1.Finished)
-=======
-	if queue.IsActivePromotionQueue() || queue.IsPullRequestQueue() {
-		return c.updateQueueWithState(queue, s2hv1beta1.Finished)
->>>>>>> 7b312e13
 	}
 
 	// Create queue history
@@ -203,41 +198,8 @@
 func (c *controller) setStableComponent(queue *s2hv1.Queue) (err error) {
 	const updatedBy = "samsahai"
 
-<<<<<<< HEAD
-	stableComp := &s2hv1.StableComponent{}
-	err = c.client.Get(
-		context.TODO(),
-		types.NamespacedName{Namespace: queue.GetNamespace(), Name: queue.GetName()},
-		stableComp)
-	if err != nil && k8serrors.IsNotFound(err) {
-		now := metav1.Now()
-		stableLabels := internal.GetDefaultLabels(c.teamName)
-		stableLabels["app"] = queue.Name
-		stableComp := &s2hv1.StableComponent{
-			ObjectMeta: metav1.ObjectMeta{
-				Name:      queue.Name,
-				Namespace: queue.Namespace,
-				Labels:    stableLabels,
-			},
-			Spec: s2hv1.StableComponentSpec{
-				Name:       queue.Spec.Name,
-				Version:    queue.Spec.Version,
-				Repository: queue.Spec.Repository,
-				UpdatedBy:  updatedBy,
-			},
-			Status: s2hv1.StableComponentStatus{
-				CreatedAt: &now,
-				UpdatedAt: &now,
-			},
-		}
-		err = c.client.Create(context.TODO(), stableComp)
-		if err != nil {
-			logger.Error(err, fmt.Sprintf("cannot create StableComponent: %s/%s", queue.GetNamespace(), queue.GetName()))
-			return
-		}
-=======
 	for _, qComp := range queue.Spec.Components {
-		stableComp := &s2hv1beta1.StableComponent{}
+		stableComp := &s2hv1.StableComponent{}
 		err = c.client.Get(
 			context.TODO(),
 			types.NamespacedName{Namespace: queue.GetNamespace(), Name: qComp.Name},
@@ -246,19 +208,19 @@
 			now := metav1.Now()
 			stableLabels := internal.GetDefaultLabels(c.teamName)
 			stableLabels["app"] = qComp.Name
-			stableComp := &s2hv1beta1.StableComponent{
+			stableComp := &s2hv1.StableComponent{
 				ObjectMeta: metav1.ObjectMeta{
 					Name:      qComp.Name,
 					Namespace: queue.Namespace,
 					Labels:    stableLabels,
 				},
-				Spec: s2hv1beta1.StableComponentSpec{
+				Spec: s2hv1.StableComponentSpec{
 					Name:       qComp.Name,
 					Version:    qComp.Version,
 					Repository: qComp.Repository,
 					UpdatedBy:  updatedBy,
 				},
-				Status: s2hv1beta1.StableComponentStatus{
+				Status: s2hv1.StableComponentStatus{
 					CreatedAt: &now,
 					UpdatedAt: &now,
 				},
@@ -268,7 +230,6 @@
 				logger.Error(err, fmt.Sprintf("cannot create StableComponent: %s/%s", queue.GetNamespace(), qComp.Name))
 				return
 			}
->>>>>>> 7b312e13
 
 			continue
 
@@ -424,11 +385,7 @@
 	return out
 }
 
-<<<<<<< HEAD
-func (c *controller) sendComponentUpgradeReport(status rpc.ComponentUpgrade_UpgradeStatus, queue *s2hv1.Queue) error {
-=======
-func (c *controller) sendComponentUpgradeReport(status rpc.ComponentUpgrade_UpgradeStatus, q *s2hv1beta1.Queue) error {
->>>>>>> 7b312e13
+func (c *controller) sendComponentUpgradeReport(status rpc.ComponentUpgrade_UpgradeStatus, q *s2hv1.Queue) error {
 	var err error
 	headers := make(http.Header)
 	headers.Set(internal.SamsahaiAuthHeader, c.authToken)
@@ -451,19 +408,7 @@
 	return nil
 }
 
-<<<<<<< HEAD
-func (c *controller) getIssueType(imageMissingList []*rpc.Image, queue *s2hv1.Queue) rpc.ComponentUpgrade_IssueType {
-	switch {
-	case len(imageMissingList) > 0:
-		return rpc.ComponentUpgrade_IssueType_IMAGE_MISSING
-	case queue.IsReverify() && queue.IsDeploySuccess() && queue.IsTestSuccess():
-		return rpc.ComponentUpgrade_IssueType_DESIRED_VERSION_FAILED
-	case queue.IsReverify() && (!queue.IsDeploySuccess() || !queue.IsTestSuccess()):
-		return rpc.ComponentUpgrade_IssueType_ENVIRONMENT_ISSUE
-	default:
-		return rpc.ComponentUpgrade_IssueType_DESIRED_VERSION_FAILED
-=======
-func (c *controller) setDeploymentIssues(queue *s2hv1beta1.Queue) error {
+func (c *controller) setDeploymentIssues(queue *s2hv1.Queue) error {
 	// set deployment issues matching with release label
 	deployEngine := c.getDeployEngine(queue)
 	parentComps, err := c.configCtrl.GetParentComponents(c.teamName)
@@ -471,7 +416,7 @@
 		return err
 	}
 
-	deploymentIssuesMaps := make(map[s2hv1beta1.DeploymentIssueType][]s2hv1beta1.FailureComponent)
+	deploymentIssuesMaps := make(map[s2hv1.DeploymentIssueType][]s2hv1.FailureComponent)
 	for parentComp := range parentComps {
 		ns := c.namespace
 		refName := internal.GenReleaseName(ns, parentComp)
@@ -495,7 +440,6 @@
 		}
 
 		c.extractDeploymentIssues(pods, jobs, deploymentIssuesMaps)
->>>>>>> 7b312e13
 	}
 
 	deploymentIssues := c.convertToDeploymentIssues(deploymentIssuesMaps)
@@ -504,17 +448,12 @@
 	return nil
 }
 
-<<<<<<< HEAD
-func (c *controller) getReverificationStatus(queue *s2hv1.Queue) rpc.ComponentUpgrade_ReverificationStatus {
-	if !queue.IsReverify() {
-		return rpc.ComponentUpgrade_ReverificationStatus_UNKNOWN
-=======
 func (c *controller) extractDeploymentIssues(pods *corev1.PodList, jobs *batchv1.JobList,
-	issuesMaps map[s2hv1beta1.DeploymentIssueType][]s2hv1beta1.FailureComponent) {
+	issuesMaps map[s2hv1.DeploymentIssueType][]s2hv1.FailureComponent) {
 
 	for _, pod := range pods.Items {
 		compName := c.extractComponentNameFromPod(pod)
-		failureComp := s2hv1beta1.FailureComponent{
+		failureComp := s2hv1.FailureComponent{
 			ComponentName: compName,
 			NodeName:      pod.Spec.NodeName,
 		}
@@ -536,7 +475,7 @@
 				if !initContainerStatus.Ready {
 					failureComp.FirstFailureContainerName = initContainerStatus.Name
 					failureComp.RestartCount = initContainerStatus.RestartCount
-					c.appendDeploymentIssues(s2hv1beta1.DeploymentIssueWaitForInitContainer, failureComp, issuesMaps)
+					c.appendDeploymentIssues(s2hv1.DeploymentIssueWaitForInitContainer, failureComp, issuesMaps)
 					initFound = true
 					break
 				}
@@ -557,15 +496,15 @@
 						switch waitingState.Reason {
 						// check ImagePullBackOff issue
 						case "ImagePullBackOff", "ErrImagePull":
-							c.appendDeploymentIssues(s2hv1beta1.DeploymentIssueImagePullBackOff, failureComp, issuesMaps)
+							c.appendDeploymentIssues(s2hv1.DeploymentIssueImagePullBackOff, failureComp, issuesMaps)
 							found = true
 
 						case "CrashLoopBackOff", "Error":
-							c.appendDeploymentIssues(s2hv1beta1.DeploymentIssueCrashLoopBackOff, failureComp, issuesMaps)
+							c.appendDeploymentIssues(s2hv1.DeploymentIssueCrashLoopBackOff, failureComp, issuesMaps)
 							found = true
 
 						case "ContainerCreating":
-							c.appendDeploymentIssues(s2hv1beta1.DeploymentIssueContainerCreating, failureComp, issuesMaps)
+							c.appendDeploymentIssues(s2hv1.DeploymentIssueContainerCreating, failureComp, issuesMaps)
 							found = true
 						}
 					}
@@ -580,16 +519,16 @@
 
 						// if running 0/1, count as CrashLoopBackOff
 						if containerStatus.RestartCount > 0 {
-							c.appendDeploymentIssues(s2hv1beta1.DeploymentIssueCrashLoopBackOff, failureComp, issuesMaps)
+							c.appendDeploymentIssues(s2hv1.DeploymentIssueCrashLoopBackOff, failureComp, issuesMaps)
 							break
 						}
 
-						c.appendDeploymentIssues(s2hv1beta1.DeploymentIssueReadinessProbeFailed, failureComp, issuesMaps)
+						c.appendDeploymentIssues(s2hv1.DeploymentIssueReadinessProbeFailed, failureComp, issuesMaps)
 						found = true
 						break
 					}
 
-					c.appendDeploymentIssues(s2hv1beta1.DeploymentIssueUndefined, failureComp, issuesMaps)
+					c.appendDeploymentIssues(s2hv1.DeploymentIssueUndefined, failureComp, issuesMaps)
 					found = true
 					break
 				}
@@ -601,28 +540,27 @@
 
 			// check pod pending issue
 			if pod.Status.Phase == corev1.PodPending {
-				c.appendDeploymentIssues(s2hv1beta1.DeploymentIssuePending, failureComp, issuesMaps)
+				c.appendDeploymentIssues(s2hv1.DeploymentIssuePending, failureComp, issuesMaps)
 				continue
 			}
 
 			// for other not running pod will be shown as undefined type
 			if pod.Status.Phase != corev1.PodRunning {
-				c.appendDeploymentIssues(s2hv1beta1.DeploymentIssueUndefined, failureComp, issuesMaps)
+				c.appendDeploymentIssues(s2hv1.DeploymentIssueUndefined, failureComp, issuesMaps)
 				continue
 			}
 		}
->>>>>>> 7b312e13
 	}
 
 	// check job not complete issue
 	for _, job := range jobs.Items {
-		failureComp := s2hv1beta1.FailureComponent{
+		failureComp := s2hv1.FailureComponent{
 			ComponentName: job.Name,
 		}
 
 		if job.Status.CompletionTime == nil {
 			failureComp.RestartCount = job.Status.Failed
-			c.appendDeploymentIssues(s2hv1beta1.DeploymentIssueJobNotComplete, failureComp, issuesMaps)
+			c.appendDeploymentIssues(s2hv1.DeploymentIssueJobNotComplete, failureComp, issuesMaps)
 		}
 	}
 }
@@ -653,25 +591,25 @@
 }
 
 func (c *controller) appendDeploymentIssues(
-	issueType s2hv1beta1.DeploymentIssueType,
-	failureComp s2hv1beta1.FailureComponent,
-	issuesMaps map[s2hv1beta1.DeploymentIssueType][]s2hv1beta1.FailureComponent,
+	issueType s2hv1.DeploymentIssueType,
+	failureComp s2hv1.FailureComponent,
+	issuesMaps map[s2hv1.DeploymentIssueType][]s2hv1.FailureComponent,
 ) {
 
 	if _, ok := issuesMaps[issueType]; !ok {
-		issuesMaps[issueType] = []s2hv1beta1.FailureComponent{failureComp}
+		issuesMaps[issueType] = []s2hv1.FailureComponent{failureComp}
 	} else {
 		issuesMaps[issueType] = append(issuesMaps[issueType], failureComp)
 	}
 }
 
 func (c *controller) convertToDeploymentIssues(
-	issuesMaps map[s2hv1beta1.DeploymentIssueType][]s2hv1beta1.FailureComponent,
-) (issues []s2hv1beta1.DeploymentIssue) {
-
-	issues = make([]s2hv1beta1.DeploymentIssue, 0)
+	issuesMaps map[s2hv1.DeploymentIssueType][]s2hv1.FailureComponent,
+) (issues []s2hv1.DeploymentIssue) {
+
+	issues = make([]s2hv1.DeploymentIssue, 0)
 	for issueType, failureComps := range issuesMaps {
-		issues = append(issues, s2hv1beta1.DeploymentIssue{
+		issues = append(issues, s2hv1.DeploymentIssue{
 			IssueType:         issueType,
 			FailureComponents: failureComps,
 		})
