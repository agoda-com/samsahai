package staging

import (
	"context"
	"fmt"
	"net/http"
	"time"

	"github.com/pkg/errors"
	"github.com/twitchtv/twirp"
	k8serrors "k8s.io/apimachinery/pkg/api/errors"
	"k8s.io/apimachinery/pkg/types"

	s2hv1 "github.com/agoda-com/samsahai/api/v1"
	"github.com/agoda-com/samsahai/internal"
	"github.com/agoda-com/samsahai/internal/staging/deploy/mock"
	"github.com/agoda-com/samsahai/pkg/samsahai/rpc"
)

func (c *controller) getDeployConfiguration(queue *s2hv1.Queue) *s2hv1.ConfigDeploy {
	cfg, err := c.getConfiguration()
	if err != nil {
		logger.Error(err, "cannot get configuration", "team", c.teamName)
		return &s2hv1.ConfigDeploy{}
	}

	switch {
	case queue.IsActivePromotionQueue():
		if cfg.ActivePromotion != nil && cfg.ActivePromotion.Deployment != nil {
			return cfg.ActivePromotion.Deployment
		}
<<<<<<< HEAD
		return &s2hv1.ConfigDeploy{}
	}
	if cfg.Staging != nil {
		return cfg.Staging.Deployment
	}
	return &s2hv1.ConfigDeploy{}
=======
		return &s2hv1beta1.ConfigDeploy{}
	case queue.IsPullRequestQueue():
		if cfg.PullRequest != nil && len(cfg.PullRequest.Components) > 0 {
			for _, comp := range cfg.PullRequest.Components {
				if comp.Name == queue.Spec.Name {
					return comp.Deployment
				}
			}
		}
		return &s2hv1beta1.ConfigDeploy{}
	default:
		if cfg.Staging != nil {
			return cfg.Staging.Deployment
		}
		return &s2hv1beta1.ConfigDeploy{}
	}
>>>>>>> 7b312e13
}

func (c *controller) getTestConfiguration(queue *s2hv1.Queue) *s2hv1.ConfigTestRunner {
	deployConfig := c.getDeployConfiguration(queue)
	if deployConfig == nil {
		return nil
	}

	return deployConfig.TestRunner
}

func (c *controller) getDeployEngine(queue *s2hv1.Queue) internal.DeployEngine {
	// Try to get DeployEngine from Queue
	if _, ok := c.deployEngines[queue.Status.DeployEngine]; queue.Status.DeployEngine != "" && ok {
		return c.deployEngines[queue.Status.DeployEngine]
	}

	// Get DeployEngine from configuration
	deployConfig := c.getDeployConfiguration(queue)

	var e string
	if deployConfig == nil || deployConfig.Engine == nil || *deployConfig.Engine == "" {
		e = mock.EngineName
	} else {
		e = *deployConfig.Engine
	}
	engine, ok := c.deployEngines[e]
	if !ok {
		logger.Warn("fallback to mock engine")
		return c.deployEngines[mock.EngineName]
	}
	return engine
}

func (c *controller) clearCurrentQueue() {
	c.mtQueue.Lock()
	defer c.mtQueue.Unlock()
	c.currentQueue = nil
}

func (c *controller) getCurrentQueue() *s2hv1.Queue {
	c.mtQueue.Lock()
	defer c.mtQueue.Unlock()
	return c.currentQueue
}

func (c *controller) updateQueue(queue *s2hv1.Queue) error {
	if err := c.client.Update(context.TODO(), queue); err != nil {
		return errors.Wrap(err, "updating queue error")
	}
	return nil
}

func (c *controller) deleteQueue(q *s2hv1.Queue) error {
	// update queue history before processing next queue
	if err := c.updateQueueHistory(q); err != nil {
		return errors.Wrap(err, "updating queuehistory error")
	}

	isDeploySuccess, isTestSuccess, isReverify := q.IsDeploySuccess(), q.IsTestSuccess(), q.IsReverify()

	if isDeploySuccess && isTestSuccess && !isReverify {
		// success deploy and test without reverify state
		// delete queue
		if err := c.client.Delete(context.TODO(), q); err != nil {
			logger.Error(err, "deleting queue error")
			return err
		}
	} else if isReverify {
		// reverify
		// TODO: fix me, 24 hours hard-code
		if err := c.queueCtrl.SetRetryQueue(q, 0, time.Now().Add(24*time.Hour)); err != nil {
			logger.Error(err, "cannot set retry queue")
			return err
		}
	} else {
		// Testing or deploying failed
		// Retry this component
		q.Spec.NoOfRetry++

		maxNoOfRetry := 0

		cfg, err := c.getConfiguration()
		if err != nil {
			return err
		}

		if cfg != nil && cfg.Staging != nil {
			maxNoOfRetry = cfg.Staging.MaxRetry
		}

		if q.Spec.NoOfRetry > maxNoOfRetry {
			// Retry reached maximum retry limit, we need to verify that is our system still ok?
			if err := c.queueCtrl.SetReverifyQueueAtFirst(q); err != nil {
				logger.Error(err, "cannot set reverify queue")
				return err
			}
		} else {
			if err := c.queueCtrl.SetRetryQueue(q, q.Spec.NoOfRetry, time.Now()); err != nil {
				logger.Error(err, "cannot set retry queue")
				return err
			}
		}
	}

	c.clearCurrentQueue()

	return nil
}

func (c *controller) updateQueueWithState(q *s2hv1.Queue, state s2hv1.QueueState) error {
	headers := make(http.Header)
	headers.Set(internal.SamsahaiAuthHeader, c.authToken)
	ctx := context.TODO()
	ctx, err := twirp.WithHTTPRequestHeaders(ctx, headers)
	if err != nil {
		return errors.Wrap(err, "cannot set request header")
	}

	q.SetState(state)
	logger.Debug(fmt.Sprintf("queue %s/%s update to state: %s", q.GetNamespace(), q.GetName(), q.Status.State))
	comp := &rpc.ComponentUpgrade{
		Name:      q.Spec.Name,
		Namespace: q.Namespace,
	}

	if c.s2hClient != nil {
		if _, err := c.s2hClient.SendUpdateStateQueueMetric(ctx, comp); err != nil {
			logger.Error(err, "cannot send updateQueueWithState queue metric")
		}
	}

	return c.updateQueue(q)
}

func (c *controller) genReleaseName(comp *s2hv1.Component) string {
	return internal.GenReleaseName(c.namespace, comp.Name)
}

func (c *controller) updateQueueHistory(q *s2hv1.Queue) error {
	ctx := context.TODO()

	qHistName := q.Status.QueueHistoryName
	fetched := &s2hv1.QueueHistory{}
	err := c.client.Get(ctx, types.NamespacedName{Name: qHistName, Namespace: c.namespace}, fetched)
	if err != nil {
		if k8serrors.IsNotFound(err) {
			logger.Warnf("queuehistory %s not found, creating", qHistName)
			if err := c.createQueueHistory(q); err != nil {
				return err
			}
			return nil
		}

		logger.Error(err, fmt.Sprintf("cannot get queuehistory: %s", qHistName))
		return err
	}

	fetched.Spec.Queue = &s2hv1.Queue{
		Spec:   q.Spec,
		Status: q.Status,
	}

	if err := c.client.Update(ctx, fetched); err != nil {
		logger.Error(err, fmt.Sprintf("cannot update queuehistory: %s", qHistName))
		return err
	}

	return nil
}<|MERGE_RESOLUTION|>--- conflicted
+++ resolved
@@ -29,15 +29,7 @@
 		if cfg.ActivePromotion != nil && cfg.ActivePromotion.Deployment != nil {
 			return cfg.ActivePromotion.Deployment
 		}
-<<<<<<< HEAD
-		return &s2hv1.ConfigDeploy{}
-	}
-	if cfg.Staging != nil {
-		return cfg.Staging.Deployment
-	}
-	return &s2hv1.ConfigDeploy{}
-=======
-		return &s2hv1beta1.ConfigDeploy{}
+		return &s2hv1.ConfigDeploy{}
 	case queue.IsPullRequestQueue():
 		if cfg.PullRequest != nil && len(cfg.PullRequest.Components) > 0 {
 			for _, comp := range cfg.PullRequest.Components {
@@ -46,14 +38,13 @@
 				}
 			}
 		}
-		return &s2hv1beta1.ConfigDeploy{}
+		return &s2hv1.ConfigDeploy{}
 	default:
 		if cfg.Staging != nil {
 			return cfg.Staging.Deployment
 		}
-		return &s2hv1beta1.ConfigDeploy{}
-	}
->>>>>>> 7b312e13
+		return &s2hv1.ConfigDeploy{}
+	}
 }
 
 func (c *controller) getTestConfiguration(queue *s2hv1.Queue) *s2hv1.ConfigTestRunner {
