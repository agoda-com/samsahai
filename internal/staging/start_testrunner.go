package staging

import (
	"time"

	v1 "k8s.io/api/core/v1"
	metav1 "k8s.io/apimachinery/pkg/apis/meta/v1"

	s2hv1 "github.com/agoda-com/samsahai/api/v1"
	"github.com/agoda-com/samsahai/internal"
	s2herrors "github.com/agoda-com/samsahai/internal/errors"
	"github.com/agoda-com/samsahai/internal/staging/testrunner/teamcity"
	"github.com/agoda-com/samsahai/internal/staging/testrunner/testmock"
)

const (
	testTimeout = 1800 * time.Second
	testPolling = 5 * time.Second
)

func (c *controller) startTesting(queue *s2hv1.Queue) error {
	testingTimeout := metav1.Duration{Duration: testTimeout}
	if testConfig := c.getTestConfiguration(queue); testConfig != nil && testConfig.Timeout.Duration != 0 {
		testingTimeout = testConfig.Timeout
	}

	// check testing timeout
	if err := c.checkTestTimeout(queue, testingTimeout); err != nil {
		return err
	}

	skipTest, testRunner, err := c.checkTestConfig(queue)
	if err != nil {
		return err
	} else if skipTest {
		return nil
	}

	// trigger the test
	if err := c.triggerTest(queue, testRunner); err != nil {
		return err
	}

	// get result from test (polling check)
	if err := c.getTestResult(queue, testRunner); err != nil {
		return err
	}

	return nil
}

func (c *controller) checkTestTimeout(queue *s2hv1.Queue, testingTimeout metav1.Duration) error {
	now := metav1.Now()

	// check testing timeout
	if queue.Status.StartTestingTime != nil &&
		now.Sub(queue.Status.StartTestingTime.Time) > testingTimeout.Duration {

		// testing timeout
		if err := c.updateTestQueueCondition(queue, v1.ConditionFalse, "queue testing timeout"); err != nil {
			return err
		}

		logger.Error(s2herrors.ErrTestTimeout, "test timeout")
		return s2herrors.ErrTestTimeout
	}

	return nil
}

// checkTestConfig checks test configuration and return testRunner
<<<<<<< HEAD
func (c *controller) checkTestConfig(queue *s2hv1.Queue) (skipTest bool, testRunner internal.StagingTestRunner, err error) {
	testConfig := c.getTestConfiguration(queue)
=======
func (c *controller) checkTestConfig(queue *s2hv1beta1.Queue) (skipTest bool, testRunner internal.StagingTestRunner, err error) {
	if queue.Spec.SkipTestRunner {
		if err = c.updateTestQueueCondition(
			queue,
			v1.ConditionTrue,
			"skip running test"); err != nil {
			return
		}
>>>>>>> 7b312e13

		return true, nil, nil
	}

	testConfig := c.getTestConfiguration(queue)
	if testConfig == nil {
		if err = c.updateTestQueueCondition(
			queue,
			v1.ConditionTrue,
			"queue testing succeeded because no testing configuration"); err != nil {
			return
		}

		return true, nil, nil
	}

	skipTest = false

	if testConfig.Teamcity != nil {
		testRunner = c.testRunners[teamcity.TestRunnerName]
	} else if testConfig.TestMock != nil {
		testRunner = c.testRunners[testmock.TestRunnerName]
	}

	if testRunner == nil {
		if err = c.updateTestQueueCondition(queue, v1.ConditionFalse, "test runner not found"); err != nil {
			return
		}
		logger.Error(s2herrors.ErrTestRunnerNotFound, "test runner not found (testRunner: nil)")
		err = s2herrors.ErrTestRunnerNotFound
		return
	}

	now := metav1.Now()
	if queue.Status.StartTestingTime == nil {
		queue.Status.StartTestingTime = &now
		err = c.updateQueue(queue)
	}
	return
}

func (c *controller) triggerTest(queue *s2hv1.Queue, testRunner internal.StagingTestRunner) error {
	testConfig := c.getTestConfiguration(queue)
	if !queue.Status.IsConditionTrue(s2hv1.QueueTestTriggered) {
		if err := testRunner.Trigger(testConfig, c.getCurrentQueue()); err != nil {
			logger.Error(err, "testing triggered error")
			return err
		}
		// set teamcity build number to message
		queue.Status.TestRunner.Teamcity.BuildNumber = "Build cannot be triggered in time"

		queue.Status.SetCondition(
			s2hv1.QueueTestTriggered,
			v1.ConditionTrue,
			"queue testing triggered")

		// update queue back to k8s
		if err := c.updateQueue(queue); err != nil {
			return err
		}
	}

	return nil
}

func (c *controller) getTestResult(queue *s2hv1.Queue, testRunner internal.StagingTestRunner) error {
	testConfig := c.getTestConfiguration(queue)
	isResultSuccess, isBuildFinished, err := testRunner.GetResult(testConfig, c.getCurrentQueue())
	if err != nil {
		logger.Error(err, "testing get result error")
		return err
	}

	if !isBuildFinished {
		pollingTime := metav1.Duration{Duration: testPolling}
		if c.getTestConfiguration(queue).PollingTime.Duration != 0 {
			pollingTime = c.getTestConfiguration(queue).PollingTime
		}
		time.Sleep(pollingTime.Duration)
		return nil
	}

	testCondition := v1.ConditionTrue
	message := "queue testing succeeded"
	if !isResultSuccess {
		testCondition = v1.ConditionFalse
		message = "queue testing failed"
	}

	if err := c.updateTestQueueCondition(queue, testCondition, message); err != nil {
		return err
	}

	return nil
}

// updateTestQueueCondition updates queue status, condition and save to k8s for Testing state
func (c *controller) updateTestQueueCondition(queue *s2hv1.Queue, status v1.ConditionStatus, message string) error {
	// testing timeout
	queue.Status.SetCondition(
		s2hv1.QueueTested,
		status,
		message)

	// update queue back to k8s
	return c.updateQueueWithState(queue, s2hv1.Collecting)
}<|MERGE_RESOLUTION|>--- conflicted
+++ resolved
@@ -69,11 +69,7 @@
 }
 
 // checkTestConfig checks test configuration and return testRunner
-<<<<<<< HEAD
 func (c *controller) checkTestConfig(queue *s2hv1.Queue) (skipTest bool, testRunner internal.StagingTestRunner, err error) {
-	testConfig := c.getTestConfiguration(queue)
-=======
-func (c *controller) checkTestConfig(queue *s2hv1beta1.Queue) (skipTest bool, testRunner internal.StagingTestRunner, err error) {
 	if queue.Spec.SkipTestRunner {
 		if err = c.updateTestQueueCondition(
 			queue,
@@ -81,7 +77,6 @@
 			"skip running test"); err != nil {
 			return
 		}
->>>>>>> 7b312e13
 
 		return true, nil, nil
 	}
