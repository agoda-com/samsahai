package staging

import (
	"context"
	"net/http"

	"github.com/pkg/errors"
	"github.com/twitchtv/twirp"
	corev1 "k8s.io/api/core/v1"

	s2hv1 "github.com/agoda-com/samsahai/api/v1"
	"github.com/agoda-com/samsahai/internal"
	"github.com/agoda-com/samsahai/pkg/samsahai/rpc"
)

<<<<<<< HEAD
func (c *controller) detectImageMissing(queue *s2hv1.Queue) error {
	var err error
	headers := make(http.Header)
	headers.Set(internal.SamsahaiAuthHeader, c.authToken)
	ctx := context.TODO()
	ctx, err = twirp.WithHTTPRequestHeaders(ctx, headers)
	if err != nil {
		return errors.Wrap(err, "cannot set request header")
	}
=======
func (c *controller) detectImageMissing(queue *s2hv1beta1.Queue) error {
	if queue.Spec.Type != s2hv1beta1.QueueTypeDemoteFromActive {
>>>>>>> 7b312e13

		var err error
		headers := make(http.Header)
		headers.Set(internal.SamsahaiAuthHeader, c.authToken)
		ctx := context.TODO()
		ctx, err = twirp.WithHTTPRequestHeaders(ctx, headers)
		if err != nil {
			return errors.Wrap(err, "cannot set request header")
		}

		rpcComps := make([]*rpc.Component, 0)
		for _, qComp := range queue.Spec.Components {
			rpcComps = append(rpcComps, &rpc.Component{
				Name: qComp.Name,
				Image: &rpc.Image{
					Repository: qComp.Repository,
					Tag:        qComp.Version,
				},
			})
		}

		var imgList *rpc.ImageList
		comp := &rpc.TeamWithCurrentComponent{
			TeamName:   c.teamName,
			Components: rpcComps,
		}
		if c.s2hClient != nil {
			imgList, err = c.s2hClient.GetMissingVersions(ctx, comp)
			if err != nil {
				return errors.Wrap(err, "cannot get image missing list")
			}
		}

		if imgList != nil && imgList.Images != nil && len(imgList.Images) > 0 {
			if err := c.updateImageMissingWithQueueState(queue, imgList); err != nil {
				return err
			}

			return nil
		}
	}

	return c.updateQueueWithState(queue, s2hv1.Creating)
}

func (c *controller) updateImageMissingWithQueueState(queue *s2hv1.Queue, imgList *rpc.ImageList) error {
	outImgList := make([]s2hv1.Image, 0)
	for _, img := range imgList.Images {
		outImgList = append(outImgList, s2hv1.Image{Repository: img.Repository, Tag: img.Tag})
	}

	queue.Status.SetImageMissingList(outImgList)
	queue.Status.SetCondition(
		s2hv1.QueueDeployed,
		corev1.ConditionFalse,
		"queue image missing")

	// update queue back to k8s
	return c.updateQueueWithState(queue, s2hv1.Collecting)
}<|MERGE_RESOLUTION|>--- conflicted
+++ resolved
@@ -13,20 +13,8 @@
 	"github.com/agoda-com/samsahai/pkg/samsahai/rpc"
 )
 
-<<<<<<< HEAD
 func (c *controller) detectImageMissing(queue *s2hv1.Queue) error {
-	var err error
-	headers := make(http.Header)
-	headers.Set(internal.SamsahaiAuthHeader, c.authToken)
-	ctx := context.TODO()
-	ctx, err = twirp.WithHTTPRequestHeaders(ctx, headers)
-	if err != nil {
-		return errors.Wrap(err, "cannot set request header")
-	}
-=======
-func (c *controller) detectImageMissing(queue *s2hv1beta1.Queue) error {
-	if queue.Spec.Type != s2hv1beta1.QueueTypeDemoteFromActive {
->>>>>>> 7b312e13
+	if queue.Spec.Type != s2hv1.QueueTypeDemoteFromActive {
 
 		var err error
 		headers := make(http.Header)
