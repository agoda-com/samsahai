--- conflicted
+++ resolved
@@ -24,59 +24,40 @@
 			c := controller{}
 			name := "alpine"
 
-<<<<<<< HEAD
-		queue := &s2hv1.Queue{
-			Spec:   s2hv1.QueueSpec{Name: name, Repository: name, Version: "3.9.4"},
-			Status: s2hv1.QueueStatus{},
-		}
-		queueList := &s2hv1.QueueList{
-			Items: []s2hv1.Queue{
-				{
-					Spec:   s2hv1.QueueSpec{Name: name, Repository: name, Version: "3.9.0"},
-					Status: s2hv1.QueueStatus{},
-				},
-				{
-					Spec:   s2hv1.QueueSpec{Name: name, Repository: name, Version: "3.9.1"},
-					Status: s2hv1.QueueStatus{},
-				},
-				{
-					Spec:   s2hv1.QueueSpec{Name: "ubuntu", Repository: "ubuntu", Version: "18.04"},
-					Status: s2hv1.QueueStatus{},
-=======
-			queue := &v1beta1.Queue{
-				Spec: v1beta1.QueueSpec{Name: name, Bundle: name,
-					Components: v1beta1.QueueComponents{{Name: name, Repository: name, Version: "3.9.4"}},
-				},
-				Status: v1beta1.QueueStatus{},
-			}
-			queueList := &v1beta1.QueueList{
-				Items: []v1beta1.Queue{
-					{
-						Spec: v1beta1.QueueSpec{Name: name,
-							Components: v1beta1.QueueComponents{{Name: name, Repository: name, Version: "3.9.0"}},
-						},
-						Status: v1beta1.QueueStatus{},
-					},
-					{
-						Spec: v1beta1.QueueSpec{Name: name,
-							Components: v1beta1.QueueComponents{{Name: name, Repository: name, Version: "3.9.1"}},
-						},
-						Status: v1beta1.QueueStatus{},
-					},
-					{
-						Spec: v1beta1.QueueSpec{Name: "group", Bundle: "group",
-							Components: v1beta1.QueueComponents{
+			queue := &s2hv1.Queue{
+				Spec: s2hv1.QueueSpec{Name: name, Bundle: name,
+					Components: s2hv1.QueueComponents{{Name: name, Repository: name, Version: "3.9.4"}},
+				},
+				Status: s2hv1.QueueStatus{},
+			}
+			queueList := &s2hv1.QueueList{
+				Items: []s2hv1.Queue{
+					{
+						Spec: s2hv1.QueueSpec{Name: name,
+							Components: s2hv1.QueueComponents{{Name: name, Repository: name, Version: "3.9.0"}},
+						},
+						Status: s2hv1.QueueStatus{},
+					},
+					{
+						Spec: s2hv1.QueueSpec{Name: name,
+							Components: s2hv1.QueueComponents{{Name: name, Repository: name, Version: "3.9.1"}},
+						},
+						Status: s2hv1.QueueStatus{},
+					},
+					{
+						Spec: s2hv1.QueueSpec{Name: "group", Bundle: "group",
+							Components: s2hv1.QueueComponents{
 								{Name: name, Repository: name, Version: "3.9.1"},
 								{Name: "ubuntu", Repository: "ubuntu", Version: "18.04"},
 							},
 						},
-						Status: v1beta1.QueueStatus{},
-					},
-					{
-						Spec: v1beta1.QueueSpec{Name: "ubuntu",
-							Components: v1beta1.QueueComponents{{Name: "ubuntu", Repository: "ubuntu", Version: "18.04"}},
-						},
-						Status: v1beta1.QueueStatus{},
+						Status: s2hv1.QueueStatus{},
+					},
+					{
+						Spec: s2hv1.QueueSpec{Name: "ubuntu",
+							Components: s2hv1.QueueComponents{{Name: "ubuntu", Repository: "ubuntu", Version: "18.04"}},
+						},
+						Status: s2hv1.QueueStatus{},
 					},
 				},
 			}
@@ -98,20 +79,19 @@
 			c := controller{}
 			name := "alpine"
 
-			queue := &v1beta1.Queue{
-				Spec: v1beta1.QueueSpec{Name: name,
-					Components: v1beta1.QueueComponents{{Name: name, Repository: name, Version: "3.9.4"}},
->>>>>>> 7b312e13
-				},
-				Status: v1beta1.QueueStatus{},
-			}
-			queueList := &v1beta1.QueueList{
-				Items: []v1beta1.Queue{
-					{
-						Spec: v1beta1.QueueSpec{Name: name,
-							Components: v1beta1.QueueComponents{{Name: name, Repository: name, Version: "3.9.4"}},
-						},
-						Status: v1beta1.QueueStatus{},
+			queue := &s2hv1.Queue{
+				Spec: s2hv1.QueueSpec{Name: name,
+					Components: s2hv1.QueueComponents{{Name: name, Repository: name, Version: "3.9.4"}},
+				},
+				Status: s2hv1.QueueStatus{},
+			}
+			queueList := &s2hv1.QueueList{
+				Items: []s2hv1.Queue{
+					{
+						Spec: s2hv1.QueueSpec{Name: name,
+							Components: s2hv1.QueueComponents{{Name: name, Repository: name, Version: "3.9.4"}},
+						},
+						Status: s2hv1.QueueStatus{},
 					},
 				},
 			}
@@ -135,25 +115,25 @@
 			alpine := "alpine"
 			ubuntu := "ubuntu"
 
-			queue := &v1beta1.Queue{
-				Spec: v1beta1.QueueSpec{Name: "group", Bundle: "group",
-					Components: v1beta1.QueueComponents{{Name: ubuntu, Repository: ubuntu, Version: "3.9.4"}},
-				},
-				Status: v1beta1.QueueStatus{},
-			}
-			queueList := &v1beta1.QueueList{
-				Items: []v1beta1.Queue{
-					{
-						Spec: v1beta1.QueueSpec{Name: alpine,
-							Components: v1beta1.QueueComponents{{Name: alpine, Repository: alpine, Version: "3.9.0"}},
-						},
-						Status: v1beta1.QueueStatus{},
-					},
-					{
-						Spec: v1beta1.QueueSpec{Name: alpine, Bundle: "group",
-							Components: v1beta1.QueueComponents{{Name: alpine, Repository: alpine, Version: "3.9.1"}},
-						},
-						Status: v1beta1.QueueStatus{},
+			queue := &s2hv1.Queue{
+				Spec: s2hv1.QueueSpec{Name: "group", Bundle: "group",
+					Components: s2hv1.QueueComponents{{Name: ubuntu, Repository: ubuntu, Version: "3.9.4"}},
+				},
+				Status: s2hv1.QueueStatus{},
+			}
+			queueList := &s2hv1.QueueList{
+				Items: []s2hv1.Queue{
+					{
+						Spec: s2hv1.QueueSpec{Name: alpine,
+							Components: s2hv1.QueueComponents{{Name: alpine, Repository: alpine, Version: "3.9.0"}},
+						},
+						Status: s2hv1.QueueStatus{},
+					},
+					{
+						Spec: s2hv1.QueueSpec{Name: alpine, Bundle: "group",
+							Components: s2hv1.QueueComponents{{Name: alpine, Repository: alpine, Version: "3.9.1"}},
+						},
+						Status: s2hv1.QueueStatus{},
 					},
 				},
 			}
@@ -174,19 +154,19 @@
 			c := controller{}
 			name := "alpine"
 
-			queue := &v1beta1.Queue{
-				Spec: v1beta1.QueueSpec{Name: name,
-					Components: v1beta1.QueueComponents{{Name: name, Repository: name, Version: "3.9.4"}},
-				},
-				Status: v1beta1.QueueStatus{},
-			}
-			queueList := &v1beta1.QueueList{
-				Items: []v1beta1.Queue{
-					{
-						Spec: v1beta1.QueueSpec{Name: name,
-							Components: v1beta1.QueueComponents{{Name: name, Repository: name, Version: "3.9.4"}},
-						},
-						Status: v1beta1.QueueStatus{},
+			queue := &s2hv1.Queue{
+				Spec: s2hv1.QueueSpec{Name: name,
+					Components: s2hv1.QueueComponents{{Name: name, Repository: name, Version: "3.9.4"}},
+				},
+				Status: s2hv1.QueueStatus{},
+			}
+			queueList := &s2hv1.QueueList{
+				Items: []s2hv1.Queue{
+					{
+						Spec: s2hv1.QueueSpec{Name: name,
+							Components: s2hv1.QueueComponents{{Name: name, Repository: name, Version: "3.9.4"}},
+						},
+						Status: s2hv1.QueueStatus{},
 					},
 				},
 			}
@@ -211,21 +191,21 @@
 
 			priorityQueues := []string{"ubuntu", "alpine"}
 
-			queue := &v1beta1.Queue{
-				Spec: v1beta1.QueueSpec{Name: ubuntu,
-					Components: v1beta1.QueueComponents{{Name: ubuntu, Repository: ubuntu, Version: "3.9.4"}},
-				},
-				Status: v1beta1.QueueStatus{},
-			}
-			queueList := &v1beta1.QueueList{
-				Items: []v1beta1.Queue{
-					{
-						Spec: v1beta1.QueueSpec{
+			queue := &s2hv1.Queue{
+				Spec: s2hv1.QueueSpec{Name: ubuntu,
+					Components: s2hv1.QueueComponents{{Name: ubuntu, Repository: ubuntu, Version: "3.9.4"}},
+				},
+				Status: s2hv1.QueueStatus{},
+			}
+			queueList := &s2hv1.QueueList{
+				Items: []s2hv1.Queue{
+					{
+						Spec: s2hv1.QueueSpec{
 							Name:       alpine,
 							NoOfOrder:  1,
-							Components: v1beta1.QueueComponents{{Name: alpine, Repository: alpine, Version: "3.9.0"}},
-						},
-						Status: v1beta1.QueueStatus{},
+							Components: s2hv1.QueueComponents{{Name: alpine, Repository: alpine, Version: "3.9.0"}},
+						},
+						Status: s2hv1.QueueStatus{},
 					},
 				},
 			}
@@ -252,21 +232,21 @@
 
 			priorityQueues := []string{"alpine", "ubuntu"}
 
-			queue := &v1beta1.Queue{
-				Spec: v1beta1.QueueSpec{Name: ubuntu,
-					Components: v1beta1.QueueComponents{{Name: ubuntu, Repository: ubuntu, Version: "3.9.4"}},
-				},
-				Status: v1beta1.QueueStatus{},
-			}
-			queueList := &v1beta1.QueueList{
-				Items: []v1beta1.Queue{
-					{
-						Spec: v1beta1.QueueSpec{
+			queue := &s2hv1.Queue{
+				Spec: s2hv1.QueueSpec{Name: ubuntu,
+					Components: s2hv1.QueueComponents{{Name: ubuntu, Repository: ubuntu, Version: "3.9.4"}},
+				},
+				Status: s2hv1.QueueStatus{},
+			}
+			queueList := &s2hv1.QueueList{
+				Items: []s2hv1.Queue{
+					{
+						Spec: s2hv1.QueueSpec{
 							Name:       alpine,
 							NoOfOrder:  1,
-							Components: v1beta1.QueueComponents{{Name: alpine, Repository: alpine, Version: "3.9.0"}},
-						},
-						Status: v1beta1.QueueStatus{},
+							Components: s2hv1.QueueComponents{{Name: alpine, Repository: alpine, Version: "3.9.0"}},
+						},
+						Status: s2hv1.QueueStatus{},
 					},
 				},
 			}
@@ -292,33 +272,33 @@
 
 			priorityQueues := []string{"group", "alpine"}
 
-			queue := &v1beta1.Queue{
-				Spec: v1beta1.QueueSpec{Name: "group", Bundle: "group",
-					Components: v1beta1.QueueComponents{{Name: ubuntu, Repository: ubuntu, Version: "3.9.4"}},
-				},
-				Status: v1beta1.QueueStatus{},
-			}
-			queueList := &v1beta1.QueueList{
-				Items: []v1beta1.Queue{
-					{
-						Spec: v1beta1.QueueSpec{
+			queue := &s2hv1.Queue{
+				Spec: s2hv1.QueueSpec{Name: "group", Bundle: "group",
+					Components: s2hv1.QueueComponents{{Name: ubuntu, Repository: ubuntu, Version: "3.9.4"}},
+				},
+				Status: s2hv1.QueueStatus{},
+			}
+			queueList := &s2hv1.QueueList{
+				Items: []s2hv1.Queue{
+					{
+						Spec: s2hv1.QueueSpec{
 							Name:       alpine,
 							NoOfOrder:  1,
-							Components: v1beta1.QueueComponents{{Name: alpine, Repository: alpine, Version: "3.9.0"}},
-						},
-						Status: v1beta1.QueueStatus{},
-					},
-					{
-						Spec: v1beta1.QueueSpec{
+							Components: s2hv1.QueueComponents{{Name: alpine, Repository: alpine, Version: "3.9.0"}},
+						},
+						Status: s2hv1.QueueStatus{},
+					},
+					{
+						Spec: s2hv1.QueueSpec{
 							Name:      "group",
 							Bundle:    "group",
 							NoOfOrder: 2,
-							Components: v1beta1.QueueComponents{
+							Components: s2hv1.QueueComponents{
 								{Name: stretch, Repository: stretch, Version: "3.9.1"},
 								{Name: ubuntu, Repository: ubuntu, Version: "3.9.2"},
 							},
 						},
-						Status: v1beta1.QueueStatus{},
+						Status: s2hv1.QueueStatus{},
 					},
 				},
 			}
@@ -390,8 +370,8 @@
 	})
 })
 
-func getNonEmptyQueue(queues []v1beta1.Queue) []v1beta1.Queue {
-	out := make([]v1beta1.Queue, 0)
+func getNonEmptyQueue(queues []s2hv1.Queue) []s2hv1.Queue {
+	out := make([]s2hv1.Queue, 0)
 	for _, q := range queues {
 		if q.Spec.Name != "" {
 			out = append(out, q)
