package queue

import (
	"context"
	"fmt"
	"time"

	"github.com/pkg/errors"
	k8serrors "k8s.io/apimachinery/pkg/api/errors"
	metav1 "k8s.io/apimachinery/pkg/apis/meta/v1"
	"k8s.io/apimachinery/pkg/runtime"
	"k8s.io/apimachinery/pkg/types"
	"sigs.k8s.io/controller-runtime/pkg/client"

<<<<<<< HEAD
	s2hv1 "github.com/agoda-com/samsahai/api/v1"
=======
	s2hv1beta1 "github.com/agoda-com/samsahai/api/v1beta1"
>>>>>>> 7b312e13
	"github.com/agoda-com/samsahai/internal"
	s2herrors "github.com/agoda-com/samsahai/internal/errors"
	s2hlog "github.com/agoda-com/samsahai/internal/log"
	samsahairpc "github.com/agoda-com/samsahai/pkg/samsahai/rpc"
)

var logger = s2hlog.Log.WithName(CtrlName)

const CtrlName = "queue-ctrl"

type controller struct {
	client    client.Client
	namespace string
}

var _ internal.QueueController = &controller{}

<<<<<<< HEAD
func NewUpgradeQueue(teamName, namespace, name, repository, version string) *s2hv1.Queue {
	qLabels := internal.GetDefaultLabels(teamName)
	qLabels["app"] = name
	qLabels["component"] = name
	return &s2hv1.Queue{
=======
func NewQueue(teamName, namespace, name, bundle string, comps []*s2hv1beta1.QueueComponent, queueType s2hv1beta1.QueueType) *s2hv1beta1.Queue {
	queueName := name
	if bundle != "" {
		queueName = bundle
	}

	qLabels := getQueueLabels(teamName, queueName)
	return &s2hv1beta1.Queue{
>>>>>>> 7b312e13
		ObjectMeta: metav1.ObjectMeta{
			Name:      queueName,
			Namespace: namespace,
			Labels:    qLabels,
		},
<<<<<<< HEAD
		Spec: s2hv1.QueueSpec{
			Name:       name,
			TeamName:   teamName,
			Repository: repository,
			Version:    version,
			Type:       s2hv1.QueueTypeUpgrade,
		},
		Status: s2hv1.QueueStatus{},
=======
		Spec: s2hv1beta1.QueueSpec{
			Name:       queueName,
			TeamName:   teamName,
			Bundle:     bundle,
			Components: comps,
			Type:       queueType,
		},
		Status: s2hv1beta1.QueueStatus{},
>>>>>>> 7b312e13
	}
}

// New returns QueueController
func New(ns string, runtimeClient client.Client) internal.QueueController {
	c := &controller{
		namespace: ns,
		client:    runtimeClient,
	}
	return c
}

<<<<<<< HEAD
func (c *controller) Add(q *s2hv1.Queue) error {
	return c.add(context.TODO(), q, false)
}

func (c *controller) AddTop(q *s2hv1.Queue) error {
	return c.add(context.TODO(), q, true)
=======
func (c *controller) Add(obj runtime.Object, priorityQueues []string) error {
	q, ok := obj.(*s2hv1beta1.Queue)
	if !ok {
		return s2herrors.ErrParsingRuntimeObject
	}

	return c.add(context.TODO(), q, false, priorityQueues)
}

func (c *controller) AddTop(obj runtime.Object) error {
	q, ok := obj.(*s2hv1beta1.Queue)
	if !ok {
		return s2herrors.ErrParsingRuntimeObject
	}

	return c.add(context.TODO(), q, true, nil)
>>>>>>> 7b312e13
}

func (c *controller) Size(namespace string) int {
	listOpts := &client.ListOptions{Namespace: namespace}
	list, err := c.list(listOpts)
	if err != nil {
		logger.Error(err, "cannot list queue")
		return 0
	}
	return len(list.Items)
}

<<<<<<< HEAD
func (c *controller) First() (*s2hv1.Queue, error) {
	list, err := c.list(nil)
=======
func (c *controller) First(namespace string) (runtime.Object, error) {
	listOpts := &client.ListOptions{Namespace: namespace}
	list, err := c.list(listOpts)
>>>>>>> 7b312e13
	if err != nil {
		logger.Error(err, "cannot list queue")
		return nil, err
	}

	q := list.First()
	c.resetQueueOrderWithCurrentQueue(list, q)
	if err := c.updateQueueList(list); err != nil {
		return nil, err
	}

	if q == nil {
		return nil, nil
	}

	if q.Spec.NextProcessAt == nil || time.Now().After(q.Spec.NextProcessAt.Time) {
		return q, nil
	}

	return nil, nil
}

<<<<<<< HEAD
func (c *controller) Remove(q *s2hv1.Queue) error {
	return c.client.Delete(context.TODO(), q)
}

func (c *controller) RemoveAllQueues() error {

	return c.client.DeleteAllOf(context.TODO(), &s2hv1.Queue{}, client.InNamespace(c.namespace))
}

func (c *controller) add(ctx context.Context, queue *s2hv1.Queue, atTop bool) error {
	queueList, err := c.list(nil)
=======
func (c *controller) Remove(obj runtime.Object) error {
	return c.client.Delete(context.TODO(), obj)
}

func (c *controller) RemoveAllQueues(namespace string) error {
	return c.client.DeleteAllOf(context.TODO(), &s2hv1beta1.Queue{}, client.InNamespace(namespace))
}

// incoming s`queue` always contains 1 component
// will add component into queue ordering by priority
func (c *controller) add(ctx context.Context, queue *s2hv1beta1.Queue, atTop bool, priorityQueues []string) error {
	if len(queue.Spec.Components) == 0 {
		return fmt.Errorf("components should not be empty, queueName: %s", queue.Name)
	}

	listOpts := &client.ListOptions{Namespace: queue.Namespace}
	queueList, err := c.list(listOpts)
>>>>>>> 7b312e13
	if err != nil {
		logger.Error(err, "cannot list queue")
		return err
	}

	if isMatch, err := c.isMatchWithStableComponent(ctx, queue); err != nil {
		return err
	} else if isMatch {
		return nil
	}

<<<<<<< HEAD
	pQueue := &s2hv1.Queue{}
=======
	pQueue := &s2hv1beta1.Queue{}
>>>>>>> 7b312e13
	isAlreadyInQueue := false
	isAlreadyInBundle := false
	for i, q := range queueList.Items {
		if q.ContainSameComponent(queue.Spec.Name, queue.Spec.Components[0]) {
			isAlreadyInQueue = true
			pQueue = &queueList.Items[i]
			break
		}
	}

	// remove/update duplicate component
	removingList, updatingList := c.removeAndUpdateSimilarQueue(queue, queueList)
	for i := range removingList {
		if err := c.client.Delete(ctx, &removingList[i]); err != nil {
			return err
		}
	}
	for i := range updatingList {
		if updatingList[i].Name != "" {
			updatingList[i].Spec.Components.Sort()
			updatingList[i].Spec.NoOfRetry = 0
			updatingList[i].Spec.NextProcessAt = nil
			updatingList[i].Status.State = s2hv1beta1.Waiting
			updatingList[i].Spec.Components.Sort()
			if err := c.client.Update(ctx, &updatingList[i]); err != nil {
				return err
			}
			queueList.Items[i] = updatingList[i]
		}
	}

	updatingList = c.addExistingBundleQueue(queue, queueList)
	for i := range updatingList {
		if updatingList[i].Name != "" {
			isAlreadyInBundle = true
			updatingList[i].Spec.NoOfRetry = 0
			updatingList[i].Spec.NextProcessAt = nil
			updatingList[i].Status.State = s2hv1beta1.Waiting
			updatingList[i].Spec.Components.Sort()
			if err := c.client.Update(ctx, &updatingList[i]); err != nil {
				return err
			}
			queueList.Items[i] = updatingList[i]
		}
	}

	queueList.Sort()

	now := metav1.Now()
	if isAlreadyInQueue {
		isQueueOnTop := queueList.Items[0].ContainSameComponent(pQueue.Spec.Name, pQueue.Spec.Components[0])

		// move queue to the top
		if atTop && !isQueueOnTop {
			pQueue.Spec.NoOfOrder = queueList.TopQueueOrder()
		}

		pQueue.Spec.Components.Sort()
		if err = c.client.Update(ctx, pQueue); err != nil {
			return err
		}
	} else {
		updatingList = c.setQueueOrderFollowingPriorityQueues(queue, queueList, priorityQueues)
		for i := range updatingList {
			if err := c.client.Update(ctx, &updatingList[i]); err != nil {
				return err
			}
		}

<<<<<<< HEAD
		queue.Status.State = s2hv1.Waiting
		queue.Status.CreatedAt = &now
		queue.Status.UpdatedAt = &now
=======
		if !isAlreadyInBundle {
			// queue not exist
			if atTop {
				queue.Spec.NoOfOrder = queueList.TopQueueOrder()
			}
>>>>>>> 7b312e13

			queue.Status.State = s2hv1beta1.Waiting
			queue.Status.CreatedAt = &now
			queue.Status.UpdatedAt = &now

			queue.Spec.Components.Sort()
			if err = c.client.Create(ctx, queue); err != nil {
				return err
			}
		}
	}

	return nil
}

<<<<<<< HEAD
func (c *controller) isMatchWithStableComponent(ctx context.Context, q *s2hv1.Queue) (isMatch bool, err error) {
	stableComp := &s2hv1.StableComponent{}
	err = c.client.Get(ctx, types.NamespacedName{Namespace: c.namespace, Name: q.GetName()}, stableComp)
=======
// queue always contains 1 component
func (c *controller) isMatchWithStableComponent(ctx context.Context, q *s2hv1beta1.Queue) (isMatch bool, err error) {
	if len(q.Spec.Components) == 0 {
		isMatch = true
		return
	}

	qComp := q.Spec.Components[0]
	stableComp := &s2hv1beta1.StableComponent{}
	err = c.client.Get(ctx, types.NamespacedName{Namespace: c.namespace, Name: qComp.Name}, stableComp)
>>>>>>> 7b312e13
	if err != nil && k8serrors.IsNotFound(err) {
		return false, nil
	} else if err != nil {
		return
	}

	isMatch = stableComp.Spec.Repository == qComp.Repository &&
		stableComp.Spec.Version == qComp.Version

	return
}

<<<<<<< HEAD
// removeSimilar removes similar queue (same `name` from queue) from QueueList
func (c *controller) removeSimilar(queue *s2hv1.Queue, list *s2hv1.QueueList) []s2hv1.Queue {
	var items []s2hv1.Queue
	var removing []s2hv1.Queue
	var hasSameQueue = false
=======
// expect sorted queue list
func (c *controller) setQueueOrderFollowingPriorityQueues(queue *s2hv1beta1.Queue, list *s2hv1beta1.QueueList, priorityQueues []string) []s2hv1beta1.Queue {
	targetNo := c.getPriorityNo(queue, priorityQueues)
	if targetNo == -1 || len(list.Items) == 0 {
		queue.Spec.NoOfOrder = list.LastQueueOrder()
		return []s2hv1beta1.Queue{}
	}

	existingQueueNo := c.getExistingQueueNumberInList(queue, list)

	var items []s2hv1beta1.Queue
	var updating []s2hv1beta1.Queue
	var found, foundTop bool
	expectedNo := list.LastQueueOrder()
	for i, q := range list.Items {
		priorityNo := c.getPriorityNo(&list.Items[i], priorityQueues)
		isLowerPriority := priorityNo == -1 || priorityNo > targetNo
		if !found && isLowerPriority {
			if i-1 < 0 {
				expectedNo = list.TopQueueOrder()
				foundTop = true
			} else {
				expectedNo = list.Items[i-1].Spec.NoOfOrder + 1
			}

			found = true

		}
>>>>>>> 7b312e13

		if found && existingQueueNo != i {
			if !foundTop {
				q.Spec.NoOfOrder = q.Spec.NoOfOrder + 1
			}
			updating = append(updating, q)
		}

		items = append(items, q)
	}

	if existingQueueNo != -1 && items != nil {
		items[existingQueueNo].Spec.NoOfOrder = expectedNo
		updating = append(updating, items[existingQueueNo])
	} else {
		queue.Spec.NoOfOrder = expectedNo
	}

	list.Items = items
	return updating
}

func (c *controller) getPriorityNo(queue *s2hv1beta1.Queue, priorityQueues []string) int {
	for i, priorComp := range priorityQueues {
		if queue.Spec.Name == priorComp {
			return i
		}

		for _, comp := range queue.Spec.Components {
			if comp.Name == priorComp {
				return i
			}
		}
	}

	return -1
}

func (c *controller) getExistingQueueNumberInList(queue *s2hv1beta1.Queue, list *s2hv1beta1.QueueList) int {
	for i, q := range list.Items {
		for _, qComp := range q.Spec.Components {
			// queue already existed
			if qComp.Name == queue.Spec.Components[0].Name {
				return i
			}
		}
	}

	return -1
}

// addExistingBundleQueue returns updated bundle queue list
func (c *controller) addExistingBundleQueue(queue *s2hv1beta1.Queue, list *s2hv1beta1.QueueList) []s2hv1beta1.Queue {
	if queue.Spec.Bundle == "" {
		return []s2hv1beta1.Queue{}
	}

	updating := make([]s2hv1beta1.Queue, len(list.Items))
	var items []s2hv1beta1.Queue
	var containComp = false
	for i, q := range list.Items {
		if !containComp && q.ContainSameComponent(queue.Spec.Name, queue.Spec.Components[0]) {
			// only add one `queue` to items
			containComp = true
			// update component of bundle
		} else if q.Spec.Bundle == queue.Spec.Bundle {
			var found bool
			for j, qComp := range q.Spec.Components {
				if qComp.Name == queue.Spec.Components[0].Name {
					q.Spec.Components[j].Repository = queue.Spec.Components[0].Repository
					q.Spec.Components[j].Version = queue.Spec.Components[0].Version
					found = true
					break
				}
			}

			// add a new component to bundle
			if !found {
				q.Spec.Components = append(q.Spec.Components, queue.Spec.Components[0])
			}

			updating[i] = q
		}

		items = append(items, q)
	}

	list.Items = items
	return updating
}

<<<<<<< HEAD
func (c *controller) list(opts *client.ListOptions) (list *s2hv1.QueueList, err error) {
	list = &s2hv1.QueueList{}
=======
// removeAndUpdateSimilarQueue removes similar component/queue (same `component name` from queue) from QueueList
func (c *controller) removeAndUpdateSimilarQueue(queue *s2hv1beta1.Queue, list *s2hv1beta1.QueueList) (
	removing []s2hv1beta1.Queue, updating []s2hv1beta1.Queue) {

	updating = make([]s2hv1beta1.Queue, len(list.Items))
	var items []s2hv1beta1.Queue
	var containComp = false

	for i, q := range list.Items {
		if !containComp && q.ContainSameComponent(queue.Spec.Name, queue.Spec.Components[0]) {
			// only add one `queue` to items
			containComp = true
		} else {
			newComps := make([]*s2hv1beta1.QueueComponent, 0)
			for _, qComp := range q.Spec.Components {
				if qComp.Name == queue.Spec.Components[0].Name {
					continue
				}
				newComps = append(newComps, qComp)
			}

			if len(newComps) == 0 {
				removing = append(removing, q)
				continue
			}

			if len(newComps) != len(q.Spec.Components) {
				q.Spec.Components = newComps
				updating[i] = q
			}
		}

		items = append(items, q)
	}

	list.Items = items
	return
}

func (c *controller) list(opts *client.ListOptions) (list *s2hv1beta1.QueueList, err error) {
	list = &s2hv1beta1.QueueList{}
>>>>>>> 7b312e13
	if opts == nil {
		opts = &client.ListOptions{Namespace: c.namespace}
	}
	if err = c.client.List(context.Background(), list, opts); err != nil {
		return list, errors.Wrapf(err, "cannot list queue with options: %+v", opts)
	}
	return list, nil
}

<<<<<<< HEAD
func (c *controller) SetLastOrder(q *s2hv1.Queue) error {
=======
func (c *controller) SetLastOrder(obj runtime.Object) error {
	q, ok := obj.(*s2hv1beta1.Queue)
	if !ok {
		return s2herrors.ErrParsingRuntimeObject
	}

>>>>>>> 7b312e13
	queueList, err := c.list(nil)
	if err != nil {
		logger.Error(err, "cannot list queue")
		return err
	}

	q.Spec.NoOfOrder = queueList.LastQueueOrder()
	q.Status.Conditions = nil

	return c.client.Update(context.TODO(), q)
}

<<<<<<< HEAD
func (c *controller) SetReverifyQueueAtFirst(q *s2hv1.Queue) error {
	list, err := c.list(nil)
=======
func (c *controller) SetReverifyQueueAtFirst(obj runtime.Object) error {
	q, ok := obj.(*s2hv1beta1.Queue)
	if !ok {
		return s2herrors.ErrParsingRuntimeObject
	}

	listOpts := &client.ListOptions{Namespace: q.Namespace}
	list, err := c.list(listOpts)
>>>>>>> 7b312e13
	if err != nil {
		logger.Error(err, "cannot list queue")
		return err
	}

	now := metav1.Now()
<<<<<<< HEAD
	q.Status = s2hv1.QueueStatus{
		CreatedAt:     &now,
		NoOfProcessed: q.Status.NoOfProcessed,
		State:         s2hv1.Waiting,
	}
	q.Spec.Type = s2hv1.QueueTypeReverify
=======
	q.Status = s2hv1beta1.QueueStatus{
		CreatedAt:     &now,
		NoOfProcessed: q.Status.NoOfProcessed,
		State:         s2hv1beta1.Waiting,
	}
	q.Spec.Type = s2hv1beta1.QueueTypeReverify
>>>>>>> 7b312e13
	q.Spec.NoOfOrder = list.TopQueueOrder()
	return c.client.Update(context.TODO(), q)
}

<<<<<<< HEAD
func (c *controller) SetRetryQueue(q *s2hv1.Queue, noOfRetry int, nextAt time.Time) error {
	list, err := c.list(nil)
=======
func (c *controller) SetRetryQueue(obj runtime.Object, noOfRetry int, nextAt time.Time) error {
	q, ok := obj.(*s2hv1beta1.Queue)
	if !ok {
		return s2herrors.ErrParsingRuntimeObject
	}

	listOpts := &client.ListOptions{Namespace: q.Namespace}
	list, err := c.list(listOpts)
>>>>>>> 7b312e13
	if err != nil {
		logger.Error(err, "cannot list queue")
		return err
	}

	now := metav1.Now()
<<<<<<< HEAD
	q.Status = s2hv1.QueueStatus{
		CreatedAt:     &now,
		NoOfProcessed: q.Status.NoOfProcessed,
		State:         s2hv1.Waiting,
	}
	q.Spec.NextProcessAt = &metav1.Time{Time: nextAt}
	q.Spec.NoOfRetry = noOfRetry
	q.Spec.Type = s2hv1.QueueTypeUpgrade
=======
	q.Status = s2hv1beta1.QueueStatus{
		CreatedAt:     &now,
		NoOfProcessed: q.Status.NoOfProcessed,
		State:         s2hv1beta1.Waiting,
	}
	q.Spec.NextProcessAt = &metav1.Time{Time: nextAt}
	q.Spec.NoOfRetry = noOfRetry
	q.Spec.Type = s2hv1beta1.QueueTypeUpgrade
>>>>>>> 7b312e13
	q.Spec.NoOfOrder = list.LastQueueOrder()
	return c.client.Update(context.TODO(), q)
}

<<<<<<< HEAD
func (c *controller) updateQueueList(ql *s2hv1.QueueList) error {
=======
func (c *controller) updateQueueList(ql *s2hv1beta1.QueueList) error {
>>>>>>> 7b312e13
	for i := range ql.Items {
		if err := c.client.Update(context.TODO(), &ql.Items[i]); err != nil {
			logger.Error(err, "cannot update queue list", "queue", ql.Items[i].Name)
			return errors.Wrapf(err, "cannot update queue %s in %s", ql.Items[i].Name, ql.Items[i].Namespace)
		}
	}

	return nil
}

// resetQueueOrderWithCurrentQueue resets order of all queues to start with 1 respectively
<<<<<<< HEAD
func (c *controller) resetQueueOrderWithCurrentQueue(ql *s2hv1.QueueList, currentQueue *s2hv1.Queue) {
=======
func (c *controller) resetQueueOrderWithCurrentQueue(ql *s2hv1beta1.QueueList, currentQueue *s2hv1beta1.Queue) {
>>>>>>> 7b312e13
	ql.Sort()
	count := 2
	for i := range ql.Items {
		if ql.Items[i].Name == currentQueue.Name {
			ql.Items[i].Spec.NoOfOrder = 1
			continue
		}
		ql.Items[i].Spec.NoOfOrder = count
		count++
	}
}

<<<<<<< HEAD
// EnsurePreActiveComponents ensures that components with were deployed with `pre-active` config and tested
func EnsurePreActiveComponents(c client.Client, teamName, namespace string) (q *s2hv1.Queue, err error) {
	q = &s2hv1.Queue{
		ObjectMeta: metav1.ObjectMeta{
			Name:      string(s2hv1.EnvPreActive),
			Namespace: namespace,
		},
		Spec: s2hv1.QueueSpec{
			Type:     s2hv1.QueueTypePreActive,
			TeamName: teamName,
=======
// EnsurePreActiveComponents ensures that components were deployed with `pre-active` config and tested
func EnsurePreActiveComponents(c client.Client, teamName, namespace string, skipTest bool) (q *s2hv1beta1.Queue, err error) {
	q = &s2hv1beta1.Queue{
		ObjectMeta: metav1.ObjectMeta{
			Name:      string(s2hv1beta1.EnvPreActive),
			Namespace: namespace,
		},
		Spec: s2hv1beta1.QueueSpec{
			Type:           s2hv1beta1.QueueTypePreActive,
			TeamName:       teamName,
			SkipTestRunner: skipTest,
>>>>>>> 7b312e13
		},
	}

	err = ensureQueue(context.TODO(), c, q)
	return
}

// EnsurePromoteToActiveComponents ensures that components were deployed with `active` config
<<<<<<< HEAD
func EnsurePromoteToActiveComponents(c client.Client, teamName, namespace string) (q *s2hv1.Queue, err error) {
	q = &s2hv1.Queue{
		ObjectMeta: metav1.ObjectMeta{
			Name:      string(s2hv1.EnvActive),
			Namespace: namespace,
		},
		Spec: s2hv1.QueueSpec{
			Type:     s2hv1.QueueTypePromoteToActive,
=======
func EnsurePromoteToActiveComponents(c client.Client, teamName, namespace string) (q *s2hv1beta1.Queue, err error) {
	q = &s2hv1beta1.Queue{
		ObjectMeta: metav1.ObjectMeta{
			Name:      string(s2hv1beta1.EnvActive),
			Namespace: namespace,
		},
		Spec: s2hv1beta1.QueueSpec{
			Type:     s2hv1beta1.QueueTypePromoteToActive,
>>>>>>> 7b312e13
			TeamName: teamName,
		},
	}
	err = ensureQueue(context.TODO(), c, q)
	return
}

// EnsureDemoteFromActiveComponents ensures that components were deployed without `active` config
<<<<<<< HEAD
func EnsureDemoteFromActiveComponents(c client.Client, teamName, namespace string) (q *s2hv1.Queue, err error) {
	q = &s2hv1.Queue{
		ObjectMeta: metav1.ObjectMeta{
			Name:      string(s2hv1.EnvDeActive),
			Namespace: namespace,
		},
		Spec: s2hv1.QueueSpec{
			Type:     s2hv1.QueueTypeDemoteFromActive,
=======
func EnsureDemoteFromActiveComponents(c client.Client, teamName, namespace string) (q *s2hv1beta1.Queue, err error) {
	q = &s2hv1beta1.Queue{
		ObjectMeta: metav1.ObjectMeta{
			Name:      string(s2hv1beta1.EnvDeActive),
			Namespace: namespace,
		},
		Spec: s2hv1beta1.QueueSpec{
			Type:     s2hv1beta1.QueueTypeDemoteFromActive,
>>>>>>> 7b312e13
			TeamName: teamName,
		},
	}
	err = ensureQueue(context.TODO(), c, q)
	return
}

// EnsurePullRequestComponents ensures that pull request components were deployed with `pull-request` config and tested
func EnsurePullRequestComponents(c client.Client, teamName, namespace, queueName, prCompName, prNumber string,
	comps s2hv1beta1.QueueComponents, noOfRetry int) (q *s2hv1beta1.Queue, err error) {

	q = &s2hv1beta1.Queue{
		ObjectMeta: metav1.ObjectMeta{
			Name:      queueName,
			Namespace: namespace,
		},
		Spec: s2hv1beta1.QueueSpec{
			Name:       prCompName,
			Type:       s2hv1beta1.QueueTypePullRequest,
			TeamName:   teamName,
			PRNumber:   prNumber,
			Components: comps,
			NoOfRetry:  noOfRetry,
		},
	}

	err = ensureQueue(context.TODO(), c, q)
	return
}

func DeletePreActiveQueue(c client.Client, ns string) error {
<<<<<<< HEAD
	return deleteQueue(c, ns, string(s2hv1.EnvPreActive))
}

func DeletePromoteToActiveQueue(c client.Client, ns string) error {
	return deleteQueue(c, ns, string(s2hv1.EnvActive))
}

func DeleteDemoteFromActiveQueue(c client.Client, ns string) error {
	return deleteQueue(c, ns, string(s2hv1.EnvDeActive))
=======
	return deleteQueue(c, ns, string(s2hv1beta1.EnvPreActive))
}

func DeletePromoteToActiveQueue(c client.Client, ns string) error {
	return deleteQueue(c, ns, string(s2hv1beta1.EnvActive))
}

func DeleteDemoteFromActiveQueue(c client.Client, ns string) error {
	return deleteQueue(c, ns, string(s2hv1beta1.EnvDeActive))
}

func DeletePullRequestQueue(c client.Client, ns, queueName string) error {
	return deleteQueue(c, ns, queueName)
>>>>>>> 7b312e13
}

// deleteQueue removes Queue in target namespace by name
func deleteQueue(c client.Client, ns, name string) error {
<<<<<<< HEAD
	q := &s2hv1.Queue{
=======
	q := &s2hv1beta1.Queue{
>>>>>>> 7b312e13
		ObjectMeta: metav1.ObjectMeta{
			Name:      name,
			Namespace: ns,
		},
	}
	err := c.Delete(context.TODO(), q)
	if err != nil && k8serrors.IsNotFound(err) {
		return nil
	}

	return errors.Wrap(err, "cannot delete queue")
}

<<<<<<< HEAD
func ensureQueue(ctx context.Context, c client.Client, q *s2hv1.Queue) (err error) {
	fetched := &s2hv1.Queue{}
=======
func ensureQueue(ctx context.Context, c client.Client, q *s2hv1beta1.Queue) (err error) {
	fetched := &s2hv1beta1.Queue{}
>>>>>>> 7b312e13
	err = c.Get(ctx, types.NamespacedName{Namespace: q.Namespace, Name: q.Name}, fetched)
	if err != nil {
		if k8serrors.IsNotFound(err) {
			// Create
			return c.Create(ctx, q)
		}
		return err
	}
	q.Spec = fetched.Spec
	q.Status = fetched.Status
	return nil
}

func getQueueLabels(teamName, component string) map[string]string {
	qLabels := internal.GetDefaultLabels(teamName)
	qLabels["app"] = component
	qLabels["component"] = component

	return qLabels
}

func GetComponentUpgradeRPCFromQueue(
	comStatus samsahairpc.ComponentUpgrade_UpgradeStatus,
	queueHistName string,
	queueHistNamespace string,
	queue *s2hv1beta1.Queue,
	prQueueRPC *samsahairpc.TeamWithPullRequest,
) *samsahairpc.ComponentUpgrade {

	outImgList := make([]*samsahairpc.Image, 0)
	for _, img := range queue.Status.ImageMissingList {
		outImgList = append(outImgList, &samsahairpc.Image{Repository: img.Repository, Tag: img.Tag})
	}

	rpcComps := make([]*samsahairpc.Component, 0)
	for _, qComp := range queue.Spec.Components {
		rpcComps = append(rpcComps, &samsahairpc.Component{
			Name: qComp.Name,
			Image: &samsahairpc.Image{
				Repository: qComp.Repository,
				Tag:        qComp.Version,
			},
		})
	}

	isReverify := queue.IsReverify()
	if prQueueRPC != nil && prQueueRPC.PRNumber != "" {
		isReverify = int(prQueueRPC.MaxRetryQueue) >= queue.Spec.NoOfRetry
	}

	prNamespace := ""
	if prQueueRPC != nil {
		prNamespace = prQueueRPC.Namespace
	}

	comp := &samsahairpc.ComponentUpgrade{
		Status:               comStatus,
		Name:                 queue.Spec.Name,
		TeamName:             queue.Spec.TeamName,
		Components:           rpcComps,
		IssueType:            getIssueTypeRPC(outImgList, queue),
		QueueHistoryName:     queueHistName,
		Namespace:            queueHistNamespace,
		ImageMissingList:     outImgList,
		Runs:                 int32(queue.Spec.NoOfRetry + 1),
		IsReverify:           isReverify,
		ReverificationStatus: getReverificationStatusRPC(queue),
		DeploymentIssues:     getDeploymentIssuesRPC(queue),
		PullRequestComponent: prQueueRPC,
		PullRequestNamespace: prNamespace,
	}

	return comp
}

func getIssueTypeRPC(imageMissingList []*samsahairpc.Image, queue *s2hv1beta1.Queue) samsahairpc.ComponentUpgrade_IssueType {
	switch {
	case len(imageMissingList) > 0:
		return samsahairpc.ComponentUpgrade_IssueType_IMAGE_MISSING
	case queue.IsReverify() && queue.IsDeploySuccess() && queue.IsTestSuccess():
		return samsahairpc.ComponentUpgrade_IssueType_DESIRED_VERSION_FAILED
	case queue.IsReverify() && (!queue.IsDeploySuccess() || !queue.IsTestSuccess()):
		return samsahairpc.ComponentUpgrade_IssueType_ENVIRONMENT_ISSUE
	default:
		return samsahairpc.ComponentUpgrade_IssueType_DESIRED_VERSION_FAILED
	}
}

func getReverificationStatusRPC(queue *s2hv1beta1.Queue) samsahairpc.ComponentUpgrade_ReverificationStatus {
	if !queue.IsReverify() {
		return samsahairpc.ComponentUpgrade_ReverificationStatus_UNKNOWN
	}

	if queue.IsDeploySuccess() && queue.IsTestSuccess() {
		return samsahairpc.ComponentUpgrade_ReverificationStatus_SUCCESS
	}

	return samsahairpc.ComponentUpgrade_ReverificationStatus_FAILURE
}

func getDeploymentIssuesRPC(queue *s2hv1beta1.Queue) []*samsahairpc.DeploymentIssue {
	deploymentIssues := make([]*samsahairpc.DeploymentIssue, 0)
	for _, deploymentIssue := range queue.Status.DeploymentIssues {
		failureComps := make([]*samsahairpc.FailureComponent, 0)
		for _, failureComp := range deploymentIssue.FailureComponents {
			failureComps = append(failureComps, &samsahairpc.FailureComponent{
				ComponentName:             failureComp.ComponentName,
				FirstFailureContainerName: failureComp.FirstFailureContainerName,
				RestartCount:              failureComp.RestartCount,
				NodeName:                  failureComp.NodeName,
			})
		}

		deploymentIssues = append(deploymentIssues, &samsahairpc.DeploymentIssue{
			IssueType:         string(deploymentIssue.IssueType),
			FailureComponents: failureComps,
		})
	}

	return deploymentIssues
}<|MERGE_RESOLUTION|>--- conflicted
+++ resolved
@@ -12,11 +12,7 @@
 	"k8s.io/apimachinery/pkg/types"
 	"sigs.k8s.io/controller-runtime/pkg/client"
 
-<<<<<<< HEAD
 	s2hv1 "github.com/agoda-com/samsahai/api/v1"
-=======
-	s2hv1beta1 "github.com/agoda-com/samsahai/api/v1beta1"
->>>>>>> 7b312e13
 	"github.com/agoda-com/samsahai/internal"
 	s2herrors "github.com/agoda-com/samsahai/internal/errors"
 	s2hlog "github.com/agoda-com/samsahai/internal/log"
@@ -34,46 +30,27 @@
 
 var _ internal.QueueController = &controller{}
 
-<<<<<<< HEAD
-func NewUpgradeQueue(teamName, namespace, name, repository, version string) *s2hv1.Queue {
-	qLabels := internal.GetDefaultLabels(teamName)
-	qLabels["app"] = name
-	qLabels["component"] = name
-	return &s2hv1.Queue{
-=======
-func NewQueue(teamName, namespace, name, bundle string, comps []*s2hv1beta1.QueueComponent, queueType s2hv1beta1.QueueType) *s2hv1beta1.Queue {
+func NewQueue(teamName, namespace, name, bundle string, comps []*s2hv1.QueueComponent, queueType s2hv1.QueueType) *s2hv1.Queue {
 	queueName := name
 	if bundle != "" {
 		queueName = bundle
 	}
 
 	qLabels := getQueueLabels(teamName, queueName)
-	return &s2hv1beta1.Queue{
->>>>>>> 7b312e13
+	return &s2hv1.Queue{
 		ObjectMeta: metav1.ObjectMeta{
 			Name:      queueName,
 			Namespace: namespace,
 			Labels:    qLabels,
 		},
-<<<<<<< HEAD
 		Spec: s2hv1.QueueSpec{
-			Name:       name,
-			TeamName:   teamName,
-			Repository: repository,
-			Version:    version,
-			Type:       s2hv1.QueueTypeUpgrade,
-		},
-		Status: s2hv1.QueueStatus{},
-=======
-		Spec: s2hv1beta1.QueueSpec{
 			Name:       queueName,
 			TeamName:   teamName,
 			Bundle:     bundle,
 			Components: comps,
 			Type:       queueType,
 		},
-		Status: s2hv1beta1.QueueStatus{},
->>>>>>> 7b312e13
+		Status: s2hv1.QueueStatus{},
 	}
 }
 
@@ -86,16 +63,8 @@
 	return c
 }
 
-<<<<<<< HEAD
-func (c *controller) Add(q *s2hv1.Queue) error {
-	return c.add(context.TODO(), q, false)
-}
-
-func (c *controller) AddTop(q *s2hv1.Queue) error {
-	return c.add(context.TODO(), q, true)
-=======
 func (c *controller) Add(obj runtime.Object, priorityQueues []string) error {
-	q, ok := obj.(*s2hv1beta1.Queue)
+	q, ok := obj.(*s2hv1.Queue)
 	if !ok {
 		return s2herrors.ErrParsingRuntimeObject
 	}
@@ -104,13 +73,12 @@
 }
 
 func (c *controller) AddTop(obj runtime.Object) error {
-	q, ok := obj.(*s2hv1beta1.Queue)
+	q, ok := obj.(*s2hv1.Queue)
 	if !ok {
 		return s2herrors.ErrParsingRuntimeObject
 	}
 
 	return c.add(context.TODO(), q, true, nil)
->>>>>>> 7b312e13
 }
 
 func (c *controller) Size(namespace string) int {
@@ -123,14 +91,9 @@
 	return len(list.Items)
 }
 
-<<<<<<< HEAD
-func (c *controller) First() (*s2hv1.Queue, error) {
-	list, err := c.list(nil)
-=======
 func (c *controller) First(namespace string) (runtime.Object, error) {
 	listOpts := &client.ListOptions{Namespace: namespace}
 	list, err := c.list(listOpts)
->>>>>>> 7b312e13
 	if err != nil {
 		logger.Error(err, "cannot list queue")
 		return nil, err
@@ -153,37 +116,23 @@
 	return nil, nil
 }
 
-<<<<<<< HEAD
-func (c *controller) Remove(q *s2hv1.Queue) error {
-	return c.client.Delete(context.TODO(), q)
-}
-
-func (c *controller) RemoveAllQueues() error {
-
-	return c.client.DeleteAllOf(context.TODO(), &s2hv1.Queue{}, client.InNamespace(c.namespace))
-}
-
-func (c *controller) add(ctx context.Context, queue *s2hv1.Queue, atTop bool) error {
-	queueList, err := c.list(nil)
-=======
 func (c *controller) Remove(obj runtime.Object) error {
 	return c.client.Delete(context.TODO(), obj)
 }
 
 func (c *controller) RemoveAllQueues(namespace string) error {
-	return c.client.DeleteAllOf(context.TODO(), &s2hv1beta1.Queue{}, client.InNamespace(namespace))
+	return c.client.DeleteAllOf(context.TODO(), &s2hv1.Queue{}, client.InNamespace(namespace))
 }
 
 // incoming s`queue` always contains 1 component
 // will add component into queue ordering by priority
-func (c *controller) add(ctx context.Context, queue *s2hv1beta1.Queue, atTop bool, priorityQueues []string) error {
+func (c *controller) add(ctx context.Context, queue *s2hv1.Queue, atTop bool, priorityQueues []string) error {
 	if len(queue.Spec.Components) == 0 {
 		return fmt.Errorf("components should not be empty, queueName: %s", queue.Name)
 	}
 
 	listOpts := &client.ListOptions{Namespace: queue.Namespace}
 	queueList, err := c.list(listOpts)
->>>>>>> 7b312e13
 	if err != nil {
 		logger.Error(err, "cannot list queue")
 		return err
@@ -195,11 +144,7 @@
 		return nil
 	}
 
-<<<<<<< HEAD
 	pQueue := &s2hv1.Queue{}
-=======
-	pQueue := &s2hv1beta1.Queue{}
->>>>>>> 7b312e13
 	isAlreadyInQueue := false
 	isAlreadyInBundle := false
 	for i, q := range queueList.Items {
@@ -222,7 +167,7 @@
 			updatingList[i].Spec.Components.Sort()
 			updatingList[i].Spec.NoOfRetry = 0
 			updatingList[i].Spec.NextProcessAt = nil
-			updatingList[i].Status.State = s2hv1beta1.Waiting
+			updatingList[i].Status.State = s2hv1.Waiting
 			updatingList[i].Spec.Components.Sort()
 			if err := c.client.Update(ctx, &updatingList[i]); err != nil {
 				return err
@@ -237,7 +182,7 @@
 			isAlreadyInBundle = true
 			updatingList[i].Spec.NoOfRetry = 0
 			updatingList[i].Spec.NextProcessAt = nil
-			updatingList[i].Status.State = s2hv1beta1.Waiting
+			updatingList[i].Status.State = s2hv1.Waiting
 			updatingList[i].Spec.Components.Sort()
 			if err := c.client.Update(ctx, &updatingList[i]); err != nil {
 				return err
@@ -269,19 +214,13 @@
 			}
 		}
 
-<<<<<<< HEAD
-		queue.Status.State = s2hv1.Waiting
-		queue.Status.CreatedAt = &now
-		queue.Status.UpdatedAt = &now
-=======
 		if !isAlreadyInBundle {
 			// queue not exist
 			if atTop {
 				queue.Spec.NoOfOrder = queueList.TopQueueOrder()
 			}
->>>>>>> 7b312e13
-
-			queue.Status.State = s2hv1beta1.Waiting
+
+			queue.Status.State = s2hv1.Waiting
 			queue.Status.CreatedAt = &now
 			queue.Status.UpdatedAt = &now
 
@@ -295,22 +234,16 @@
 	return nil
 }
 
-<<<<<<< HEAD
+// queue always contains 1 component
 func (c *controller) isMatchWithStableComponent(ctx context.Context, q *s2hv1.Queue) (isMatch bool, err error) {
-	stableComp := &s2hv1.StableComponent{}
-	err = c.client.Get(ctx, types.NamespacedName{Namespace: c.namespace, Name: q.GetName()}, stableComp)
-=======
-// queue always contains 1 component
-func (c *controller) isMatchWithStableComponent(ctx context.Context, q *s2hv1beta1.Queue) (isMatch bool, err error) {
 	if len(q.Spec.Components) == 0 {
 		isMatch = true
 		return
 	}
 
 	qComp := q.Spec.Components[0]
-	stableComp := &s2hv1beta1.StableComponent{}
+	stableComp := &s2hv1.StableComponent{}
 	err = c.client.Get(ctx, types.NamespacedName{Namespace: c.namespace, Name: qComp.Name}, stableComp)
->>>>>>> 7b312e13
 	if err != nil && k8serrors.IsNotFound(err) {
 		return false, nil
 	} else if err != nil {
@@ -323,25 +256,18 @@
 	return
 }
 
-<<<<<<< HEAD
-// removeSimilar removes similar queue (same `name` from queue) from QueueList
-func (c *controller) removeSimilar(queue *s2hv1.Queue, list *s2hv1.QueueList) []s2hv1.Queue {
-	var items []s2hv1.Queue
-	var removing []s2hv1.Queue
-	var hasSameQueue = false
-=======
 // expect sorted queue list
-func (c *controller) setQueueOrderFollowingPriorityQueues(queue *s2hv1beta1.Queue, list *s2hv1beta1.QueueList, priorityQueues []string) []s2hv1beta1.Queue {
+func (c *controller) setQueueOrderFollowingPriorityQueues(queue *s2hv1.Queue, list *s2hv1.QueueList, priorityQueues []string) []s2hv1.Queue {
 	targetNo := c.getPriorityNo(queue, priorityQueues)
 	if targetNo == -1 || len(list.Items) == 0 {
 		queue.Spec.NoOfOrder = list.LastQueueOrder()
-		return []s2hv1beta1.Queue{}
+		return []s2hv1.Queue{}
 	}
 
 	existingQueueNo := c.getExistingQueueNumberInList(queue, list)
 
-	var items []s2hv1beta1.Queue
-	var updating []s2hv1beta1.Queue
+	var items []s2hv1.Queue
+	var updating []s2hv1.Queue
 	var found, foundTop bool
 	expectedNo := list.LastQueueOrder()
 	for i, q := range list.Items {
@@ -358,7 +284,6 @@
 			found = true
 
 		}
->>>>>>> 7b312e13
 
 		if found && existingQueueNo != i {
 			if !foundTop {
@@ -381,7 +306,7 @@
 	return updating
 }
 
-func (c *controller) getPriorityNo(queue *s2hv1beta1.Queue, priorityQueues []string) int {
+func (c *controller) getPriorityNo(queue *s2hv1.Queue, priorityQueues []string) int {
 	for i, priorComp := range priorityQueues {
 		if queue.Spec.Name == priorComp {
 			return i
@@ -397,7 +322,7 @@
 	return -1
 }
 
-func (c *controller) getExistingQueueNumberInList(queue *s2hv1beta1.Queue, list *s2hv1beta1.QueueList) int {
+func (c *controller) getExistingQueueNumberInList(queue *s2hv1.Queue, list *s2hv1.QueueList) int {
 	for i, q := range list.Items {
 		for _, qComp := range q.Spec.Components {
 			// queue already existed
@@ -411,13 +336,13 @@
 }
 
 // addExistingBundleQueue returns updated bundle queue list
-func (c *controller) addExistingBundleQueue(queue *s2hv1beta1.Queue, list *s2hv1beta1.QueueList) []s2hv1beta1.Queue {
+func (c *controller) addExistingBundleQueue(queue *s2hv1.Queue, list *s2hv1.QueueList) []s2hv1.Queue {
 	if queue.Spec.Bundle == "" {
-		return []s2hv1beta1.Queue{}
-	}
-
-	updating := make([]s2hv1beta1.Queue, len(list.Items))
-	var items []s2hv1beta1.Queue
+		return []s2hv1.Queue{}
+	}
+
+	updating := make([]s2hv1.Queue, len(list.Items))
+	var items []s2hv1.Queue
 	var containComp = false
 	for i, q := range list.Items {
 		if !containComp && q.ContainSameComponent(queue.Spec.Name, queue.Spec.Components[0]) {
@@ -450,16 +375,12 @@
 	return updating
 }
 
-<<<<<<< HEAD
-func (c *controller) list(opts *client.ListOptions) (list *s2hv1.QueueList, err error) {
-	list = &s2hv1.QueueList{}
-=======
 // removeAndUpdateSimilarQueue removes similar component/queue (same `component name` from queue) from QueueList
-func (c *controller) removeAndUpdateSimilarQueue(queue *s2hv1beta1.Queue, list *s2hv1beta1.QueueList) (
-	removing []s2hv1beta1.Queue, updating []s2hv1beta1.Queue) {
-
-	updating = make([]s2hv1beta1.Queue, len(list.Items))
-	var items []s2hv1beta1.Queue
+func (c *controller) removeAndUpdateSimilarQueue(queue *s2hv1.Queue, list *s2hv1.QueueList) (
+	removing []s2hv1.Queue, updating []s2hv1.Queue) {
+
+	updating = make([]s2hv1.Queue, len(list.Items))
+	var items []s2hv1.Queue
 	var containComp = false
 
 	for i, q := range list.Items {
@@ -467,7 +388,7 @@
 			// only add one `queue` to items
 			containComp = true
 		} else {
-			newComps := make([]*s2hv1beta1.QueueComponent, 0)
+			newComps := make([]*s2hv1.QueueComponent, 0)
 			for _, qComp := range q.Spec.Components {
 				if qComp.Name == queue.Spec.Components[0].Name {
 					continue
@@ -493,9 +414,8 @@
 	return
 }
 
-func (c *controller) list(opts *client.ListOptions) (list *s2hv1beta1.QueueList, err error) {
-	list = &s2hv1beta1.QueueList{}
->>>>>>> 7b312e13
+func (c *controller) list(opts *client.ListOptions) (list *s2hv1.QueueList, err error) {
+	list = &s2hv1.QueueList{}
 	if opts == nil {
 		opts = &client.ListOptions{Namespace: c.namespace}
 	}
@@ -505,16 +425,12 @@
 	return list, nil
 }
 
-<<<<<<< HEAD
-func (c *controller) SetLastOrder(q *s2hv1.Queue) error {
-=======
 func (c *controller) SetLastOrder(obj runtime.Object) error {
-	q, ok := obj.(*s2hv1beta1.Queue)
+	q, ok := obj.(*s2hv1.Queue)
 	if !ok {
 		return s2herrors.ErrParsingRuntimeObject
 	}
 
->>>>>>> 7b312e13
 	queueList, err := c.list(nil)
 	if err != nil {
 		logger.Error(err, "cannot list queue")
@@ -527,64 +443,44 @@
 	return c.client.Update(context.TODO(), q)
 }
 
-<<<<<<< HEAD
-func (c *controller) SetReverifyQueueAtFirst(q *s2hv1.Queue) error {
-	list, err := c.list(nil)
-=======
 func (c *controller) SetReverifyQueueAtFirst(obj runtime.Object) error {
-	q, ok := obj.(*s2hv1beta1.Queue)
+	q, ok := obj.(*s2hv1.Queue)
 	if !ok {
 		return s2herrors.ErrParsingRuntimeObject
 	}
 
 	listOpts := &client.ListOptions{Namespace: q.Namespace}
 	list, err := c.list(listOpts)
->>>>>>> 7b312e13
 	if err != nil {
 		logger.Error(err, "cannot list queue")
 		return err
 	}
 
 	now := metav1.Now()
-<<<<<<< HEAD
 	q.Status = s2hv1.QueueStatus{
 		CreatedAt:     &now,
 		NoOfProcessed: q.Status.NoOfProcessed,
 		State:         s2hv1.Waiting,
 	}
 	q.Spec.Type = s2hv1.QueueTypeReverify
-=======
-	q.Status = s2hv1beta1.QueueStatus{
-		CreatedAt:     &now,
-		NoOfProcessed: q.Status.NoOfProcessed,
-		State:         s2hv1beta1.Waiting,
-	}
-	q.Spec.Type = s2hv1beta1.QueueTypeReverify
->>>>>>> 7b312e13
 	q.Spec.NoOfOrder = list.TopQueueOrder()
 	return c.client.Update(context.TODO(), q)
 }
 
-<<<<<<< HEAD
-func (c *controller) SetRetryQueue(q *s2hv1.Queue, noOfRetry int, nextAt time.Time) error {
-	list, err := c.list(nil)
-=======
 func (c *controller) SetRetryQueue(obj runtime.Object, noOfRetry int, nextAt time.Time) error {
-	q, ok := obj.(*s2hv1beta1.Queue)
+	q, ok := obj.(*s2hv1.Queue)
 	if !ok {
 		return s2herrors.ErrParsingRuntimeObject
 	}
 
 	listOpts := &client.ListOptions{Namespace: q.Namespace}
 	list, err := c.list(listOpts)
->>>>>>> 7b312e13
 	if err != nil {
 		logger.Error(err, "cannot list queue")
 		return err
 	}
 
 	now := metav1.Now()
-<<<<<<< HEAD
 	q.Status = s2hv1.QueueStatus{
 		CreatedAt:     &now,
 		NoOfProcessed: q.Status.NoOfProcessed,
@@ -593,25 +489,11 @@
 	q.Spec.NextProcessAt = &metav1.Time{Time: nextAt}
 	q.Spec.NoOfRetry = noOfRetry
 	q.Spec.Type = s2hv1.QueueTypeUpgrade
-=======
-	q.Status = s2hv1beta1.QueueStatus{
-		CreatedAt:     &now,
-		NoOfProcessed: q.Status.NoOfProcessed,
-		State:         s2hv1beta1.Waiting,
-	}
-	q.Spec.NextProcessAt = &metav1.Time{Time: nextAt}
-	q.Spec.NoOfRetry = noOfRetry
-	q.Spec.Type = s2hv1beta1.QueueTypeUpgrade
->>>>>>> 7b312e13
 	q.Spec.NoOfOrder = list.LastQueueOrder()
 	return c.client.Update(context.TODO(), q)
 }
 
-<<<<<<< HEAD
 func (c *controller) updateQueueList(ql *s2hv1.QueueList) error {
-=======
-func (c *controller) updateQueueList(ql *s2hv1beta1.QueueList) error {
->>>>>>> 7b312e13
 	for i := range ql.Items {
 		if err := c.client.Update(context.TODO(), &ql.Items[i]); err != nil {
 			logger.Error(err, "cannot update queue list", "queue", ql.Items[i].Name)
@@ -623,11 +505,7 @@
 }
 
 // resetQueueOrderWithCurrentQueue resets order of all queues to start with 1 respectively
-<<<<<<< HEAD
 func (c *controller) resetQueueOrderWithCurrentQueue(ql *s2hv1.QueueList, currentQueue *s2hv1.Queue) {
-=======
-func (c *controller) resetQueueOrderWithCurrentQueue(ql *s2hv1beta1.QueueList, currentQueue *s2hv1beta1.Queue) {
->>>>>>> 7b312e13
 	ql.Sort()
 	count := 2
 	for i := range ql.Items {
@@ -640,30 +518,17 @@
 	}
 }
 
-<<<<<<< HEAD
-// EnsurePreActiveComponents ensures that components with were deployed with `pre-active` config and tested
-func EnsurePreActiveComponents(c client.Client, teamName, namespace string) (q *s2hv1.Queue, err error) {
+// EnsurePreActiveComponents ensures that components were deployed with `pre-active` config and tested
+func EnsurePreActiveComponents(c client.Client, teamName, namespace string, skipTest bool) (q *s2hv1.Queue, err error) {
 	q = &s2hv1.Queue{
 		ObjectMeta: metav1.ObjectMeta{
 			Name:      string(s2hv1.EnvPreActive),
 			Namespace: namespace,
 		},
 		Spec: s2hv1.QueueSpec{
-			Type:     s2hv1.QueueTypePreActive,
-			TeamName: teamName,
-=======
-// EnsurePreActiveComponents ensures that components were deployed with `pre-active` config and tested
-func EnsurePreActiveComponents(c client.Client, teamName, namespace string, skipTest bool) (q *s2hv1beta1.Queue, err error) {
-	q = &s2hv1beta1.Queue{
-		ObjectMeta: metav1.ObjectMeta{
-			Name:      string(s2hv1beta1.EnvPreActive),
-			Namespace: namespace,
-		},
-		Spec: s2hv1beta1.QueueSpec{
-			Type:           s2hv1beta1.QueueTypePreActive,
+			Type:           s2hv1.QueueTypePreActive,
 			TeamName:       teamName,
 			SkipTestRunner: skipTest,
->>>>>>> 7b312e13
 		},
 	}
 
@@ -672,7 +537,6 @@
 }
 
 // EnsurePromoteToActiveComponents ensures that components were deployed with `active` config
-<<<<<<< HEAD
 func EnsurePromoteToActiveComponents(c client.Client, teamName, namespace string) (q *s2hv1.Queue, err error) {
 	q = &s2hv1.Queue{
 		ObjectMeta: metav1.ObjectMeta{
@@ -681,16 +545,6 @@
 		},
 		Spec: s2hv1.QueueSpec{
 			Type:     s2hv1.QueueTypePromoteToActive,
-=======
-func EnsurePromoteToActiveComponents(c client.Client, teamName, namespace string) (q *s2hv1beta1.Queue, err error) {
-	q = &s2hv1beta1.Queue{
-		ObjectMeta: metav1.ObjectMeta{
-			Name:      string(s2hv1beta1.EnvActive),
-			Namespace: namespace,
-		},
-		Spec: s2hv1beta1.QueueSpec{
-			Type:     s2hv1beta1.QueueTypePromoteToActive,
->>>>>>> 7b312e13
 			TeamName: teamName,
 		},
 	}
@@ -699,7 +553,6 @@
 }
 
 // EnsureDemoteFromActiveComponents ensures that components were deployed without `active` config
-<<<<<<< HEAD
 func EnsureDemoteFromActiveComponents(c client.Client, teamName, namespace string) (q *s2hv1.Queue, err error) {
 	q = &s2hv1.Queue{
 		ObjectMeta: metav1.ObjectMeta{
@@ -708,16 +561,6 @@
 		},
 		Spec: s2hv1.QueueSpec{
 			Type:     s2hv1.QueueTypeDemoteFromActive,
-=======
-func EnsureDemoteFromActiveComponents(c client.Client, teamName, namespace string) (q *s2hv1beta1.Queue, err error) {
-	q = &s2hv1beta1.Queue{
-		ObjectMeta: metav1.ObjectMeta{
-			Name:      string(s2hv1beta1.EnvDeActive),
-			Namespace: namespace,
-		},
-		Spec: s2hv1beta1.QueueSpec{
-			Type:     s2hv1beta1.QueueTypeDemoteFromActive,
->>>>>>> 7b312e13
 			TeamName: teamName,
 		},
 	}
@@ -727,16 +570,16 @@
 
 // EnsurePullRequestComponents ensures that pull request components were deployed with `pull-request` config and tested
 func EnsurePullRequestComponents(c client.Client, teamName, namespace, queueName, prCompName, prNumber string,
-	comps s2hv1beta1.QueueComponents, noOfRetry int) (q *s2hv1beta1.Queue, err error) {
-
-	q = &s2hv1beta1.Queue{
+	comps s2hv1.QueueComponents, noOfRetry int) (q *s2hv1.Queue, err error) {
+
+	q = &s2hv1.Queue{
 		ObjectMeta: metav1.ObjectMeta{
 			Name:      queueName,
 			Namespace: namespace,
 		},
-		Spec: s2hv1beta1.QueueSpec{
+		Spec: s2hv1.QueueSpec{
 			Name:       prCompName,
-			Type:       s2hv1beta1.QueueTypePullRequest,
+			Type:       s2hv1.QueueTypePullRequest,
 			TeamName:   teamName,
 			PRNumber:   prNumber,
 			Components: comps,
@@ -749,7 +592,6 @@
 }
 
 func DeletePreActiveQueue(c client.Client, ns string) error {
-<<<<<<< HEAD
 	return deleteQueue(c, ns, string(s2hv1.EnvPreActive))
 }
 
@@ -759,30 +601,15 @@
 
 func DeleteDemoteFromActiveQueue(c client.Client, ns string) error {
 	return deleteQueue(c, ns, string(s2hv1.EnvDeActive))
-=======
-	return deleteQueue(c, ns, string(s2hv1beta1.EnvPreActive))
-}
-
-func DeletePromoteToActiveQueue(c client.Client, ns string) error {
-	return deleteQueue(c, ns, string(s2hv1beta1.EnvActive))
-}
-
-func DeleteDemoteFromActiveQueue(c client.Client, ns string) error {
-	return deleteQueue(c, ns, string(s2hv1beta1.EnvDeActive))
 }
 
 func DeletePullRequestQueue(c client.Client, ns, queueName string) error {
 	return deleteQueue(c, ns, queueName)
->>>>>>> 7b312e13
 }
 
 // deleteQueue removes Queue in target namespace by name
 func deleteQueue(c client.Client, ns, name string) error {
-<<<<<<< HEAD
 	q := &s2hv1.Queue{
-=======
-	q := &s2hv1beta1.Queue{
->>>>>>> 7b312e13
 		ObjectMeta: metav1.ObjectMeta{
 			Name:      name,
 			Namespace: ns,
@@ -796,13 +623,8 @@
 	return errors.Wrap(err, "cannot delete queue")
 }
 
-<<<<<<< HEAD
 func ensureQueue(ctx context.Context, c client.Client, q *s2hv1.Queue) (err error) {
 	fetched := &s2hv1.Queue{}
-=======
-func ensureQueue(ctx context.Context, c client.Client, q *s2hv1beta1.Queue) (err error) {
-	fetched := &s2hv1beta1.Queue{}
->>>>>>> 7b312e13
 	err = c.Get(ctx, types.NamespacedName{Namespace: q.Namespace, Name: q.Name}, fetched)
 	if err != nil {
 		if k8serrors.IsNotFound(err) {
@@ -828,7 +650,7 @@
 	comStatus samsahairpc.ComponentUpgrade_UpgradeStatus,
 	queueHistName string,
 	queueHistNamespace string,
-	queue *s2hv1beta1.Queue,
+	queue *s2hv1.Queue,
 	prQueueRPC *samsahairpc.TeamWithPullRequest,
 ) *samsahairpc.ComponentUpgrade {
 
@@ -878,7 +700,7 @@
 	return comp
 }
 
-func getIssueTypeRPC(imageMissingList []*samsahairpc.Image, queue *s2hv1beta1.Queue) samsahairpc.ComponentUpgrade_IssueType {
+func getIssueTypeRPC(imageMissingList []*samsahairpc.Image, queue *s2hv1.Queue) samsahairpc.ComponentUpgrade_IssueType {
 	switch {
 	case len(imageMissingList) > 0:
 		return samsahairpc.ComponentUpgrade_IssueType_IMAGE_MISSING
@@ -891,7 +713,7 @@
 	}
 }
 
-func getReverificationStatusRPC(queue *s2hv1beta1.Queue) samsahairpc.ComponentUpgrade_ReverificationStatus {
+func getReverificationStatusRPC(queue *s2hv1.Queue) samsahairpc.ComponentUpgrade_ReverificationStatus {
 	if !queue.IsReverify() {
 		return samsahairpc.ComponentUpgrade_ReverificationStatus_UNKNOWN
 	}
@@ -903,7 +725,7 @@
 	return samsahairpc.ComponentUpgrade_ReverificationStatus_FAILURE
 }
 
-func getDeploymentIssuesRPC(queue *s2hv1beta1.Queue) []*samsahairpc.DeploymentIssue {
+func getDeploymentIssuesRPC(queue *s2hv1.Queue) []*samsahairpc.DeploymentIssue {
 	deploymentIssues := make([]*samsahairpc.DeploymentIssue, 0)
 	for _, deploymentIssue := range queue.Status.DeploymentIssues {
 		failureComps := make([]*samsahairpc.FailureComponent, 0)
