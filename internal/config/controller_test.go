package config

import (
	"testing"

	. "github.com/onsi/ginkgo"
	. "github.com/onsi/gomega"
	batchv1 "k8s.io/api/batch/v1"
	batchv1beta1 "k8s.io/api/batch/v1beta1"
	corev1 "k8s.io/api/core/v1"
	metav1 "k8s.io/apimachinery/pkg/apis/meta/v1"

	s2hv1beta1 "github.com/agoda-com/samsahai/api/v1beta1"
	"github.com/agoda-com/samsahai/internal"
	"github.com/agoda-com/samsahai/internal/util/unittest"
)

const (
	AppName                = "samsahai"
	ContainerName          = "component-checker"
	ContainerImage         = "quay.io/samsahai/curl:latest"
	ContainerRestartPolicy = "OnFailure"
)

func TestConfig(t *testing.T) {
	unittest.InitGinkgo(t, "Config Controller")
}

var _ = Describe("Config Controller", func() {
	successfulJobsHistoryLimit := successfulJobsHistoryLimit

<<<<<<< HEAD
	teamTest := "teamtest"
=======
	teamTest := "teamTest"
>>>>>>> 25b8990a
	compSource := s2hv1beta1.UpdatingSource("public-registry")
	redisCompName := "redis"
	redisConfigComp := s2hv1beta1.Component{
		Name: redisCompName,
		Chart: s2hv1beta1.ComponentChart{
			Repository: "https://kubernetes-charts.storage.googleapis.com",
			Name:       redisCompName,
		},
		Image: s2hv1beta1.ComponentImage{
			Repository: "bitnami/redis",
			Pattern:    "5.*debian-9.*",
		},
		Source: &compSource,
		Values: s2hv1beta1.ComponentValues{
			"image": map[string]interface{}{
				"repository": "bitnami/redis",
				"pullPolicy": "IfNotPresent",
			},
			"cluster": map[string]interface{}{
				"enabled": false,
			},
			"usePassword": false,
			"master": map[string]interface{}{
				"persistence": map[string]interface{}{
					"enabled": false,
				},
			},
		},
	}

	mockConfig := s2hv1beta1.ConfigSpec{
		Envs: map[s2hv1beta1.EnvType]s2hv1beta1.ChartValuesURLs{
			"staging": map[string][]string{
				redisCompName: {
					"https://raw.githubusercontent.com/agoda-com/samsahai/master/test/data/wordpress-redis/envs/staging/redis.yaml"},
			},
		},
		Components: []*s2hv1beta1.Component{
			&redisConfigComp,
		},
	}

	mockConfigUsingTemplate := s2hv1beta1.Config{
		Spec: s2hv1beta1.ConfigSpec{
			Template: teamTest,
		}}

	It("should get env values by the env type correctly", func() {
		g := NewWithT(GinkgoT())

		config := mockConfig
		compValues, err := GetEnvValues(&config, s2hv1beta1.EnvStaging, teamTest)
		g.Expect(err).NotTo(HaveOccurred())
		g.Expect(compValues).To(Equal(map[string]s2hv1beta1.ComponentValues{
			redisCompName: {
				"master": map[string]interface{}{
					"service": map[string]interface{}{
						"nodePort": float64(31001),
						"type":     "NodePort",
					},
				},
			},
		}))
	})

	It("should get env values by the env type and component name correctly", func() {
		g := NewWithT(GinkgoT())

		config := mockConfig
		compValues, err := GetEnvComponentValues(&config, redisCompName, teamTest, s2hv1beta1.EnvStaging)
		g.Expect(err).NotTo(HaveOccurred())
		g.Expect(compValues).To(Equal(s2hv1beta1.ComponentValues{
			"master": map[string]interface{}{
				"service": map[string]interface{}{
					"nodePort": float64(31001),
					"type":     "NodePort",
				},
			},
		}))
	})

<<<<<<< HEAD
	It("should render teamName values correctly", func() {
		g := NewWithT(GinkgoT())

		valueTemplate := `
			wordpress:
			  ingress:
				hosts:
				- wordpress.{{ .TeamName }}-1`

		Values := teamNameRendering(teamTest, valueTemplate)
		g.Expect(string(Values)).To(Equal(`
			wordpress:
			  ingress:
				hosts:
				- wordpress.teamtest-1`,
		))
=======
	It("should apply template to config correctly", func() {
		g := NewWithT(GinkgoT())

		configTemplate := s2hv1beta1.Config{
			Spec: mockConfig,
		}
		err := applyConfigTemplate(&mockConfigUsingTemplate, &configTemplate)
		g.Expect(err).NotTo(HaveOccurred())
		g.Expect(mockConfigUsingTemplate.Status.Used.Envs).To(Equal(configTemplate.Spec.Envs))
		g.Expect(mockConfigUsingTemplate.Status.Used.Components).To(Equal(configTemplate.Spec.Components))
>>>>>>> 25b8990a
	})

	Describe("Component scheduler", func() {
		mockController := controller{
			s2hConfig: internal.SamsahaiConfig{SamsahaiExternalURL: "http://localhost:8080"},
		}
		teamTest := "teamtest"
		namespaceTest := "namespace"
		compSource := s2hv1beta1.UpdatingSource("public-registry")
		redisCompName := "redis"
		redisSchedules := []string{"0 4 * * *", "0 5 * * *"}

		cronJobCmd := mockController.getCronJobCmd("redis", teamTest, "bitnami/redis")
		cronJobResources := mockController.getCronJobResources()
		redisConfigComp := s2hv1beta1.Component{
			Name: redisCompName,
			Chart: s2hv1beta1.ComponentChart{
				Repository: "https://kubernetes-charts.storage.googleapis.com",
				Name:       redisCompName,
			},
			Image: s2hv1beta1.ComponentImage{
				Repository: "bitnami/redis",
				Pattern:    "5.*debian-9.*",
			},
			Schedules: redisSchedules,
			Source:    &compSource,
			Values: s2hv1beta1.ComponentValues{
				"image": map[string]interface{}{
					"repository": "bitnami/redis",
					"pullPolicy": "IfNotPresent",
				},
				"cluster": map[string]interface{}{
					"enabled": false,
				},
				"usePassword": false,
				"master": map[string]interface{}{
					"persistence": map[string]interface{}{
						"enabled": false,
					},
				},
			},
		}

		redisCronJobName := redisConfigComp.Name + "-checker-0x11xxx"
		redisCronJobLabels := mockController.getCronJobLabels(redisCronJobName, teamTest, redisCompName)
		mockCronJobs := &batchv1beta1.CronJobList{
			TypeMeta: metav1.TypeMeta{},
			ListMeta: metav1.ListMeta{},
			Items: []batchv1beta1.CronJob{
				{
					TypeMeta: metav1.TypeMeta{
						Kind:       "Cronjob",
						APIVersion: "batch/v1beta1",
					},
					ObjectMeta: metav1.ObjectMeta{
						Name:      redisCronJobName,
						Namespace: namespaceTest,
						Labels:    redisCronJobLabels,
					},
					Spec: batchv1beta1.CronJobSpec{
						SuccessfulJobsHistoryLimit: &successfulJobsHistoryLimit,
						Schedule:                   "0 11 * * *",
						JobTemplate: batchv1beta1.JobTemplateSpec{
							Spec: batchv1.JobSpec{
								Template: corev1.PodTemplateSpec{
									ObjectMeta: metav1.ObjectMeta{
										Labels: redisCronJobLabels,
									},
									Spec: corev1.PodSpec{
										Containers: []corev1.Container{
											{
												Name:      ContainerName,
												Image:     ContainerImage,
												Args:      []string{"/bin/sh", "-c", cronJobCmd},
												Resources: cronJobResources,
											},
										},
										RestartPolicy: ContainerRestartPolicy,
									},
								},
							},
						},
					},
				},
			},
		}

		It("should create/delete cronjob correctly", func() {
			g := NewWithT(GinkgoT())

			cronJobName04 := redisConfigComp.Name + "-checker-0x4xxx"
			cronJobLabels04 := mockController.getCronJobLabels(cronJobName04, teamTest, redisConfigComp.Name)
			cronJobName05 := redisConfigComp.Name + "-checker-0x5xxx"
			cronJobLabels05 := mockController.getCronJobLabels(cronJobName05, teamTest, redisConfigComp.Name)
			expectedCronjob := []batchv1beta1.CronJob{
				{
					ObjectMeta: metav1.ObjectMeta{
						Name:      cronJobName04,
						Namespace: namespaceTest,
						Labels:    cronJobLabels04,
					},
					Spec: batchv1beta1.CronJobSpec{
						SuccessfulJobsHistoryLimit: &successfulJobsHistoryLimit,
						Schedule:                   "0 4 * * *",
						JobTemplate: batchv1beta1.JobTemplateSpec{
							Spec: batchv1.JobSpec{
								Template: corev1.PodTemplateSpec{
									ObjectMeta: metav1.ObjectMeta{
										Labels: cronJobLabels04,
									},
									Spec: corev1.PodSpec{
										Containers: []corev1.Container{
											{
												Name:      ContainerName,
												Image:     ContainerImage,
												Args:      []string{"/bin/sh", "-c", cronJobCmd},
												Resources: cronJobResources,
											},
										},
										RestartPolicy: ContainerRestartPolicy,
									},
								},
							},
						},
					},
				},
				{
					ObjectMeta: metav1.ObjectMeta{
						Name:      cronJobName05,
						Namespace: namespaceTest,
						Labels:    cronJobLabels05,
					},
					Spec: batchv1beta1.CronJobSpec{
						SuccessfulJobsHistoryLimit: &successfulJobsHistoryLimit,
						Schedule:                   "0 5 * * *",
						JobTemplate: batchv1beta1.JobTemplateSpec{
							Spec: batchv1.JobSpec{
								Template: corev1.PodTemplateSpec{
									ObjectMeta: metav1.ObjectMeta{
										Labels: cronJobLabels05,
									},
									Spec: corev1.PodSpec{
										Containers: []corev1.Container{
											{
												Name:      ContainerName,
												Image:     ContainerImage,
												Args:      []string{"/bin/sh", "-c", cronJobCmd},
												Resources: cronJobResources,
											},
										},
										RestartPolicy: ContainerRestartPolicy,
									},
								},
							},
						},
					},
				},
			}

			c := controller{
				s2hConfig: internal.SamsahaiConfig{SamsahaiExternalURL: "http://localhost:8080"},
			}
			creatingResult, deletingResult := c.getUpdatedCronJobs(namespaceTest, teamTest, &redisConfigComp, mockCronJobs)

			g.Expect(creatingResult).To(HaveLen(len(expectedCronjob)))
			g.Expect(creatingResult).To(ConsistOf(expectedCronjob))
			g.Expect(deletingResult).To(HaveLen(len(mockCronJobs.Items)))
			g.Expect(deletingResult).To(ConsistOf(mockCronJobs.Items))
		})

		It("should create/delete cronjob correctly when config have duplicate scheduler", func() {
			g := NewWithT(GinkgoT())

			redisConfigComp.Schedules = []string{"0 7 * * *", "0 7 * * *"}

			c := controller{}
			_, deletingResult := c.getUpdatedCronJobs(namespaceTest, teamTest, &redisConfigComp, mockCronJobs)

			g.Expect(deletingResult).To(HaveLen(len(mockCronJobs.Items)))
			g.Expect(deletingResult).To(ConsistOf(mockCronJobs.Items))
		})

		It("should create/delete cronjob correctly when config have no scheduler", func() {
			g := NewWithT(GinkgoT())

			redisConfigComp.Schedules = make([]string, 0)
			c := controller{}
			creatingResult, deletingResult := c.getUpdatedCronJobs(namespaceTest, teamTest, &redisConfigComp, mockCronJobs)

			g.Expect(len(creatingResult)).To(Equal(0))
			g.Expect(deletingResult).To(HaveLen(len(mockCronJobs.Items)))
			g.Expect(deletingResult).To(ConsistOf(mockCronJobs.Items))

		})

	})
})<|MERGE_RESOLUTION|>--- conflicted
+++ resolved
@@ -29,11 +29,7 @@
 var _ = Describe("Config Controller", func() {
 	successfulJobsHistoryLimit := successfulJobsHistoryLimit
 
-<<<<<<< HEAD
 	teamTest := "teamtest"
-=======
-	teamTest := "teamTest"
->>>>>>> 25b8990a
 	compSource := s2hv1beta1.UpdatingSource("public-registry")
 	redisCompName := "redis"
 	redisConfigComp := s2hv1beta1.Component{
@@ -115,7 +111,6 @@
 		}))
 	})
 
-<<<<<<< HEAD
 	It("should render teamName values correctly", func() {
 		g := NewWithT(GinkgoT())
 
@@ -132,7 +127,8 @@
 				hosts:
 				- wordpress.teamtest-1`,
 		))
-=======
+	})
+
 	It("should apply template to config correctly", func() {
 		g := NewWithT(GinkgoT())
 
@@ -143,7 +139,6 @@
 		g.Expect(err).NotTo(HaveOccurred())
 		g.Expect(mockConfigUsingTemplate.Status.Used.Envs).To(Equal(configTemplate.Spec.Envs))
 		g.Expect(mockConfigUsingTemplate.Status.Used.Components).To(Equal(configTemplate.Spec.Components))
->>>>>>> 25b8990a
 	})
 
 	Describe("Component scheduler", func() {
