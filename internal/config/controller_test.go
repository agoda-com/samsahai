package config

import (
	"testing"

	. "github.com/onsi/ginkgo"
	. "github.com/onsi/gomega"
	batchv1 "k8s.io/api/batch/v1"
	batchv1beta1 "k8s.io/api/batch/v1beta1"
	corev1 "k8s.io/api/core/v1"
	metav1 "k8s.io/apimachinery/pkg/apis/meta/v1"

	s2hv1beta1 "github.com/agoda-com/samsahai/api/v1beta1"
	"github.com/agoda-com/samsahai/internal"
	"github.com/agoda-com/samsahai/internal/util/unittest"
)

const (
	ContainerName          = "component-checker"
	ContainerImage         = "quay.io/samsahai/curl:latest"
	ContainerRestartPolicy = "OnFailure"
)

func TestConfig(t *testing.T) {
	unittest.InitGinkgo(t, "Config Controller")
}

var _ = Describe("Config Controller", func() {
	successfulJobsHistoryLimit := successfulJobsHistoryLimit

	teamTest := "teamtest"
	compSource := s2hv1beta1.UpdatingSource("public-registry")
	redisCompName := "redis"
	redisConfigComp := s2hv1beta1.Component{
		Name: redisCompName,
		Chart: s2hv1beta1.ComponentChart{
			Repository: "https://kubernetes-charts.storage.googleapis.com",
			Name:       redisCompName,
		},
		Image: s2hv1beta1.ComponentImage{
			Repository: "bitnami/redis",
			Pattern:    "5.*debian-9.*",
		},
		Source: &compSource,
		Values: s2hv1beta1.ComponentValues{
			"image": map[string]interface{}{
				"repository": "bitnami/redis",
				"pullPolicy": "IfNotPresent",
			},
			"cluster": map[string]interface{}{
				"enabled": false,
			},
			"usePassword": false,
			"master": map[string]interface{}{
				"persistence": map[string]interface{}{
					"enabled": false,
				},
			},
		},
	}

	mockConfig := s2hv1beta1.ConfigSpec{
		Envs: map[s2hv1beta1.EnvType]s2hv1beta1.ChartValuesURLs{
			"staging": map[string][]string{
				redisCompName: {
					"https://raw.githubusercontent.com/agoda-com/samsahai/master/test/data/wordpress-redis/envs/staging/redis.yaml"},
			},
		},
		Components: []*s2hv1beta1.Component{
			&redisConfigComp,
		},
	}

	mockConfigUsingTemplate := s2hv1beta1.Config{
		Spec: s2hv1beta1.ConfigSpec{
			Template: teamTest,
		}}

	It("should get env values by the env type correctly", func() {
		g := NewWithT(GinkgoT())

		config := mockConfig
		compValues, err := GetEnvValues(&config, s2hv1beta1.EnvStaging, teamTest)
		g.Expect(err).NotTo(HaveOccurred())
		g.Expect(compValues).To(Equal(map[string]s2hv1beta1.ComponentValues{
			redisCompName: {
				"master": map[string]interface{}{
					"service": map[string]interface{}{
						"nodePort": float64(31001),
						"type":     "NodePort",
					},
				},
			},
		}))
	})

	It("should get env values by the env type and component name correctly", func() {
		g := NewWithT(GinkgoT())

		config := mockConfig
		compValues, err := GetEnvComponentValues(&config, redisCompName, teamTest, s2hv1beta1.EnvStaging)
		g.Expect(err).NotTo(HaveOccurred())
		g.Expect(compValues).To(Equal(s2hv1beta1.ComponentValues{
			"master": map[string]interface{}{
				"service": map[string]interface{}{
					"nodePort": float64(31001),
					"type":     "NodePort",
				},
			},
		}))
	})

	It("should render teamName values correctly", func() {
		g := NewWithT(GinkgoT())

<<<<<<< HEAD
		valueTemplate := `	
			wordpress:	
			  ingress:	
				hosts:	
				- wordpress.{{ .TeamName }}-1`

		Values := teamNameRendering(teamTest, valueTemplate)
		g.Expect(string(Values)).To(Equal(`	
			wordpress:	
			  ingress:	
				hosts:	
				- wordpress.teamtest-1`,
=======
		valueTemplate := `
wordpress:	
  ingress:	
    hosts:	
    - wordpress.{{ .TeamName }}-1
    - wordpress.{{ .Team.Missing.Data }}-2
`

		Values := teamNameRendering(teamTest, valueTemplate)
		g.Expect(string(Values)).To(Equal(`
wordpress:	
  ingress:	
    hosts:	
    - wordpress.teamtest-1
    - wordpress.{{.Team.Missing.Data}}-2
`,
>>>>>>> 11a21c7d
		))
	})

	It("should apply template to config correctly", func() {
		g := NewWithT(GinkgoT())

		configTemplate := s2hv1beta1.Config{
			Spec: mockConfig,
		}
		err := applyConfigTemplate(&mockConfigUsingTemplate, &configTemplate)
		g.Expect(err).NotTo(HaveOccurred())
		g.Expect(mockConfigUsingTemplate.Status.Used.Envs).To(Equal(configTemplate.Spec.Envs))
		g.Expect(mockConfigUsingTemplate.Status.Used.Components).To(Equal(configTemplate.Spec.Components))
	})

	Describe("Component scheduler", func() {
		mockController := controller{
			s2hConfig: internal.SamsahaiConfig{SamsahaiExternalURL: "http://localhost:8080"},
		}
		teamTest := "teamtest"
		namespaceTest := "namespace"
		compSource := s2hv1beta1.UpdatingSource("public-registry")
		redisCompName := "redis"
		redisSchedules := []string{"0 4 * * *", "0 5 * * *"}

		cronJobCmd := mockController.getCronJobCmd("redis", teamTest, "bitnami/redis")
		cronJobResources := mockController.getCronJobResources()
		redisConfigComp := s2hv1beta1.Component{
			Name: redisCompName,
			Chart: s2hv1beta1.ComponentChart{
				Repository: "https://kubernetes-charts.storage.googleapis.com",
				Name:       redisCompName,
			},
			Image: s2hv1beta1.ComponentImage{
				Repository: "bitnami/redis",
				Pattern:    "5.*debian-9.*",
			},
			Schedules: redisSchedules,
			Source:    &compSource,
			Values: s2hv1beta1.ComponentValues{
				"image": map[string]interface{}{
					"repository": "bitnami/redis",
					"pullPolicy": "IfNotPresent",
				},
				"cluster": map[string]interface{}{
					"enabled": false,
				},
				"usePassword": false,
				"master": map[string]interface{}{
					"persistence": map[string]interface{}{
						"enabled": false,
					},
				},
			},
		}

		redisCronJobName := redisConfigComp.Name + "-checker-0x11xxx"
		redisCronJobLabels := mockController.getCronJobLabels(redisCronJobName, teamTest, redisCompName)
		mockCronJobs := &batchv1beta1.CronJobList{
			TypeMeta: metav1.TypeMeta{},
			ListMeta: metav1.ListMeta{},
			Items: []batchv1beta1.CronJob{
				{
					TypeMeta: metav1.TypeMeta{
						Kind:       "Cronjob",
						APIVersion: "batch/v1beta1",
					},
					ObjectMeta: metav1.ObjectMeta{
						Name:      redisCronJobName,
						Namespace: namespaceTest,
						Labels:    redisCronJobLabels,
					},
					Spec: batchv1beta1.CronJobSpec{
						SuccessfulJobsHistoryLimit: &successfulJobsHistoryLimit,
						Schedule:                   "0 11 * * *",
						JobTemplate: batchv1beta1.JobTemplateSpec{
							Spec: batchv1.JobSpec{
								Template: corev1.PodTemplateSpec{
									ObjectMeta: metav1.ObjectMeta{
										Labels: redisCronJobLabels,
									},
									Spec: corev1.PodSpec{
										Containers: []corev1.Container{
											{
												Name:      ContainerName,
												Image:     ContainerImage,
												Args:      []string{"/bin/sh", "-c", cronJobCmd},
												Resources: cronJobResources,
											},
										},
										RestartPolicy: ContainerRestartPolicy,
									},
								},
							},
						},
					},
				},
			},
		}

		It("should create/delete cronjob correctly", func() {
			g := NewWithT(GinkgoT())

			cronJobName04 := redisConfigComp.Name + "-checker-0x4xxx"
			cronJobLabels04 := mockController.getCronJobLabels(cronJobName04, teamTest, redisConfigComp.Name)
			cronJobName05 := redisConfigComp.Name + "-checker-0x5xxx"
			cronJobLabels05 := mockController.getCronJobLabels(cronJobName05, teamTest, redisConfigComp.Name)
			expectedCronjob := []batchv1beta1.CronJob{
				{
					ObjectMeta: metav1.ObjectMeta{
						Name:      cronJobName04,
						Namespace: namespaceTest,
						Labels:    cronJobLabels04,
					},
					Spec: batchv1beta1.CronJobSpec{
						SuccessfulJobsHistoryLimit: &successfulJobsHistoryLimit,
						Schedule:                   "0 4 * * *",
						JobTemplate: batchv1beta1.JobTemplateSpec{
							Spec: batchv1.JobSpec{
								Template: corev1.PodTemplateSpec{
									ObjectMeta: metav1.ObjectMeta{
										Labels: cronJobLabels04,
									},
									Spec: corev1.PodSpec{
										Containers: []corev1.Container{
											{
												Name:      ContainerName,
												Image:     ContainerImage,
												Args:      []string{"/bin/sh", "-c", cronJobCmd},
												Resources: cronJobResources,
											},
										},
										RestartPolicy: ContainerRestartPolicy,
									},
								},
							},
						},
					},
				},
				{
					ObjectMeta: metav1.ObjectMeta{
						Name:      cronJobName05,
						Namespace: namespaceTest,
						Labels:    cronJobLabels05,
					},
					Spec: batchv1beta1.CronJobSpec{
						SuccessfulJobsHistoryLimit: &successfulJobsHistoryLimit,
						Schedule:                   "0 5 * * *",
						JobTemplate: batchv1beta1.JobTemplateSpec{
							Spec: batchv1.JobSpec{
								Template: corev1.PodTemplateSpec{
									ObjectMeta: metav1.ObjectMeta{
										Labels: cronJobLabels05,
									},
									Spec: corev1.PodSpec{
										Containers: []corev1.Container{
											{
												Name:      ContainerName,
												Image:     ContainerImage,
												Args:      []string{"/bin/sh", "-c", cronJobCmd},
												Resources: cronJobResources,
											},
										},
										RestartPolicy: ContainerRestartPolicy,
									},
								},
							},
						},
					},
				},
			}

			c := controller{
				s2hConfig: internal.SamsahaiConfig{SamsahaiExternalURL: "http://localhost:8080"},
			}
			creatingResult, deletingResult := c.getUpdatedCronJobs(namespaceTest, teamTest, &redisConfigComp, mockCronJobs)

			g.Expect(creatingResult).To(HaveLen(len(expectedCronjob)))
			g.Expect(creatingResult).To(ConsistOf(expectedCronjob))
			g.Expect(deletingResult).To(HaveLen(len(mockCronJobs.Items)))
			g.Expect(deletingResult).To(ConsistOf(mockCronJobs.Items))
		})

		It("should create/delete cronjob correctly when config have duplicate scheduler", func() {
			g := NewWithT(GinkgoT())

			redisConfigComp.Schedules = []string{"0 7 * * *", "0 7 * * *"}

			c := controller{}
			_, deletingResult := c.getUpdatedCronJobs(namespaceTest, teamTest, &redisConfigComp, mockCronJobs)

			g.Expect(deletingResult).To(HaveLen(len(mockCronJobs.Items)))
			g.Expect(deletingResult).To(ConsistOf(mockCronJobs.Items))
		})

		It("should create/delete cronjob correctly when config have no scheduler", func() {
			g := NewWithT(GinkgoT())

			redisConfigComp.Schedules = make([]string, 0)
			c := controller{}
			creatingResult, deletingResult := c.getUpdatedCronJobs(namespaceTest, teamTest, &redisConfigComp, mockCronJobs)

			g.Expect(len(creatingResult)).To(Equal(0))
			g.Expect(deletingResult).To(HaveLen(len(mockCronJobs.Items)))
			g.Expect(deletingResult).To(ConsistOf(mockCronJobs.Items))

		})
	})
})<|MERGE_RESOLUTION|>--- conflicted
+++ resolved
@@ -112,21 +112,6 @@
 
 	It("should render teamName values correctly", func() {
 		g := NewWithT(GinkgoT())
-
-<<<<<<< HEAD
-		valueTemplate := `	
-			wordpress:	
-			  ingress:	
-				hosts:	
-				- wordpress.{{ .TeamName }}-1`
-
-		Values := teamNameRendering(teamTest, valueTemplate)
-		g.Expect(string(Values)).To(Equal(`	
-			wordpress:	
-			  ingress:	
-				hosts:	
-				- wordpress.teamtest-1`,
-=======
 		valueTemplate := `
 wordpress:	
   ingress:	
@@ -143,7 +128,6 @@
     - wordpress.teamtest-1
     - wordpress.{{.Team.Missing.Data}}-2
 `,
->>>>>>> 11a21c7d
 		))
 	})
 
