package rest_test

import (
	"encoding/json"
	"io/ioutil"
	"net/http"
	"net/http/httptest"
	"testing"
	"time"

	. "github.com/onsi/ginkgo"
	. "github.com/onsi/gomega"
	"github.com/tidwall/gjson"
	metav1 "k8s.io/apimachinery/pkg/apis/meta/v1"

	s2hv1 "github.com/agoda-com/samsahai/api/v1"
	"github.com/agoda-com/samsahai/internal"
	"github.com/agoda-com/samsahai/internal/reporter/rest"
	"github.com/agoda-com/samsahai/internal/util/unittest"
	"github.com/agoda-com/samsahai/pkg/samsahai/rpc"
)

type fn func(http.ResponseWriter, *http.Request, []byte)

func newServer(g *GomegaWithT, fnCheck fn) *httptest.Server {
	server := httptest.NewServer(http.HandlerFunc(func(resp http.ResponseWriter, req *http.Request) {
		body, err := ioutil.ReadAll(req.Body)
		g.Expect(err).To(BeNil())
		defer req.Body.Close()
		g.Expect(req.Header.Get("Content-Type")).To(Equal("application/json"), "request should send application/json")
		fnCheck(resp, req, body)
	}))
	return server
}

func TestUnit(t *testing.T) {
	unittest.InitGinkgo(t, "Rest Reporter")
}

var _ = Describe("send rest message", func() {
	g := NewGomegaWithT(GinkgoT())

	Describe("success path", func() {
		It("should correctly send active promotion status", func() {
			var comp1, repoComp1, comp2, repoComp2 = "comp1", "repo/comp1", "comp2", "repo/comp2"
			var v110, v112, v201811 = "1.1.0", "1.1.2", "2018.1.1"

<<<<<<< HEAD
			status := &s2hv1.ActivePromotionStatus{
				Result:               s2hv1.ActivePromotionSuccess,
=======
			status := s2hv1beta1.ActivePromotionStatus{
				Result:               s2hv1beta1.ActivePromotionSuccess,
>>>>>>> 7b312e13
				HasOutdatedComponent: true,
				OutdatedComponents: map[string]s2hv1.OutdatedComponent{
					comp1: {
						CurrentImage:     &s2hv1.Image{Repository: repoComp1, Tag: v110},
						DesiredImage:     &s2hv1.Image{Repository: repoComp1, Tag: v112},
						OutdatedDuration: time.Duration(86400000000000), // 1d0h0m
					},
					comp2: {
						CurrentImage:     &s2hv1.Image{Repository: repoComp2, Tag: v201811},
						DesiredImage:     &s2hv1.Image{Repository: repoComp2, Tag: v201811},
						OutdatedDuration: time.Duration(0),
					},
				},
			}
			atpRpt := internal.NewActivePromotionReporter(status, internal.SamsahaiConfig{},
				"owner", "owner-123456", 2)

			server := newServer(g, func(res http.ResponseWriter, req *http.Request, body []byte) {
				g.Expect(gjson.ValidBytes(body)).To(BeTrue(), "request body should be json")
				g.Expect(gjson.GetBytes(body, "unixTimestamp").Exists()).To(BeTrue(),
					"unixTimestamp keys should exist")
				g.Expect(gjson.GetBytes(body, "uuid").Exists()).To(BeTrue(), "uuid keys should exist")
				g.Expect(gjson.GetBytes(body, "teamName").String()).To(Equal(atpRpt.TeamName),
					"teamName should be matched")
				g.Expect(gjson.GetBytes(body, "result").String()).To(Equal(string(atpRpt.Result)),
					"status should be matched")
				g.Expect(gjson.GetBytes(body, "currentActiveNamespace").String()).To(Equal(atpRpt.CurrentActiveNamespace),
					"active_namespace should be matched")
				g.Expect(gjson.GetBytes(body, "runs").Int()).To(Equal(int64(atpRpt.Runs)),
					"runs should be matched")

				_outdated := gjson.GetBytes(body, "outdatedComponents")
				g.Expect(_outdated.Exists()).To(BeTrue(), "outdatedComponents keys should exist")
				g.Expect(_outdated.IsObject()).To(BeTrue(), "outdatedComponents should be a map object")
				g.Expect(_outdated.Map()["comp1"].Raw).To(Equal(
					`{"currentImage":{"repository":"repo/comp1","tag":"1.1.0"},"desiredImage":{"repository":"repo/comp1","tag":"1.1.2"},"outdatedDuration":86400000000000}`),
					"json should be matched")
				g.Expect(_outdated.Map()["comp2"].Raw).To(Equal(
					`{"currentImage":{"repository":"repo/comp2","tag":"2018.1.1"},"desiredImage":{"repository":"repo/comp2","tag":"2018.1.1"},"outdatedDuration":0}`),
					"json should be matched")
			})
			defer server.Close()
			configCtrl := newMockConfigCtrl("")
			g.Expect(configCtrl).ShouldNot(BeNil())

			client := rest.New(rest.WithRestClient(rest.NewRest(server.URL)))
			err := client.SendActivePromotionStatus(configCtrl, atpRpt)
			g.Expect(err).To(BeNil(), "request should not thrown any error")
		})

		It("should correctly send component upgrade", func() {
			img1 := &rpc.Image{Repository: "image-1", Tag: "1.1.0"}
			img2 := &rpc.Image{Repository: "image-2", Tag: "1.1.2"}
			rpcComp := &rpc.ComponentUpgrade{
				Name:   "group",
				Status: rpc.ComponentUpgrade_UpgradeStatus_FAILURE,
				Components: []*rpc.Component{
					{
						Name:  "comp1",
						Image: img1,
					},
					{
						Name:  "comp2",
						Image: img2,
					},
				},
				TeamName:   "owner",
				IssueType:  rpc.ComponentUpgrade_IssueType_IMAGE_MISSING,
				Namespace:  "owner-staging",
				IsReverify: true,
			}

			buildTypeID := "Teamcity_BuildTypeID"
			testRunner := s2hv1.TestRunner{Teamcity: s2hv1.Teamcity{BuildTypeID: buildTypeID}}
			comp := internal.NewComponentUpgradeReporter(
				rpcComp,
				internal.SamsahaiConfig{},
				internal.WithTestRunner(testRunner),
			)

			server := newServer(g, func(res http.ResponseWriter, req *http.Request, body []byte) {
				g.Expect(gjson.ValidBytes(body)).To(BeTrue(), "request body should be json")
				g.Expect(gjson.GetBytes(body, "unixTimestamp").Exists()).To(BeTrue(),
					"unixTimestamp keys should exist")
				g.Expect(gjson.GetBytes(body, "teamName").String()).To(Equal(rpcComp.TeamName),
					"teamName should be matched")
				g.Expect(gjson.GetBytes(body, "issueTypeStr").String()).To(Equal("Image missing"),
					"issueType should be matched")
				g.Expect(gjson.GetBytes(body, "testRunner.teamcity.buildTypeID").String()).To(Equal("Teamcity_BuildTypeID"),
					"testBuildTypeID should be matched")
				g.Expect(gjson.GetBytes(body, "testRunner.teamcity.buildURL").String()).To(BeEmpty(),
					"teamcityURL should be empty")
				g.Expect(gjson.GetBytes(body, "namespace").String()).To(Equal(rpcComp.Namespace),
					"namespace should be matched")
				g.Expect(gjson.GetBytes(body, "isReverify").String()).To(Equal("true"),
					"isReverify should be matched")

				components := gjson.GetBytes(body, "components").Array()
				g.Expect(len(components)).To(Equal(2))
				g.Expect(gjson.GetBytes([]byte(components[0].String()), "image.repository").String()).To(Equal(img1.Repository),
					"imageRepository should be matched")
				g.Expect(gjson.GetBytes([]byte(components[0].String()), "image.tag").String()).To(Equal(img1.Tag),
					"imageTag should be matched")
				g.Expect(gjson.GetBytes([]byte(components[1].String()), "image.repository").String()).To(Equal(img2.Repository),
					"imageRepository should be matched")
				g.Expect(gjson.GetBytes([]byte(components[1].String()), "image.tag").String()).To(Equal(img2.Tag),
					"imageTag should be matched")

			})

			defer server.Close()
			configCtrl := newMockConfigCtrl("")
			g.Expect(configCtrl).ShouldNot(BeNil())

			client := rest.New(rest.WithRestClient(rest.NewRest(server.URL)))
			err := client.SendComponentUpgrade(configCtrl, comp)
			g.Expect(err).To(BeNil(), "request should not thrown any error")
		})

		It("should correctly send pull request queue", func() {
			img1 := &rpc.Image{Repository: "image-1", Tag: "1.1.0"}
			img2 := &rpc.Image{Repository: "image-2", Tag: "1.1.2"}
			rpcComp := &rpc.ComponentUpgrade{
				Name:   "group",
				Status: rpc.ComponentUpgrade_UpgradeStatus_FAILURE,
				Components: []*rpc.Component{
					{
						Name:  "comp1",
						Image: img1,
					},
					{
						Name:  "comp2",
						Image: img2,
					},
				},
				TeamName:   "owner",
				IssueType:  rpc.ComponentUpgrade_IssueType_IMAGE_MISSING,
				Namespace:  "owner-staging",
				IsReverify: true,
				PullRequestComponent: &rpc.TeamWithPullRequest{
					ComponentName: "pr-comp1",
					PRNumber:      "pr1234",
				},
			}

			buildTypeID := "Teamcity_BuildTypeID"
			testRunner := s2hv1beta1.TestRunner{Teamcity: s2hv1beta1.Teamcity{BuildTypeID: buildTypeID}}
			comp := internal.NewComponentUpgradeReporter(
				rpcComp,
				internal.SamsahaiConfig{},
				internal.WithTestRunner(testRunner),
			)

			server := newServer(g, func(res http.ResponseWriter, req *http.Request, body []byte) {
				g.Expect(gjson.ValidBytes(body)).To(BeTrue(), "request body should be json")
				g.Expect(gjson.GetBytes(body, "unixTimestamp").Exists()).To(BeTrue(),
					"unixTimestamp keys should exist")
				g.Expect(gjson.GetBytes(body, "teamName").String()).To(Equal(rpcComp.TeamName),
					"teamName should be matched")
				g.Expect(gjson.GetBytes(body, "pullRequestComponent.componentName").String()).To(Equal(rpcComp.PullRequestComponent.ComponentName),
					"pullRequestComponent.componentName should be matched")
				g.Expect(gjson.GetBytes(body, "pullRequestComponent.PRNumber").String()).To(Equal(rpcComp.PullRequestComponent.PRNumber),
					"pullRequestComponent.pullRequestNumber should be matched")
			})

			defer server.Close()
			configCtrl := newMockConfigCtrl("")
			g.Expect(configCtrl).ShouldNot(BeNil())

			client := rest.New(rest.WithRestClient(rest.NewRest(server.URL)))
			err := client.SendPullRequestQueue(configCtrl, comp)
			g.Expect(err).To(BeNil(), "request should not thrown any error")
		})

		It("should correctly send image missing", func() {
			img := s2hv1beta1.Image{Repository: "docker.io/hello-a", Tag: "2018.01.01"}
			server := newServer(g, func(res http.ResponseWriter, req *http.Request, body []byte) {
				g.Expect(gjson.ValidBytes(body)).To(BeTrue(), "request body should be json")
				g.Expect(gjson.GetBytes(body, "unixTimestamp").Exists()).To(BeTrue(),
					"unixTimestamp keys should exist")
				g.Expect(gjson.GetBytes(body, "uuid").Exists()).To(BeTrue(), "uuid keys should exist")
				g.Expect(gjson.GetBytes(body, "repository").String()).To(Equal("docker.io/hello-a"),
					"repository should be matched")
				g.Expect(gjson.GetBytes(body, "tag").String()).To(Equal("2018.01.01"),
					"tag should be matched")
			})

			defer server.Close()
			configCtrl := newMockConfigCtrl("")
			g.Expect(configCtrl).ShouldNot(BeNil())

			client := rest.New(rest.WithRestClient(rest.NewRest(server.URL)))
			imageMissingRpt := internal.NewImageMissingReporter(img, internal.SamsahaiConfig{},
				"owner", "comp1", "")
			err := client.SendImageMissing(configCtrl, imageMissingRpt)
			g.Expect(err).To(BeNil(), "request should not thrown any error")
		})

		It("should correctly send pull request trigger result", func() {
			img := &s2hv1beta1.Image{Repository: "docker.io/hello-a", Tag: "2018.01.01"}
			timeNow := metav1.Now()
			noOfRetry := 2
			status := s2hv1beta1.PullRequestTriggerStatus{
				CreatedAt: &timeNow,
				NoOfRetry: &noOfRetry,
				Result:    "Failure",
			}

			prTriggerRpt := internal.NewPullRequestTriggerResultReporter(status, internal.SamsahaiConfig{},
				"owner", "comp1", "1234", "Failure", img)

			server := newServer(g, func(res http.ResponseWriter, req *http.Request, body []byte) {
				g.Expect(gjson.ValidBytes(body)).To(BeTrue(), "request body should be json")
				g.Expect(gjson.GetBytes(body, "unixTimestamp").Exists()).To(BeTrue(),
					"unixTimestamp keys should exist")
				g.Expect(gjson.GetBytes(body, "result").String()).To(Equal(string(status.Result)),
					"result should be matched")
				g.Expect(gjson.GetBytes(body, "teamName").String()).To(Equal(prTriggerRpt.TeamName),
					"teamName should be matched")
				g.Expect(gjson.GetBytes(body, "componentName").String()).To(Equal(prTriggerRpt.ComponentName),
					"componentName should be matched")
				g.Expect(gjson.GetBytes(body, "prNumber").String()).To(Equal(prTriggerRpt.PRNumber),
					"prNumber should be matched")
				g.Expect(gjson.GetBytes(body, "image.repository").String()).To(Equal(prTriggerRpt.Image.Repository),
					"image.repository should be matched")
				g.Expect(gjson.GetBytes(body, "image.tag").String()).To(Equal(prTriggerRpt.Image.Tag),
					"image.tag should be matched")
			})

			defer server.Close()
			configCtrl := newMockConfigCtrl("")
			g.Expect(configCtrl).ShouldNot(BeNil())

			client := rest.New(rest.WithRestClient(rest.NewRest(server.URL)))
			err := client.SendPullRequestTriggerResult(configCtrl, prTriggerRpt)
			g.Expect(err).To(BeNil(), "request should not thrown any error")
		})
	})

	Describe("failure path", func() {
		It("should fail to send message", func() {
			server := newServer(g, func(res http.ResponseWriter, req *http.Request, body []byte) {
				res.WriteHeader(400)
			})
			defer server.Close()

			client := rest.New(rest.WithRestClient(rest.NewRest(server.URL)))
			configCtrl := newMockConfigCtrl("")

			err := client.SendComponentUpgrade(configCtrl, &internal.ComponentUpgradeReporter{ComponentUpgrade: &rpc.ComponentUpgrade{}})
			g.Expect(err).NotTo(BeNil(), "component upgrade request should thrown an error")

			err = client.SendPullRequestQueue(configCtrl, &internal.ComponentUpgradeReporter{ComponentUpgrade: &rpc.ComponentUpgrade{}})
			g.Expect(err).NotTo(BeNil(), "pull request queue's request should thrown an error")

			err = client.SendActivePromotionStatus(configCtrl, &internal.ActivePromotionReporter{})
			g.Expect(err).NotTo(BeNil(), "active promotion request should thrown an error")

			err = client.SendImageMissing(configCtrl, &internal.ImageMissingReporter{})
			g.Expect(err).NotTo(BeNil(), "image missing request should thrown an error")

			err = client.SendPullRequestTriggerResult(configCtrl, &internal.PullRequestTriggerReporter{})
			g.Expect(err).NotTo(BeNil(), "pull request trigger's request should thrown an error")
		})

		It("should not send message if not define rest reporter configuration", func() {
			calls := 0
			server := newServer(g, func(res http.ResponseWriter, req *http.Request, body []byte) {
				g.Expect(json.Valid(body)).To(BeTrue(), "request body should be json string")
				var data interface{}
				err := json.Unmarshal(body, &data)
				g.Expect(err).To(BeNil(), "should successfully unmarshalling byte to interface{}")

				calls++
				res.WriteHeader(200)
			})
			defer server.Close()

			client := rest.New(rest.WithRestClient(rest.NewRest(server.URL)))
			configCtrl := newMockConfigCtrl("empty")

			err := client.SendComponentUpgrade(configCtrl, &internal.ComponentUpgradeReporter{ComponentUpgrade: &rpc.ComponentUpgrade{}})
			g.Expect(err).NotTo(HaveOccurred())
			g.Expect(calls).To(Equal(0))

			err = client.SendPullRequestQueue(configCtrl, &internal.ComponentUpgradeReporter{ComponentUpgrade: &rpc.ComponentUpgrade{}})
			g.Expect(err).NotTo(HaveOccurred())
			g.Expect(calls).To(Equal(0))

			err = client.SendActivePromotionStatus(configCtrl, &internal.ActivePromotionReporter{})
			g.Expect(err).NotTo(HaveOccurred())
			g.Expect(calls).To(Equal(0))

			err = client.SendImageMissing(configCtrl, &internal.ImageMissingReporter{})
			g.Expect(err).NotTo(HaveOccurred())
			g.Expect(calls).To(Equal(0))

			err = client.SendPullRequestTriggerResult(configCtrl, &internal.PullRequestTriggerReporter{})
			g.Expect(err).NotTo(HaveOccurred())
			g.Expect(calls).To(Equal(0))
		})
	})

})

type mockConfigCtrl struct {
	configType string
}

func newMockConfigCtrl(configType string) internal.ConfigController {
	return &mockConfigCtrl{configType: configType}
}

func (c *mockConfigCtrl) Get(configName string) (*s2hv1.Config, error) {
	switch c.configType {
	case "empty":
		return &s2hv1.Config{}, nil
	default:
<<<<<<< HEAD
		return &s2hv1.Config{
			Spec: s2hv1.ConfigSpec{
				Reporter: &s2hv1.ConfigReporter{
					Rest: &s2hv1.Rest{
						ComponentUpgrade: &s2hv1.RestObject{Endpoints: []*s2hv1.Endpoint{{URL: "http://resturl"}}},
						ActivePromotion:  &s2hv1.RestObject{Endpoints: []*s2hv1.Endpoint{{URL: "http://resturl"}}},
						ImageMissing:     &s2hv1.RestObject{Endpoints: []*s2hv1.Endpoint{{URL: "http://resturl"}}},
=======
		return &s2hv1beta1.Config{
			Status: s2hv1beta1.ConfigStatus{
				Used: s2hv1beta1.ConfigSpec{
					Reporter: &s2hv1beta1.ConfigReporter{
						Rest: &s2hv1beta1.ReporterRest{
							ComponentUpgrade:   &s2hv1beta1.RestObject{Endpoints: []*s2hv1beta1.Endpoint{{URL: "http://resturl"}}},
							ActivePromotion:    &s2hv1beta1.RestObject{Endpoints: []*s2hv1beta1.Endpoint{{URL: "http://resturl"}}},
							ImageMissing:       &s2hv1beta1.RestObject{Endpoints: []*s2hv1beta1.Endpoint{{URL: "http://resturl"}}},
							PullRequestTrigger: &s2hv1beta1.RestObject{Endpoints: []*s2hv1beta1.Endpoint{{URL: "http://resturl"}}},
							PullRequestQueue:   &s2hv1beta1.RestObject{Endpoints: []*s2hv1beta1.Endpoint{{URL: "http://resturl"}}},
						},
>>>>>>> 7b312e13
					},
				},
			},
		}, nil
	}
}

func (c *mockConfigCtrl) GetComponents(configName string) (map[string]*s2hv1.Component, error) {
	return map[string]*s2hv1.Component{}, nil
}

func (c *mockConfigCtrl) GetParentComponents(configName string) (map[string]*s2hv1.Component, error) {
	return map[string]*s2hv1.Component{}, nil
}

<<<<<<< HEAD
func (c *mockConfigCtrl) Update(config *s2hv1.Config) error {
=======
func (c *mockConfigCtrl) GetPullRequestComponents(configName string) (map[string]*s2hv1beta1.Component, error) {
	return map[string]*s2hv1beta1.Component{}, nil
}

func (c *mockConfigCtrl) GetBundles(configName string) (s2hv1beta1.ConfigBundles, error) {
	return s2hv1beta1.ConfigBundles{}, nil
}

func (c *mockConfigCtrl) GetPriorityQueues(configName string) ([]string, error) {
	return nil, nil
}

func (c *mockConfigCtrl) GetPullRequestConfig(configName string) (*s2hv1beta1.ConfigPullRequest, error) {
	return nil, nil
}

func (c *mockConfigCtrl) GetPullRequestComponentDependencies(configName, prCompName string) ([]string, error) {
	return nil, nil
}

func (c *mockConfigCtrl) Update(config *s2hv1beta1.Config) error {
>>>>>>> 7b312e13
	return nil
}

func (c *mockConfigCtrl) Delete(configName string) error {
	return nil
}

func (c *mockConfigCtrl) EnsureConfigTemplateChanged(config *s2hv1beta1.Config) error {
	return nil
}<|MERGE_RESOLUTION|>--- conflicted
+++ resolved
@@ -45,13 +45,8 @@
 			var comp1, repoComp1, comp2, repoComp2 = "comp1", "repo/comp1", "comp2", "repo/comp2"
 			var v110, v112, v201811 = "1.1.0", "1.1.2", "2018.1.1"
 
-<<<<<<< HEAD
-			status := &s2hv1.ActivePromotionStatus{
+			status := s2hv1.ActivePromotionStatus{
 				Result:               s2hv1.ActivePromotionSuccess,
-=======
-			status := s2hv1beta1.ActivePromotionStatus{
-				Result:               s2hv1beta1.ActivePromotionSuccess,
->>>>>>> 7b312e13
 				HasOutdatedComponent: true,
 				OutdatedComponents: map[string]s2hv1.OutdatedComponent{
 					comp1: {
@@ -198,7 +193,7 @@
 			}
 
 			buildTypeID := "Teamcity_BuildTypeID"
-			testRunner := s2hv1beta1.TestRunner{Teamcity: s2hv1beta1.Teamcity{BuildTypeID: buildTypeID}}
+			testRunner := s2hv1.TestRunner{Teamcity: s2hv1.Teamcity{BuildTypeID: buildTypeID}}
 			comp := internal.NewComponentUpgradeReporter(
 				rpcComp,
 				internal.SamsahaiConfig{},
@@ -227,7 +222,7 @@
 		})
 
 		It("should correctly send image missing", func() {
-			img := s2hv1beta1.Image{Repository: "docker.io/hello-a", Tag: "2018.01.01"}
+			img := s2hv1.Image{Repository: "docker.io/hello-a", Tag: "2018.01.01"}
 			server := newServer(g, func(res http.ResponseWriter, req *http.Request, body []byte) {
 				g.Expect(gjson.ValidBytes(body)).To(BeTrue(), "request body should be json")
 				g.Expect(gjson.GetBytes(body, "unixTimestamp").Exists()).To(BeTrue(),
@@ -251,10 +246,10 @@
 		})
 
 		It("should correctly send pull request trigger result", func() {
-			img := &s2hv1beta1.Image{Repository: "docker.io/hello-a", Tag: "2018.01.01"}
+			img := &s2hv1.Image{Repository: "docker.io/hello-a", Tag: "2018.01.01"}
 			timeNow := metav1.Now()
 			noOfRetry := 2
-			status := s2hv1beta1.PullRequestTriggerStatus{
+			status := s2hv1.PullRequestTriggerStatus{
 				CreatedAt: &timeNow,
 				NoOfRetry: &noOfRetry,
 				Result:    "Failure",
@@ -370,27 +365,17 @@
 	case "empty":
 		return &s2hv1.Config{}, nil
 	default:
-<<<<<<< HEAD
 		return &s2hv1.Config{
-			Spec: s2hv1.ConfigSpec{
-				Reporter: &s2hv1.ConfigReporter{
-					Rest: &s2hv1.Rest{
-						ComponentUpgrade: &s2hv1.RestObject{Endpoints: []*s2hv1.Endpoint{{URL: "http://resturl"}}},
-						ActivePromotion:  &s2hv1.RestObject{Endpoints: []*s2hv1.Endpoint{{URL: "http://resturl"}}},
-						ImageMissing:     &s2hv1.RestObject{Endpoints: []*s2hv1.Endpoint{{URL: "http://resturl"}}},
-=======
-		return &s2hv1beta1.Config{
-			Status: s2hv1beta1.ConfigStatus{
-				Used: s2hv1beta1.ConfigSpec{
-					Reporter: &s2hv1beta1.ConfigReporter{
-						Rest: &s2hv1beta1.ReporterRest{
-							ComponentUpgrade:   &s2hv1beta1.RestObject{Endpoints: []*s2hv1beta1.Endpoint{{URL: "http://resturl"}}},
-							ActivePromotion:    &s2hv1beta1.RestObject{Endpoints: []*s2hv1beta1.Endpoint{{URL: "http://resturl"}}},
-							ImageMissing:       &s2hv1beta1.RestObject{Endpoints: []*s2hv1beta1.Endpoint{{URL: "http://resturl"}}},
-							PullRequestTrigger: &s2hv1beta1.RestObject{Endpoints: []*s2hv1beta1.Endpoint{{URL: "http://resturl"}}},
-							PullRequestQueue:   &s2hv1beta1.RestObject{Endpoints: []*s2hv1beta1.Endpoint{{URL: "http://resturl"}}},
+			Status: s2hv1.ConfigStatus{
+				Used: s2hv1.ConfigSpec{
+					Reporter: &s2hv1.ConfigReporter{
+						Rest: &s2hv1.ReporterRest{
+							ComponentUpgrade:   &s2hv1.RestObject{Endpoints: []*s2hv1.Endpoint{{URL: "http://resturl"}}},
+							ActivePromotion:    &s2hv1.RestObject{Endpoints: []*s2hv1.Endpoint{{URL: "http://resturl"}}},
+							ImageMissing:       &s2hv1.RestObject{Endpoints: []*s2hv1.Endpoint{{URL: "http://resturl"}}},
+							PullRequestTrigger: &s2hv1.RestObject{Endpoints: []*s2hv1.Endpoint{{URL: "http://resturl"}}},
+							PullRequestQueue:   &s2hv1.RestObject{Endpoints: []*s2hv1.Endpoint{{URL: "http://resturl"}}},
 						},
->>>>>>> 7b312e13
 					},
 				},
 			},
@@ -406,22 +391,19 @@
 	return map[string]*s2hv1.Component{}, nil
 }
 
-<<<<<<< HEAD
-func (c *mockConfigCtrl) Update(config *s2hv1.Config) error {
-=======
-func (c *mockConfigCtrl) GetPullRequestComponents(configName string) (map[string]*s2hv1beta1.Component, error) {
-	return map[string]*s2hv1beta1.Component{}, nil
-}
-
-func (c *mockConfigCtrl) GetBundles(configName string) (s2hv1beta1.ConfigBundles, error) {
-	return s2hv1beta1.ConfigBundles{}, nil
+func (c *mockConfigCtrl) GetPullRequestComponents(configName string) (map[string]*s2hv1.Component, error) {
+	return map[string]*s2hv1.Component{}, nil
+}
+
+func (c *mockConfigCtrl) GetBundles(configName string) (s2hv1.ConfigBundles, error) {
+	return s2hv1.ConfigBundles{}, nil
 }
 
 func (c *mockConfigCtrl) GetPriorityQueues(configName string) ([]string, error) {
 	return nil, nil
 }
 
-func (c *mockConfigCtrl) GetPullRequestConfig(configName string) (*s2hv1beta1.ConfigPullRequest, error) {
+func (c *mockConfigCtrl) GetPullRequestConfig(configName string) (*s2hv1.ConfigPullRequest, error) {
 	return nil, nil
 }
 
@@ -429,8 +411,7 @@
 	return nil, nil
 }
 
-func (c *mockConfigCtrl) Update(config *s2hv1beta1.Config) error {
->>>>>>> 7b312e13
+func (c *mockConfigCtrl) Update(config *s2hv1.Config) error {
 	return nil
 }
 
@@ -438,6 +419,6 @@
 	return nil
 }
 
-func (c *mockConfigCtrl) EnsureConfigTemplateChanged(config *s2hv1beta1.Config) error {
+func (c *mockConfigCtrl) EnsureConfigTemplateChanged(config *s2hv1.Config) error {
 	return nil
 }