package slack_test

import (
	"testing"
	"time"

	"github.com/nlopes/slack"
	. "github.com/onsi/ginkgo"
	. "github.com/onsi/gomega"
	"github.com/pkg/errors"
	metav1 "k8s.io/apimachinery/pkg/apis/meta/v1"

	s2hv1 "github.com/agoda-com/samsahai/api/v1"
	"github.com/agoda-com/samsahai/internal"
	s2hslack "github.com/agoda-com/samsahai/internal/reporter/slack"
	"github.com/agoda-com/samsahai/internal/util/unittest"
	"github.com/agoda-com/samsahai/pkg/samsahai/rpc"
)

func TestUnit(t *testing.T) {
	unittest.InitGinkgo(t, "Slack Reporter")
}

var _ = Describe("send slack message", func() {
	g := NewGomegaWithT(GinkgoT())

	Describe("send component upgrade", func() {
		It("should correctly send component upgrade failure with everytime interval", func() {
			configCtrl := newMockConfigCtrl("", s2hv1.IntervalEveryTime, "")
			g.Expect(configCtrl).ShouldNot(BeNil())

			rpcComp := &rpc.ComponentUpgrade{
				Name:   "comp1",
				Status: rpc.ComponentUpgrade_UpgradeStatus_FAILURE,
				Components: []*rpc.Component{
					{
						Name:  "comp1",
						Image: &rpc.Image{Repository: "image-1", Tag: "1.1.0"},
					},
				},
				TeamName:         "owner",
				IssueType:        rpc.ComponentUpgrade_IssueType_DESIRED_VERSION_FAILED,
				Namespace:        "owner-staging",
				QueueHistoryName: "comp1-1234",
				IsReverify:       false,
				Runs:             2,
				DeploymentIssues: []*rpc.DeploymentIssue{
					{
						IssueType: string(s2hv1beta1.DeploymentIssueCrashLoopBackOff),
						FailureComponents: []*rpc.FailureComponent{
							{ComponentName: "comp1"},
						},
					},
				},
			}
			mockSlackCli := &mockSlack{}
			r := s2hslack.New("mock-token", s2hslack.WithSlackClient(mockSlackCli))
<<<<<<< HEAD
			testRunner := s2hv1.TestRunner{Teamcity: s2hv1.Teamcity{BuildURL: "teamcity-url"}}
=======
			testRunner := s2hv1beta1.TestRunner{Teamcity: s2hv1beta1.Teamcity{BuildURL: "teamcity-url", BuildNumber: "teamcity-build-number"}}
>>>>>>> 7b312e13
			comp := internal.NewComponentUpgradeReporter(
				rpcComp,
				internal.SamsahaiConfig{SamsahaiExternalURL: "http://localhost:8080"},
				internal.WithTestRunner(testRunner),
				internal.WithQueueHistoryName("comp1-5678"),
			)
			err := r.SendComponentUpgrade(configCtrl, comp)
			g.Expect(err).Should(BeNil())
			g.Expect(mockSlackCli.postMessageCalls).Should(Equal(2))
			g.Expect(mockSlackCli.channels).Should(Equal([]string{"chan1", "chan2"}))
			g.Expect(mockSlackCli.message).Should(ContainSubstring("Component Upgrade"))
			g.Expect(mockSlackCli.message).Should(ContainSubstring("Failure"))
			// Should contain information
			g.Expect(mockSlackCli.message).Should(ContainSubstring("#2"))
			g.Expect(mockSlackCli.message).Should(ContainSubstring("*Name:* comp1"))
			g.Expect(mockSlackCli.message).Should(ContainSubstring("1.1.0"))
			g.Expect(mockSlackCli.message).Should(ContainSubstring("image-1"))
			g.Expect(mockSlackCli.message).Should(ContainSubstring("Desired component failed"))
			g.Expect(mockSlackCli.message).Should(ContainSubstring("<teamcity-url|teamcity-build-number>"))
			g.Expect(mockSlackCli.message).Should(ContainSubstring("<http://localhost:8080/teams/owner/queue/histories/comp1-5678/log|Download here>"))
			g.Expect(mockSlackCli.message).Should(ContainSubstring("owner"))
			g.Expect(mockSlackCli.message).Should(ContainSubstring("owner-staging"))
			g.Expect(mockSlackCli.message).Should(ContainSubstring("<http://localhost:8080/teams/owner/queue/histories/comp1-5678|Click here>"))
			g.Expect(mockSlackCli.message).Should(ContainSubstring("*Issue type:* CrashLoopBackOff"))
			g.Expect(mockSlackCli.message).Should(ContainSubstring("*Components:* comp1"))
			g.Expect(mockSlackCli.message).ShouldNot(ContainSubstring("Image Missing List"))
		})

		It("should not send component upgrade failure with retry interval", func() {
			configCtrl := newMockConfigCtrl("", "", "")
			g.Expect(configCtrl).ShouldNot(BeNil())

			rpcComp := &rpc.ComponentUpgrade{
				Name:       "comp1",
				Status:     rpc.ComponentUpgrade_UpgradeStatus_FAILURE,
				IsReverify: false,
			}
			mockSlackCli := &mockSlack{}
			r := s2hslack.New("mock-token", s2hslack.WithSlackClient(mockSlackCli))
			comp := internal.NewComponentUpgradeReporter(rpcComp, internal.SamsahaiConfig{})
			err := r.SendComponentUpgrade(configCtrl, comp)
			g.Expect(err).Should(BeNil())
			g.Expect(mockSlackCli.postMessageCalls).Should(Equal(0))
		})

		It("should not send component upgrade failure with success criteria", func() {
			configCtrl := newMockConfigCtrl("", s2hv1.IntervalEveryTime, s2hv1.CriteriaSuccess)
			g.Expect(configCtrl).ShouldNot(BeNil())

			rpcComp := &rpc.ComponentUpgrade{
				Name:   "comp1",
				Status: rpc.ComponentUpgrade_UpgradeStatus_FAILURE,
			}
			mockSlackCli := &mockSlack{}
			r := s2hslack.New("mock-token", s2hslack.WithSlackClient(mockSlackCli))
			comp := internal.NewComponentUpgradeReporter(rpcComp, internal.SamsahaiConfig{})
			err := r.SendComponentUpgrade(configCtrl, comp)
			g.Expect(err).Should(BeNil())
			g.Expect(mockSlackCli.postMessageCalls).Should(Equal(0))
		})

		It("should correctly send component upgrade failure with image missing list message", func() {
			configCtrl := newMockConfigCtrl("", "", "")
			g.Expect(configCtrl).ShouldNot(BeNil())

			rpcComp := &rpc.ComponentUpgrade{
				Name:   "comp1",
				Status: rpc.ComponentUpgrade_UpgradeStatus_FAILURE,
				Components: []*rpc.Component{
					{
						Name:  "comp1",
						Image: &rpc.Image{Repository: "image-1", Tag: "1.1.0"},
					},
				},
				TeamName:  "owner",
				IssueType: rpc.ComponentUpgrade_IssueType_IMAGE_MISSING,
				Namespace: "owner-staging",
				ImageMissingList: []*rpc.Image{
					{Repository: "image-2", Tag: "1.1.0"},
					{Repository: "image-3", Tag: "1.2.0"},
				},
				IsReverify: true,
			}
			mockSlackCli := &mockSlack{}
			r := s2hslack.New("mock-token", s2hslack.WithSlackClient(mockSlackCli))
			comp := internal.NewComponentUpgradeReporter(rpcComp, internal.SamsahaiConfig{})
			err := r.SendComponentUpgrade(configCtrl, comp)
			g.Expect(err).Should(BeNil())
			g.Expect(mockSlackCli.postMessageCalls).Should(Equal(2))
			g.Expect(mockSlackCli.message).Should(ContainSubstring("Failure"))
			// Should contain information
			g.Expect(mockSlackCli.message).Should(ContainSubstring("Reverify"))
			g.Expect(mockSlackCli.message).Should(ContainSubstring("Image Missing List"))
			g.Expect(mockSlackCli.message).Should(ContainSubstring("- image-2:1.1.0"))
			g.Expect(mockSlackCli.message).Should(ContainSubstring("- image-3:1.2.0"))
		})

		It("should send component upgrade failure of multiple components", func() {
			configCtrl := newMockConfigCtrl("", s2hv1beta1.IntervalEveryTime, "")
			g.Expect(configCtrl).ShouldNot(BeNil())

			rpcComp := &rpc.ComponentUpgrade{
				Name:   "group",
				Status: rpc.ComponentUpgrade_UpgradeStatus_FAILURE,
				Components: []*rpc.Component{
					{
						Name:  "comp1",
						Image: &rpc.Image{Repository: "image-1", Tag: "1.1.0"},
					},
					{
						Name:  "comp2",
						Image: &rpc.Image{Repository: "image-2", Tag: "1.1.2"},
					},
				},
			}
			mockSlackCli := &mockSlack{}
			r := s2hslack.New("mock-token", s2hslack.WithSlackClient(mockSlackCli))
			comp := internal.NewComponentUpgradeReporter(rpcComp, internal.SamsahaiConfig{})
			err := r.SendComponentUpgrade(configCtrl, comp)
			g.Expect(err).Should(BeNil())
			g.Expect(mockSlackCli.message).Should(ContainSubstring("Failure"))
			// Should contain information
			g.Expect(mockSlackCli.message).Should(ContainSubstring("comp1"))
			g.Expect(mockSlackCli.message).Should(ContainSubstring("1.1.0"))
			g.Expect(mockSlackCli.message).Should(ContainSubstring("image-1"))
			g.Expect(mockSlackCli.message).Should(ContainSubstring("comp2"))
			g.Expect(mockSlackCli.message).Should(ContainSubstring("1.1.2"))
			g.Expect(mockSlackCli.message).Should(ContainSubstring("image-2"))
		})
	})

	Describe("send pull request queue", func() {
		It("should correctly send pull request queue failure", func() {
			configCtrl := newMockConfigCtrl("", "", "")
			g.Expect(configCtrl).ShouldNot(BeNil())

			rpcComp := &rpc.ComponentUpgrade{
				Name:   "comp1",
				Status: rpc.ComponentUpgrade_UpgradeStatus_FAILURE,
				Components: []*rpc.Component{
					{
						Name:  "comp1",
						Image: &rpc.Image{Repository: "image-1", Tag: "1.1.0"},
					},
				},
				TeamName:         "owner",
				IssueType:        rpc.ComponentUpgrade_IssueType_DESIRED_VERSION_FAILED,
				Namespace:        "owner-staging",
				QueueHistoryName: "comp1-1234",
				IsReverify:       true,
				Runs:             3,
				DeploymentIssues: []*rpc.DeploymentIssue{
					{
						IssueType: string(s2hv1beta1.DeploymentIssueCrashLoopBackOff),
						FailureComponents: []*rpc.FailureComponent{
							{ComponentName: "comp1"},
						},
					},
				},
				PullRequestComponent: &rpc.TeamWithPullRequest{
					ComponentName: "pr-comp1",
					PRNumber:      "pr1234",
				},
			}
			mockSlackCli := &mockSlack{}
			r := s2hslack.New("mock-token", s2hslack.WithSlackClient(mockSlackCli))
			testRunner := s2hv1beta1.TestRunner{
				Teamcity: s2hv1beta1.Teamcity{BuildURL: "teamcity-url", BuildNumber: "teamcity-build-number"},
			}
			comp := internal.NewComponentUpgradeReporter(
				rpcComp,
				internal.SamsahaiConfig{SamsahaiExternalURL: "http://localhost:8080"},
				internal.WithTestRunner(testRunner),
				internal.WithQueueHistoryName("comp1-5678"),
				internal.WithNamespace("pr-namespace"),
			)
			err := r.SendPullRequestQueue(configCtrl, comp)
			g.Expect(err).Should(BeNil())
			g.Expect(mockSlackCli.postMessageCalls).Should(Equal(2))
			g.Expect(mockSlackCli.channels).Should(Equal([]string{"chan1", "chan2"}))
			g.Expect(mockSlackCli.message).Should(ContainSubstring("Pull Request Queue"))
			g.Expect(mockSlackCli.message).Should(ContainSubstring("Failure"))
			// Should contain information
			g.Expect(mockSlackCli.message).Should(ContainSubstring("pr1234"))
			g.Expect(mockSlackCli.message).Should(ContainSubstring("pr-comp1"))
			g.Expect(mockSlackCli.message).Should(ContainSubstring("#3"))
			g.Expect(mockSlackCli.message).Should(ContainSubstring("pr-namespace"))
			g.Expect(mockSlackCli.message).Should(ContainSubstring(
				"<http://localhost:8080/teams/owner/pullrequest/queue/histories/comp1-5678/log|Download here>"))
			g.Expect(mockSlackCli.message).Should(ContainSubstring(
				"<http://localhost:8080/teams/owner/pullrequest/queue/histories/comp1-5678|Click here>"))

		})
	})

	Describe("send active promotion status", func() {
		It("should correctly send active promotion success with outdated components message", func() {
			configCtrl := newMockConfigCtrl("", "", "")
			g.Expect(configCtrl).ShouldNot(BeNil())

			var comp1, repoComp1, comp2, repoComp2 = "comp1", "repo/comp1", "comp2", "repo/comp2"
			var v110, v112 = "1.1.0", "1.1.2"

<<<<<<< HEAD
			status := &s2hv1.ActivePromotionStatus{
				Result:               s2hv1.ActivePromotionSuccess,
=======
			status := s2hv1beta1.ActivePromotionStatus{
				Result:               s2hv1beta1.ActivePromotionSuccess,
>>>>>>> 7b312e13
				HasOutdatedComponent: true,
				OutdatedComponents: map[string]s2hv1.OutdatedComponent{
					comp1: {
						CurrentImage:     &s2hv1.Image{Repository: repoComp1, Tag: v110},
						DesiredImage:     &s2hv1.Image{Repository: repoComp1, Tag: v112},
						OutdatedDuration: time.Duration(86400000000000), // 1d0h0m
					},
					comp2: {
						CurrentImage:     &s2hv1.Image{Repository: repoComp2, Tag: v110},
						DesiredImage:     &s2hv1.Image{Repository: repoComp2, Tag: v110},
						OutdatedDuration: time.Duration(0),
					},
				},
<<<<<<< HEAD
				PreActiveQueue: s2hv1.QueueStatus{
					TestRunner: s2hv1.TestRunner{
						Teamcity: s2hv1.Teamcity{BuildURL: "teamcity-url"},
=======
				PreActiveQueue: s2hv1beta1.QueueStatus{
					TestRunner: s2hv1beta1.TestRunner{
						Teamcity: s2hv1beta1.Teamcity{BuildURL: "teamcity-url", BuildNumber: "teamcity-build-number"},
>>>>>>> 7b312e13
					},
				},
			}
			atpRpt := internal.NewActivePromotionReporter(status, internal.SamsahaiConfig{}, "owner",
				"owner-123456", 2)

			mockSlackCli := &mockSlack{}
			r := s2hslack.New("mock-token", s2hslack.WithSlackClient(mockSlackCli))
			err := r.SendActivePromotionStatus(configCtrl, atpRpt)
			g.Expect(mockSlackCli.postMessageCalls).Should(Equal(2))
			g.Expect(mockSlackCli.channels).Should(Equal([]string{"chan1", "chan2"}))
			g.Expect(mockSlackCli.message).Should(ContainSubstring("Success"))
			g.Expect(mockSlackCli.message).Should(ContainSubstring("#2"))
			g.Expect(mockSlackCli.message).Should(ContainSubstring("owner"))
			g.Expect(mockSlackCli.message).Should(ContainSubstring("owner-123456"))
			g.Expect(mockSlackCli.message).Should(ContainSubstring("<teamcity-url|teamcity-build-number"))
			g.Expect(mockSlackCli.message).Should(ContainSubstring("Outdated Components"))
			g.Expect(mockSlackCli.message).Should(ContainSubstring("comp1"))
			g.Expect(mockSlackCli.message).Should(ContainSubstring("Not update for 1d 0h 0m"))
			g.Expect(mockSlackCli.message).Should(ContainSubstring("Current Version: <http://repo/comp1|1.1.0>"))
			g.Expect(mockSlackCli.message).Should(ContainSubstring("Latest Version: <http://repo/comp1|1.1.2>"))
			g.Expect(err).Should(BeNil())
		})

		It("should correctly send active promotion success without outdated components message", func() {
			configCtrl := newMockConfigCtrl("", "", "")
			g.Expect(configCtrl).ShouldNot(BeNil())

			timeNow := metav1.Now()
<<<<<<< HEAD
			status := &s2hv1.ActivePromotionStatus{
				Result:                     s2hv1.ActivePromotionSuccess,
=======
			status := s2hv1beta1.ActivePromotionStatus{
				Result:                     s2hv1beta1.ActivePromotionSuccess,
>>>>>>> 7b312e13
				HasOutdatedComponent:       false,
				ActivePromotionHistoryName: "owner-12345",
				PreviousActiveNamespace:    "owner-prevns",
				DestroyedTime:              &timeNow,
			}
			atpRpt := internal.NewActivePromotionReporter(status, internal.SamsahaiConfig{SamsahaiExternalURL: "http://localhost:8080"}, "owner", "owner-123456", 1)

			mockSlackCli := &mockSlack{}
			r := s2hslack.New("mock-token", s2hslack.WithSlackClient(mockSlackCli))
			err := r.SendActivePromotionStatus(configCtrl, atpRpt)
			g.Expect(mockSlackCli.postMessageCalls).Should(Equal(2))
			g.Expect(mockSlackCli.message).Should(ContainSubstring("Success"))
			g.Expect(mockSlackCli.message).Should(ContainSubstring("<http://localhost:8080/teams/owner/activepromotions/histories/owner-12345|Click here>"))
			g.Expect(mockSlackCli.message).Should(ContainSubstring("All components are up to date!"))
			g.Expect(mockSlackCli.message).Should(ContainSubstring("previous active namespace `owner-prevns` will be destroyed at `" + timeNow.Format("2006-01-02 15:04:05 MST")))
			g.Expect(err).Should(BeNil())
		})

		It("should correctly send active promotion failure with outdated components/image missing/deployment issues message",
			func() {
				configCtrl := newMockConfigCtrl("", "", "")
				g.Expect(configCtrl).ShouldNot(BeNil())

				var comp1, repoComp1, comp2, repoComp2 = "comp1", "repo/comp1", "comp2", "repo/comp2"
				var v110, v112 = "1.1.0", "1.1.2"

<<<<<<< HEAD
				status := &s2hv1.ActivePromotionStatus{
					Result:               s2hv1.ActivePromotionFailure,
=======
				status := s2hv1beta1.ActivePromotionStatus{
					Result:               s2hv1beta1.ActivePromotionFailure,
>>>>>>> 7b312e13
					HasOutdatedComponent: true,
					PreActiveQueue: s2hv1.QueueStatus{
						ImageMissingList: []s2hv1.Image{
							{Repository: "repo1", Tag: "1.xx"},
							{Repository: "repo2", Tag: "2.xx"},
						},
						DeploymentIssues: []s2hv1beta1.DeploymentIssue{
							{
								IssueType: s2hv1beta1.DeploymentIssueWaitForInitContainer,
								FailureComponents: []s2hv1beta1.FailureComponent{
									{
										ComponentName:             "comp1",
										FirstFailureContainerName: "dep1",
									},
								},
							},
						},
					},
					OutdatedComponents: map[string]s2hv1.OutdatedComponent{
						comp1: {
							CurrentImage:     &s2hv1.Image{Repository: repoComp1, Tag: v110},
							DesiredImage:     &s2hv1.Image{Repository: repoComp1, Tag: v112},
							OutdatedDuration: time.Duration(86400000000000), // 1d0h0m
						},
						comp2: {
							CurrentImage:     &s2hv1.Image{Repository: repoComp2, Tag: v110},
							DesiredImage:     &s2hv1.Image{Repository: repoComp2, Tag: v110},
							OutdatedDuration: time.Duration(0),
						},
					},
					ActivePromotionHistoryName: "owner-12345",
				}
				atpRpt := internal.NewActivePromotionReporter(status,
					internal.SamsahaiConfig{SamsahaiExternalURL: "http://localhost:8080"}, "owner",
					"owner-123456", 2)

				mockSlackCli := &mockSlack{}
				r := s2hslack.New("mock-token", s2hslack.WithSlackClient(mockSlackCli))
				err := r.SendActivePromotionStatus(configCtrl, atpRpt)
				g.Expect(mockSlackCli.postMessageCalls).Should(Equal(2))
				g.Expect(mockSlackCli.channels).Should(Equal([]string{"chan1", "chan2"}))
				g.Expect(mockSlackCli.message).Should(ContainSubstring("Failure"))
				g.Expect(mockSlackCli.message).Should(ContainSubstring("#2"))
				g.Expect(mockSlackCli.message).Should(ContainSubstring("owner"))
				g.Expect(mockSlackCli.message).Should(ContainSubstring("owner-123456"))
				g.Expect(mockSlackCli.message).Should(ContainSubstring("<http://localhost:8080/teams/owner/activepromotions/histories/owner-12345/log|Download here>"))
				g.Expect(mockSlackCli.message).Should(ContainSubstring("<http://localhost:8080/teams/owner/activepromotions/histories/owner-12345|Click here>"))
				g.Expect(mockSlackCli.message).Should(ContainSubstring("Image Missing List"))
				g.Expect(mockSlackCli.message).Should(ContainSubstring("- repo1:1.xx"))
				g.Expect(mockSlackCli.message).Should(ContainSubstring("- repo2:2.xx"))
				g.Expect(mockSlackCli.message).Should(ContainSubstring("Outdated Components"))
				g.Expect(mockSlackCli.message).Should(ContainSubstring("comp1"))
				g.Expect(mockSlackCli.message).Should(ContainSubstring("Not update for 1d 0h 0m"))
				g.Expect(mockSlackCli.message).Should(ContainSubstring("Current Version: <http://repo/comp1|1.1.0>"))
				g.Expect(mockSlackCli.message).Should(ContainSubstring("Latest Version: <http://repo/comp1|1.1.2>"))
				g.Expect(mockSlackCli.message).Should(ContainSubstring("*Issue type:* WaitForInitContainer"))
				g.Expect(mockSlackCli.message).Should(ContainSubstring("*Components:* comp1"))
				g.Expect(mockSlackCli.message).Should(ContainSubstring("*Wait for:* dep1"))
				g.Expect(err).Should(BeNil())
			})

		It("should correctly send active promotion failure without outdated components message", func() {
			configCtrl := newMockConfigCtrl("", "", "")
			g.Expect(configCtrl).ShouldNot(BeNil())

<<<<<<< HEAD
			status := &s2hv1.ActivePromotionStatus{
				Result:               s2hv1.ActivePromotionFailure,
=======
			status := s2hv1beta1.ActivePromotionStatus{
				Result:               s2hv1beta1.ActivePromotionFailure,
>>>>>>> 7b312e13
				HasOutdatedComponent: false,
			}
			atpRpt := internal.NewActivePromotionReporter(status, internal.SamsahaiConfig{}, "owner",
				"owner-123456", 1)

			mockSlackCli := &mockSlack{}
			r := s2hslack.New("mock-token", s2hslack.WithSlackClient(mockSlackCli))
			err := r.SendActivePromotionStatus(configCtrl, atpRpt)
			g.Expect(mockSlackCli.postMessageCalls).Should(Equal(2))
			g.Expect(mockSlackCli.channels).Should(Equal([]string{"chan1", "chan2"}))
			g.Expect(mockSlackCli.message).Should(ContainSubstring("Failure"))
			g.Expect(mockSlackCli.message).Should(ContainSubstring("owner"))
			g.Expect(mockSlackCli.message).Should(ContainSubstring("owner-123456"))
			g.Expect(mockSlackCli.message).Should(ContainSubstring("All components are up to date!"))
			g.Expect(err).Should(BeNil())
		})

		It("should correctly send active promotion/demotion failure with rollback timeout message", func() {
			configCtrl := newMockConfigCtrl("", "", "")
			g.Expect(configCtrl).ShouldNot(BeNil())

<<<<<<< HEAD
			status := &s2hv1.ActivePromotionStatus{
				Result:         s2hv1.ActivePromotionFailure,
				RollbackStatus: s2hv1.ActivePromotionRollbackFailure,
				DemotionStatus: s2hv1.ActivePromotionDemotionFailure,
=======
			status := s2hv1beta1.ActivePromotionStatus{
				Result:         s2hv1beta1.ActivePromotionFailure,
				RollbackStatus: s2hv1beta1.ActivePromotionRollbackFailure,
				DemotionStatus: s2hv1beta1.ActivePromotionDemotionFailure,
>>>>>>> 7b312e13
			}
			atpRpt := internal.NewActivePromotionReporter(status, internal.SamsahaiConfig{}, "owner",
				"owner-123456", 1)

			mockSlackCli := &mockSlack{}
			r := s2hslack.New("mock-token", s2hslack.WithSlackClient(mockSlackCli))
			err := r.SendActivePromotionStatus(configCtrl, atpRpt)
			g.Expect(mockSlackCli.postMessageCalls).Should(Equal(2))
			g.Expect(mockSlackCli.channels).Should(Equal([]string{"chan1", "chan2"}))
			g.Expect(mockSlackCli.message).Should(ContainSubstring("Failure"))
			g.Expect(mockSlackCli.message).Should(ContainSubstring("owner"))
			g.Expect(mockSlackCli.message).Should(ContainSubstring("owner-123456"))
			g.Expect(mockSlackCli.message).Should(ContainSubstring(
				"cannot rollback an active promotion"))
			g.Expect(mockSlackCli.message).Should(ContainSubstring(
				"cannot demote a previous active environment, previous active namespace has been destroyed immediately"))
			g.Expect(err).Should(BeNil())
		})
	})

	Describe("send image missing", func() {
		It("should correctly send image missing message", func() {
			configCtrl := newMockConfigCtrl("", "", "")
			g.Expect(configCtrl).ShouldNot(BeNil())

			mockSlackCli := &mockSlack{}
			r := s2hslack.New("mock-token", s2hslack.WithSlackClient(mockSlackCli))
			img := s2hv1beta1.Image{Repository: "registry/comp-1", Tag: "1.0.0"}
			imageMissingRpt := internal.NewImageMissingReporter(img, internal.SamsahaiConfig{},
				"owner", "comp1", "internal checker error")
			err := r.SendImageMissing(configCtrl, imageMissingRpt)
			g.Expect(mockSlackCli.postMessageCalls).Should(Equal(2))
			g.Expect(mockSlackCli.channels).Should(Equal([]string{"chan1", "chan2"}))
			g.Expect(mockSlackCli.message).Should(ContainSubstring("registry/comp-1:1.0.0"))
			g.Expect(mockSlackCli.message).Should(ContainSubstring("internal checker error"))
			g.Expect(err).Should(BeNil())
		})
	})

	Describe("send pull request trigger result", func() {
		It("should correctly send pull request trigger failure message", func() {
			configCtrl := newMockConfigCtrl("", "", "")
			g.Expect(configCtrl).ShouldNot(BeNil())

			mockSlackCli := &mockSlack{}
			r := s2hslack.New("mock-token", s2hslack.WithSlackClient(mockSlackCli))
			timeNow := metav1.Now()
			noOfRetry := 2
			img := &s2hv1beta1.Image{Repository: "registry/comp-1", Tag: "1.0.0"}
			status := s2hv1beta1.PullRequestTriggerStatus{
				CreatedAt: &timeNow,
				NoOfRetry: &noOfRetry,
			}
			prTriggerRpt := internal.NewPullRequestTriggerResultReporter(status, internal.SamsahaiConfig{},
				"owner", "comp1", "pr1234", "Failure", img)
			err := r.SendPullRequestTriggerResult(configCtrl, prTriggerRpt)
			g.Expect(mockSlackCli.postMessageCalls).Should(Equal(2))
			g.Expect(mockSlackCli.channels).Should(Equal([]string{"chan1", "chan2"}))
			g.Expect(mockSlackCli.message).Should(ContainSubstring("Failure"))
			g.Expect(mockSlackCli.message).Should(ContainSubstring("comp1"))
			g.Expect(mockSlackCli.message).Should(ContainSubstring("pr1234"))
			g.Expect(mockSlackCli.message).Should(ContainSubstring("owner"))
			g.Expect(mockSlackCli.message).Should(ContainSubstring("registry/comp-1:1.0.0"))
			g.Expect(mockSlackCli.message).Should(ContainSubstring("*NO of Retry:* 2"))
			g.Expect(mockSlackCli.message).Should(ContainSubstring(timeNow.Format("2006-01-02 15:04:05 MST")))
			g.Expect(err).Should(BeNil())
		})

		It("should correctly send pull request trigger success message", func() {
			configCtrl := newMockConfigCtrl("", "", s2hv1beta1.CriteriaBoth)
			g.Expect(configCtrl).ShouldNot(BeNil())

			mockSlackCli := &mockSlack{}
			r := s2hslack.New("mock-token", s2hslack.WithSlackClient(mockSlackCli))
			timeNow := metav1.Now()
			img := &s2hv1beta1.Image{Repository: "registry/comp-1", Tag: "1.0.0"}
			status := s2hv1beta1.PullRequestTriggerStatus{
				CreatedAt: &timeNow,
				NoOfRetry: nil,
			}
			prTriggerRpt := internal.NewPullRequestTriggerResultReporter(status, internal.SamsahaiConfig{},
				"owner", "comp1", "pr1234", "Success", img)
			err := r.SendPullRequestTriggerResult(configCtrl, prTriggerRpt)
			g.Expect(mockSlackCli.postMessageCalls).Should(Equal(2))
			g.Expect(mockSlackCli.channels).Should(Equal([]string{"chan1", "chan2"}))
			g.Expect(mockSlackCli.message).Should(ContainSubstring("Success"))
			g.Expect(mockSlackCli.message).Should(ContainSubstring("*NO of Retry:* 0"))
			g.Expect(err).Should(BeNil())
		})
	})

	Describe("failure path", func() {
		It("should not send message if not define slack reporter configuration", func() {
			configCtrl := newMockConfigCtrl("empty", "", "")
			g.Expect(configCtrl).ShouldNot(BeNil())

			rpcComp := &rpc.ComponentUpgrade{}
			mockSlackCli := &mockSlack{}
			r := s2hslack.New("mock-token", s2hslack.WithSlackClient(mockSlackCli))
			comp := internal.NewComponentUpgradeReporter(rpcComp, internal.SamsahaiConfig{})
			err := r.SendComponentUpgrade(configCtrl, comp)
			g.Expect(err).Should(BeNil())
			g.Expect(mockSlackCli.postMessageCalls).Should(Equal(0))
		})

		It("should fail to send message", func() {
			configCtrl := newMockConfigCtrl("failure", "", "")
			g.Expect(configCtrl).ShouldNot(BeNil())

			rpcComp := &rpc.ComponentUpgrade{
				IsReverify: true,
			}
			mockSlackCli := &mockSlack{}
			r := s2hslack.New("mock-token", s2hslack.WithSlackClient(mockSlackCli))
			comp := internal.NewComponentUpgradeReporter(rpcComp, internal.SamsahaiConfig{})
			err := r.SendComponentUpgrade(configCtrl, comp)
			g.Expect(err).To(HaveOccurred())
		})
	})
})

// mockSlack mocks ReporterSlack interface
type mockSlack struct {
	postMessageCalls int
	channels         []string
	message          string
}

// PostMessage mocks PostMessage function
func (s *mockSlack) PostMessage(channelNameOrID, message string, opts ...slack.MsgOption) error {
	if channelNameOrID == "error" {
		return errors.New("error")
	}

	s.postMessageCalls++
	s.channels = append(s.channels, channelNameOrID)
	s.message = message

	return nil
}

type mockConfigCtrl struct {
	configType string
	interval   s2hv1.ReporterInterval
	criteria   s2hv1.ReporterCriteria
}

func newMockConfigCtrl(configType string, interval s2hv1.ReporterInterval, criteria s2hv1.ReporterCriteria) internal.ConfigController {
	return &mockConfigCtrl{
		configType: configType,
		interval:   interval,
		criteria:   criteria,
	}
}

func (c *mockConfigCtrl) Get(configName string) (*s2hv1.Config, error) {
	switch c.configType {
	case "empty":
		return &s2hv1.Config{}, nil
	case "failure":
<<<<<<< HEAD
		return &s2hv1.Config{
			Spec: s2hv1.ConfigSpec{
				Reporter: &s2hv1.ConfigReporter{
					Slack: &s2hv1.Slack{
						Channels: []string{"error"},
=======
		return &s2hv1beta1.Config{
			Status: s2hv1beta1.ConfigStatus{
				Used: s2hv1beta1.ConfigSpec{
					Reporter: &s2hv1beta1.ConfigReporter{
						Slack: &s2hv1beta1.ReporterSlack{
							Channels: []string{"error"},
						},
>>>>>>> 7b312e13
					},
				},
			},
		}, nil
	default:
<<<<<<< HEAD
		return &s2hv1.Config{
			Spec: s2hv1.ConfigSpec{
				Reporter: &s2hv1.ConfigReporter{
					Slack: &s2hv1.Slack{
						Channels: []string{"chan1", "chan2"},
						ComponentUpgrade: &s2hv1.ConfigComponentUpgrade{
							Interval: c.interval,
							Criteria: c.criteria,
=======
		return &s2hv1beta1.Config{
			Status: s2hv1beta1.ConfigStatus{
				Used: s2hv1beta1.ConfigSpec{
					Reporter: &s2hv1beta1.ConfigReporter{
						Slack: &s2hv1beta1.ReporterSlack{
							Channels: []string{"chan1", "chan2"},
							ComponentUpgrade: &s2hv1beta1.ConfigComponentUpgradeReport{
								Interval: c.interval,
								Criteria: c.criteria,
							},
>>>>>>> 7b312e13
						},
					},
				},
			},
		}, nil
	}
}

func (c *mockConfigCtrl) GetComponents(configName string) (map[string]*s2hv1.Component, error) {
	return map[string]*s2hv1.Component{}, nil
}

func (c *mockConfigCtrl) GetParentComponents(configName string) (map[string]*s2hv1.Component, error) {
	return map[string]*s2hv1.Component{}, nil
}

<<<<<<< HEAD
func (c *mockConfigCtrl) Update(config *s2hv1.Config) error {
=======
func (c *mockConfigCtrl) GetPullRequestComponents(configName string) (map[string]*s2hv1beta1.Component, error) {
	return map[string]*s2hv1beta1.Component{}, nil
}

func (c *mockConfigCtrl) GetBundles(configName string) (s2hv1beta1.ConfigBundles, error) {
	return s2hv1beta1.ConfigBundles{}, nil
}

func (c *mockConfigCtrl) GetPriorityQueues(configName string) ([]string, error) {
	return nil, nil
}

func (c *mockConfigCtrl) GetPullRequestConfig(configName string) (*s2hv1beta1.ConfigPullRequest, error) {
	return nil, nil
}

func (c *mockConfigCtrl) GetPullRequestComponentDependencies(configName, prCompName string) ([]string, error) {
	return nil, nil
}

func (c *mockConfigCtrl) Update(config *s2hv1beta1.Config) error {
>>>>>>> 7b312e13
	return nil
}

func (c *mockConfigCtrl) Delete(configName string) error {
	return nil
}

func (c *mockConfigCtrl) EnsureConfigTemplateChanged(config *s2hv1beta1.Config) error {
	return nil
}<|MERGE_RESOLUTION|>--- conflicted
+++ resolved
@@ -46,7 +46,7 @@
 				Runs:             2,
 				DeploymentIssues: []*rpc.DeploymentIssue{
 					{
-						IssueType: string(s2hv1beta1.DeploymentIssueCrashLoopBackOff),
+						IssueType: string(s2hv1.DeploymentIssueCrashLoopBackOff),
 						FailureComponents: []*rpc.FailureComponent{
 							{ComponentName: "comp1"},
 						},
@@ -55,11 +55,7 @@
 			}
 			mockSlackCli := &mockSlack{}
 			r := s2hslack.New("mock-token", s2hslack.WithSlackClient(mockSlackCli))
-<<<<<<< HEAD
-			testRunner := s2hv1.TestRunner{Teamcity: s2hv1.Teamcity{BuildURL: "teamcity-url"}}
-=======
-			testRunner := s2hv1beta1.TestRunner{Teamcity: s2hv1beta1.Teamcity{BuildURL: "teamcity-url", BuildNumber: "teamcity-build-number"}}
->>>>>>> 7b312e13
+			testRunner := s2hv1.TestRunner{Teamcity: s2hv1.Teamcity{BuildURL: "teamcity-url", BuildNumber: "teamcity-build-number"}}
 			comp := internal.NewComponentUpgradeReporter(
 				rpcComp,
 				internal.SamsahaiConfig{SamsahaiExternalURL: "http://localhost:8080"},
@@ -158,7 +154,7 @@
 		})
 
 		It("should send component upgrade failure of multiple components", func() {
-			configCtrl := newMockConfigCtrl("", s2hv1beta1.IntervalEveryTime, "")
+			configCtrl := newMockConfigCtrl("", s2hv1.IntervalEveryTime, "")
 			g.Expect(configCtrl).ShouldNot(BeNil())
 
 			rpcComp := &rpc.ComponentUpgrade{
@@ -213,7 +209,7 @@
 				Runs:             3,
 				DeploymentIssues: []*rpc.DeploymentIssue{
 					{
-						IssueType: string(s2hv1beta1.DeploymentIssueCrashLoopBackOff),
+						IssueType: string(s2hv1.DeploymentIssueCrashLoopBackOff),
 						FailureComponents: []*rpc.FailureComponent{
 							{ComponentName: "comp1"},
 						},
@@ -226,8 +222,8 @@
 			}
 			mockSlackCli := &mockSlack{}
 			r := s2hslack.New("mock-token", s2hslack.WithSlackClient(mockSlackCli))
-			testRunner := s2hv1beta1.TestRunner{
-				Teamcity: s2hv1beta1.Teamcity{BuildURL: "teamcity-url", BuildNumber: "teamcity-build-number"},
+			testRunner := s2hv1.TestRunner{
+				Teamcity: s2hv1.Teamcity{BuildURL: "teamcity-url", BuildNumber: "teamcity-build-number"},
 			}
 			comp := internal.NewComponentUpgradeReporter(
 				rpcComp,
@@ -263,13 +259,8 @@
 			var comp1, repoComp1, comp2, repoComp2 = "comp1", "repo/comp1", "comp2", "repo/comp2"
 			var v110, v112 = "1.1.0", "1.1.2"
 
-<<<<<<< HEAD
-			status := &s2hv1.ActivePromotionStatus{
+			status := s2hv1.ActivePromotionStatus{
 				Result:               s2hv1.ActivePromotionSuccess,
-=======
-			status := s2hv1beta1.ActivePromotionStatus{
-				Result:               s2hv1beta1.ActivePromotionSuccess,
->>>>>>> 7b312e13
 				HasOutdatedComponent: true,
 				OutdatedComponents: map[string]s2hv1.OutdatedComponent{
 					comp1: {
@@ -283,15 +274,9 @@
 						OutdatedDuration: time.Duration(0),
 					},
 				},
-<<<<<<< HEAD
 				PreActiveQueue: s2hv1.QueueStatus{
 					TestRunner: s2hv1.TestRunner{
-						Teamcity: s2hv1.Teamcity{BuildURL: "teamcity-url"},
-=======
-				PreActiveQueue: s2hv1beta1.QueueStatus{
-					TestRunner: s2hv1beta1.TestRunner{
-						Teamcity: s2hv1beta1.Teamcity{BuildURL: "teamcity-url", BuildNumber: "teamcity-build-number"},
->>>>>>> 7b312e13
+						Teamcity: s2hv1.Teamcity{BuildURL: "teamcity-url", BuildNumber: "teamcity-build-number"},
 					},
 				},
 			}
@@ -321,13 +306,8 @@
 			g.Expect(configCtrl).ShouldNot(BeNil())
 
 			timeNow := metav1.Now()
-<<<<<<< HEAD
-			status := &s2hv1.ActivePromotionStatus{
+			status := s2hv1.ActivePromotionStatus{
 				Result:                     s2hv1.ActivePromotionSuccess,
-=======
-			status := s2hv1beta1.ActivePromotionStatus{
-				Result:                     s2hv1beta1.ActivePromotionSuccess,
->>>>>>> 7b312e13
 				HasOutdatedComponent:       false,
 				ActivePromotionHistoryName: "owner-12345",
 				PreviousActiveNamespace:    "owner-prevns",
@@ -354,23 +334,18 @@
 				var comp1, repoComp1, comp2, repoComp2 = "comp1", "repo/comp1", "comp2", "repo/comp2"
 				var v110, v112 = "1.1.0", "1.1.2"
 
-<<<<<<< HEAD
-				status := &s2hv1.ActivePromotionStatus{
+				status := s2hv1.ActivePromotionStatus{
 					Result:               s2hv1.ActivePromotionFailure,
-=======
-				status := s2hv1beta1.ActivePromotionStatus{
-					Result:               s2hv1beta1.ActivePromotionFailure,
->>>>>>> 7b312e13
 					HasOutdatedComponent: true,
 					PreActiveQueue: s2hv1.QueueStatus{
 						ImageMissingList: []s2hv1.Image{
 							{Repository: "repo1", Tag: "1.xx"},
 							{Repository: "repo2", Tag: "2.xx"},
 						},
-						DeploymentIssues: []s2hv1beta1.DeploymentIssue{
+						DeploymentIssues: []s2hv1.DeploymentIssue{
 							{
-								IssueType: s2hv1beta1.DeploymentIssueWaitForInitContainer,
-								FailureComponents: []s2hv1beta1.FailureComponent{
+								IssueType: s2hv1.DeploymentIssueWaitForInitContainer,
+								FailureComponents: []s2hv1.FailureComponent{
 									{
 										ComponentName:             "comp1",
 										FirstFailureContainerName: "dep1",
@@ -426,13 +401,8 @@
 			configCtrl := newMockConfigCtrl("", "", "")
 			g.Expect(configCtrl).ShouldNot(BeNil())
 
-<<<<<<< HEAD
-			status := &s2hv1.ActivePromotionStatus{
+			status := s2hv1.ActivePromotionStatus{
 				Result:               s2hv1.ActivePromotionFailure,
-=======
-			status := s2hv1beta1.ActivePromotionStatus{
-				Result:               s2hv1beta1.ActivePromotionFailure,
->>>>>>> 7b312e13
 				HasOutdatedComponent: false,
 			}
 			atpRpt := internal.NewActivePromotionReporter(status, internal.SamsahaiConfig{}, "owner",
@@ -454,17 +424,10 @@
 			configCtrl := newMockConfigCtrl("", "", "")
 			g.Expect(configCtrl).ShouldNot(BeNil())
 
-<<<<<<< HEAD
-			status := &s2hv1.ActivePromotionStatus{
+			status := s2hv1.ActivePromotionStatus{
 				Result:         s2hv1.ActivePromotionFailure,
 				RollbackStatus: s2hv1.ActivePromotionRollbackFailure,
 				DemotionStatus: s2hv1.ActivePromotionDemotionFailure,
-=======
-			status := s2hv1beta1.ActivePromotionStatus{
-				Result:         s2hv1beta1.ActivePromotionFailure,
-				RollbackStatus: s2hv1beta1.ActivePromotionRollbackFailure,
-				DemotionStatus: s2hv1beta1.ActivePromotionDemotionFailure,
->>>>>>> 7b312e13
 			}
 			atpRpt := internal.NewActivePromotionReporter(status, internal.SamsahaiConfig{}, "owner",
 				"owner-123456", 1)
@@ -492,7 +455,7 @@
 
 			mockSlackCli := &mockSlack{}
 			r := s2hslack.New("mock-token", s2hslack.WithSlackClient(mockSlackCli))
-			img := s2hv1beta1.Image{Repository: "registry/comp-1", Tag: "1.0.0"}
+			img := s2hv1.Image{Repository: "registry/comp-1", Tag: "1.0.0"}
 			imageMissingRpt := internal.NewImageMissingReporter(img, internal.SamsahaiConfig{},
 				"owner", "comp1", "internal checker error")
 			err := r.SendImageMissing(configCtrl, imageMissingRpt)
@@ -513,8 +476,8 @@
 			r := s2hslack.New("mock-token", s2hslack.WithSlackClient(mockSlackCli))
 			timeNow := metav1.Now()
 			noOfRetry := 2
-			img := &s2hv1beta1.Image{Repository: "registry/comp-1", Tag: "1.0.0"}
-			status := s2hv1beta1.PullRequestTriggerStatus{
+			img := &s2hv1.Image{Repository: "registry/comp-1", Tag: "1.0.0"}
+			status := s2hv1.PullRequestTriggerStatus{
 				CreatedAt: &timeNow,
 				NoOfRetry: &noOfRetry,
 			}
@@ -534,14 +497,14 @@
 		})
 
 		It("should correctly send pull request trigger success message", func() {
-			configCtrl := newMockConfigCtrl("", "", s2hv1beta1.CriteriaBoth)
+			configCtrl := newMockConfigCtrl("", "", s2hv1.CriteriaBoth)
 			g.Expect(configCtrl).ShouldNot(BeNil())
 
 			mockSlackCli := &mockSlack{}
 			r := s2hslack.New("mock-token", s2hslack.WithSlackClient(mockSlackCli))
 			timeNow := metav1.Now()
-			img := &s2hv1beta1.Image{Repository: "registry/comp-1", Tag: "1.0.0"}
-			status := s2hv1beta1.PullRequestTriggerStatus{
+			img := &s2hv1.Image{Repository: "registry/comp-1", Tag: "1.0.0"}
+			status := s2hv1.PullRequestTriggerStatus{
 				CreatedAt: &timeNow,
 				NoOfRetry: nil,
 			}
@@ -625,47 +588,28 @@
 	case "empty":
 		return &s2hv1.Config{}, nil
 	case "failure":
-<<<<<<< HEAD
 		return &s2hv1.Config{
-			Spec: s2hv1.ConfigSpec{
-				Reporter: &s2hv1.ConfigReporter{
-					Slack: &s2hv1.Slack{
-						Channels: []string{"error"},
-=======
-		return &s2hv1beta1.Config{
-			Status: s2hv1beta1.ConfigStatus{
-				Used: s2hv1beta1.ConfigSpec{
-					Reporter: &s2hv1beta1.ConfigReporter{
-						Slack: &s2hv1beta1.ReporterSlack{
+			Status: s2hv1.ConfigStatus{
+				Used: s2hv1.ConfigSpec{
+					Reporter: &s2hv1.ConfigReporter{
+						Slack: &s2hv1.ReporterSlack{
 							Channels: []string{"error"},
 						},
->>>>>>> 7b312e13
 					},
 				},
 			},
 		}, nil
 	default:
-<<<<<<< HEAD
 		return &s2hv1.Config{
-			Spec: s2hv1.ConfigSpec{
-				Reporter: &s2hv1.ConfigReporter{
-					Slack: &s2hv1.Slack{
-						Channels: []string{"chan1", "chan2"},
-						ComponentUpgrade: &s2hv1.ConfigComponentUpgrade{
-							Interval: c.interval,
-							Criteria: c.criteria,
-=======
-		return &s2hv1beta1.Config{
-			Status: s2hv1beta1.ConfigStatus{
-				Used: s2hv1beta1.ConfigSpec{
-					Reporter: &s2hv1beta1.ConfigReporter{
-						Slack: &s2hv1beta1.ReporterSlack{
+			Status: s2hv1.ConfigStatus{
+				Used: s2hv1.ConfigSpec{
+					Reporter: &s2hv1.ConfigReporter{
+						Slack: &s2hv1.ReporterSlack{
 							Channels: []string{"chan1", "chan2"},
-							ComponentUpgrade: &s2hv1beta1.ConfigComponentUpgradeReport{
+							ComponentUpgrade: &s2hv1.ConfigComponentUpgradeReport{
 								Interval: c.interval,
 								Criteria: c.criteria,
 							},
->>>>>>> 7b312e13
 						},
 					},
 				},
@@ -682,22 +626,19 @@
 	return map[string]*s2hv1.Component{}, nil
 }
 
-<<<<<<< HEAD
-func (c *mockConfigCtrl) Update(config *s2hv1.Config) error {
-=======
-func (c *mockConfigCtrl) GetPullRequestComponents(configName string) (map[string]*s2hv1beta1.Component, error) {
-	return map[string]*s2hv1beta1.Component{}, nil
-}
-
-func (c *mockConfigCtrl) GetBundles(configName string) (s2hv1beta1.ConfigBundles, error) {
-	return s2hv1beta1.ConfigBundles{}, nil
+func (c *mockConfigCtrl) GetPullRequestComponents(configName string) (map[string]*s2hv1.Component, error) {
+	return map[string]*s2hv1.Component{}, nil
+}
+
+func (c *mockConfigCtrl) GetBundles(configName string) (s2hv1.ConfigBundles, error) {
+	return s2hv1.ConfigBundles{}, nil
 }
 
 func (c *mockConfigCtrl) GetPriorityQueues(configName string) ([]string, error) {
 	return nil, nil
 }
 
-func (c *mockConfigCtrl) GetPullRequestConfig(configName string) (*s2hv1beta1.ConfigPullRequest, error) {
+func (c *mockConfigCtrl) GetPullRequestConfig(configName string) (*s2hv1.ConfigPullRequest, error) {
 	return nil, nil
 }
 
@@ -705,8 +646,7 @@
 	return nil, nil
 }
 
-func (c *mockConfigCtrl) Update(config *s2hv1beta1.Config) error {
->>>>>>> 7b312e13
+func (c *mockConfigCtrl) Update(config *s2hv1.Config) error {
 	return nil
 }
 
@@ -714,6 +654,6 @@
 	return nil
 }
 
-func (c *mockConfigCtrl) EnsureConfigTemplateChanged(config *s2hv1beta1.Config) error {
+func (c *mockConfigCtrl) EnsureConfigTemplateChanged(config *s2hv1.Config) error {
 	return nil
 }