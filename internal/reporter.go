package internal

import (
	"os"
	"strings"

	s2hv1 "github.com/agoda-com/samsahai/api/v1"
	"github.com/agoda-com/samsahai/pkg/samsahai/rpc"
)

// EventType represents an event type of reporter
type EventType string

const (
	ComponentUpgradeType         EventType = "ComponentUpgrade"
	ActivePromotionType          EventType = "ActivePromotion"
	ImageMissingType             EventType = "ImageMissing"
	PullRequestTriggerType       EventType = "PullRequestTrigger"
	PullRequestQueueType         EventType = "PullRequestQueue"
	ActiveEnvironmentDeletedType EventType = "ActiveEnvironmentDeleted"
)

// ComponentUpgradeOption allows specifying various configuration
type ComponentUpgradeOption func(*ComponentUpgradeReporter)

// WithTestRunner specifies test runner to override when creating component upgrade reporter object
func WithTestRunner(tr s2hv1.TestRunner) ComponentUpgradeOption {
	return func(c *ComponentUpgradeReporter) {
		c.TestRunner = tr
	}
}

// WithQueueHistoryName specifies queuehistory name to override when creating component upgrade reporter object
// QueueHistoryName will be the latest failure of component upgrade
// if reverification is success, QueueHistoryName will be the history of queue before running reverification
func WithQueueHistoryName(qHist string) ComponentUpgradeOption {
	return func(c *ComponentUpgradeReporter) {
		c.QueueHistoryName = qHist
	}
}

// WithNamespace specifies namespace to override when creating component upgrade reporter object
func WithNamespace(ns string) ComponentUpgradeOption {
	return func(c *ComponentUpgradeReporter) {
		if ns != "" {
			c.Namespace = ns
		}
	}
}

// WithComponentUpgradeOptCredential specifies credential to override when create component upgrade reporter object
func WithComponentUpgradeOptCredential(creds s2hv1.Credential) ComponentUpgradeOption {
	return func(c *ComponentUpgradeReporter) {
		c.Credential = creds
	}
}

// ComponentUpgradeReporter manages component upgrade report
type ComponentUpgradeReporter struct {
	IssueTypeStr IssueType        `json:"issueTypeStr,omitempty"`
	StatusStr    StatusType       `json:"statusStr,omitempty"`
	StatusInt    int32            `json:"statusInt,omitempty"`
	TestRunner   s2hv1.TestRunner `json:"testRunner,omitempty"`
	Credential   s2hv1.Credential `json:"credential,omitempty"`
	Envs         map[string]string

	*rpc.ComponentUpgrade
	SamsahaiConfig
}

// NewComponentUpgradeReporter creates component upgrade reporter from rpc object
func NewComponentUpgradeReporter(comp *rpc.ComponentUpgrade, s2hConfig SamsahaiConfig, opts ...ComponentUpgradeOption) *ComponentUpgradeReporter {
	c := &ComponentUpgradeReporter{
		ComponentUpgrade: comp,
		SamsahaiConfig:   s2hConfig,
		IssueTypeStr:     convertIssueType(comp.IssueType),
		StatusStr:        convertStatusType(comp.Status),
		StatusInt:        int32(comp.Status),
		Envs:             listEnv(),
	}

	// apply the new options
	for _, opt := range opts {
		opt(c)
	}

	return c
}

// StatusType represents an active promotion type
type StatusType string

const (
	StatusSuccess StatusType = "Success"
	StatusFailure StatusType = "Failure"
)

// IssueType represents an issue type of component upgrade failure
type IssueType string

const (
	IssueUnknown              IssueType = "Unknown issue"
	IssueDesiredVersionFailed IssueType = "Desired component failed"
	IssueImageMissing         IssueType = "Image missing"
	IssueEnvironment          IssueType = "Environment issue - Verification failed"
)

// ActivePromotionOption allows specifying various configuration
type ActivePromotionOption func(*ActivePromotionReporter)

// TODO: should override tc credential per team
// WithActivePromotionOptCredential specifies credential to override when create active promotion reporter object
func WithActivePromotionOptCredential(creds s2hv1.Credential) ActivePromotionOption {
	return func(c *ActivePromotionReporter) {
		c.Credential = creds
	}
}

// ActivePromotionReporter manages active promotion report
type ActivePromotionReporter struct {
	TeamName               string           `json:"teamName,omitempty"`
	CurrentActiveNamespace string           `json:"currentActiveNamespace,omitempty"`
	Runs                   int              `json:"runs,omitempty"`
	Credential             s2hv1.Credential `json:"credential,omitempty"`
	Envs                   map[string]string
	s2hv1.ActivePromotionStatus
	SamsahaiConfig
}

// NewActivePromotionReporter creates active promotion reporter object
func NewActivePromotionReporter(status s2hv1.ActivePromotionStatus, s2hConfig SamsahaiConfig,
	teamName, currentNs string, runs int, opts ...ActivePromotionOption) *ActivePromotionReporter {
	c := &ActivePromotionReporter{
		SamsahaiConfig:         s2hConfig,
		TeamName:               teamName,
		CurrentActiveNamespace: currentNs,
		Runs:                   runs,
		ActivePromotionStatus:  status,
		Envs:                   listEnv(),
	}

	// apply the new options
	for _, opt := range opts {
		opt(c)
	}

	return c
}

// ImageMissingReporter manages image missing report
type ImageMissingReporter struct {
	TeamName      string `json:"teamName,omitempty"`
	ComponentName string `json:"componentName,omitempty"`
	// Reason represents error reason
	Reason string `json:"reason,omitempty"`
	Envs   map[string]string
<<<<<<< HEAD
	s2hv1.Image
=======
	s2hv1beta1.Image
>>>>>>> 5e3ed707
	SamsahaiConfig
}

// NewImageMissingReporter creates image missing reporter object
func NewImageMissingReporter(image s2hv1.Image, s2hConfig SamsahaiConfig,
	teamName, compName, reason string) *ImageMissingReporter {

	c := &ImageMissingReporter{
		SamsahaiConfig: s2hConfig,
		TeamName:       teamName,
		ComponentName:  compName,
		Image:          image,
		Envs:           listEnv(),
		Reason:         reason,
	}

	return c
}

// PullRequestTriggerReporter manages pull request trigger report
type PullRequestTriggerReporter struct {
	TeamName      string       `json:"teamName,omitempty"`
	ComponentName string       `json:"componentName,omitempty"`
	PRNumber      string       `json:"prNumber,omitempty"`
	Result        string       `json:"result,omitempty"`
	Image         *s2hv1.Image `json:"image,omitempty"`
	s2hv1.PullRequestTriggerStatus
	SamsahaiConfig
}

// NewPullRequestTriggerResultReporter creates pull request trigger result reporter object
func NewPullRequestTriggerResultReporter(status s2hv1.PullRequestTriggerStatus, s2hConfig SamsahaiConfig,
	teamName, compName, prNumber, result string, image *s2hv1.Image) *PullRequestTriggerReporter {

	c := &PullRequestTriggerReporter{
		PullRequestTriggerStatus: status,
		TeamName:                 teamName,
		ComponentName:            compName,
		PRNumber:                 prNumber,
		Result:                   result,
		Image:                    image,
		SamsahaiConfig:           s2hConfig,
	}

	return c
}

// ActiveEnvironmentDeletedReporter manages active namespace deletion report
type ActiveEnvironmentDeletedReporter struct {
	TeamName        string `json:"teamName,omitempty"`
	ActiveNamespace string `json:"activeNamespace,omitempty"`
	DeletedBy       string `json:"deletedBy,omitempty"`
	DeletedAt       string `json:"deletedAt,omitempty"`
}

// NewActiveEnvironmentDeletedReporter creates deleted active namespace reporter object
func NewActiveEnvironmentDeletedReporter(teamname, activeNs, deletedBy, deleteAt string) *ActiveEnvironmentDeletedReporter {
	c := &ActiveEnvironmentDeletedReporter{
		TeamName:        teamname,
		ActiveNamespace: activeNs,
		DeletedBy:       deletedBy,
		DeletedAt:       deleteAt,
	}

	return c
}

func convertIssueType(issueType rpc.ComponentUpgrade_IssueType) IssueType {
	switch issueType {
	case rpc.ComponentUpgrade_IssueType_DESIRED_VERSION_FAILED:
		return IssueDesiredVersionFailed
	case rpc.ComponentUpgrade_IssueType_ENVIRONMENT_ISSUE:
		return IssueEnvironment
	case rpc.ComponentUpgrade_IssueType_IMAGE_MISSING:
		return IssueImageMissing
	default:
		return IssueUnknown
	}
}

func convertStatusType(statusType rpc.ComponentUpgrade_UpgradeStatus) StatusType {
	switch statusType {
	case rpc.ComponentUpgrade_UpgradeStatus_SUCCESS:
		return StatusSuccess
	default:
		return StatusFailure
	}
}

func listEnv() map[string]string {
	env := make(map[string]string)
	for _, setting := range os.Environ() {
		pair := strings.SplitN(setting, "=", 2)
		env[pair[0]] = pair[1]
	}

	return env
}

// Reporter is the interface of reporter
type Reporter interface {
	// GetName returns type of reporter
	GetName() string

	// SendComponentUpgrade sends details of component upgrade
	SendComponentUpgrade(configCtrl ConfigController, comp *ComponentUpgradeReporter) error

	// SendPullRequestQueue sends details of pull request deployment queue
	SendPullRequestQueue(configCtrl ConfigController, comp *ComponentUpgradeReporter) error

	// SendActivePromotionStatus sends active promotion status
	SendActivePromotionStatus(configCtrl ConfigController, atpRpt *ActivePromotionReporter) error

	// SendImageMissing sends image missing
	SendImageMissing(configCtrl ConfigController, imageMissingRpt *ImageMissingReporter) error

	// SendPullRequestTriggerResult sends pull request trigger result information
	SendPullRequestTriggerResult(configCtrl ConfigController, prTriggerRpt *PullRequestTriggerReporter) error

	// SendActiveEnvironmentDeleted send active namespace deleted information
	SendActiveEnvironmentDeleted(configCtrl ConfigController, activeNsDeletedRpt *ActiveEnvironmentDeletedReporter) error
}<|MERGE_RESOLUTION|>--- conflicted
+++ resolved
@@ -154,11 +154,7 @@
 	// Reason represents error reason
 	Reason string `json:"reason,omitempty"`
 	Envs   map[string]string
-<<<<<<< HEAD
 	s2hv1.Image
-=======
-	s2hv1beta1.Image
->>>>>>> 5e3ed707
 	SamsahaiConfig
 }
 
