--- conflicted
+++ resolved
@@ -48,7 +48,7 @@
 }
 
 // WithComponentUpgradeOptCredential specifies credential to override when create component upgrade reporter object
-func WithComponentUpgradeOptCredential(creds s2hv1beta1.Credential) ComponentUpgradeOption {
+func WithComponentUpgradeOptCredential(creds s2hv1.Credential) ComponentUpgradeOption {
 	return func(c *ComponentUpgradeReporter) {
 		c.Credential = creds
 	}
@@ -108,13 +108,8 @@
 type ActivePromotionOption func(*ActivePromotionReporter)
 
 // TODO: should override tc credential per team
-<<<<<<< HEAD
-// WithCredential specifies credential to override when create active promotion reporter object
-func WithCredential(creds s2hv1.Credential) ActivePromotionOption {
-=======
 // WithActivePromotionOptCredential specifies credential to override when create active promotion reporter object
-func WithActivePromotionOptCredential(creds s2hv1beta1.Credential) ActivePromotionOption {
->>>>>>> 7b312e13
+func WithActivePromotionOptCredential(creds s2hv1.Credential) ActivePromotionOption {
 	return func(c *ActivePromotionReporter) {
 		c.Credential = creds
 	}
@@ -122,28 +117,18 @@
 
 // ActivePromotionReporter manages active promotion report
 type ActivePromotionReporter struct {
-<<<<<<< HEAD
 	TeamName               string           `json:"teamName,omitempty"`
 	CurrentActiveNamespace string           `json:"currentActiveNamespace,omitempty"`
+	Runs                   int              `json:"runs,omitempty"`
 	Credential             s2hv1.Credential `json:"credential,omitempty"`
-=======
-	TeamName               string                `json:"teamName,omitempty"`
-	CurrentActiveNamespace string                `json:"currentActiveNamespace,omitempty"`
-	Runs                   int                   `json:"runs,omitempty"`
-	Credential             s2hv1beta1.Credential `json:"credential,omitempty"`
->>>>>>> 7b312e13
 	Envs                   map[string]string
 	s2hv1.ActivePromotionStatus
 	SamsahaiConfig
 }
 
 // NewActivePromotionReporter creates active promotion reporter object
-<<<<<<< HEAD
-func NewActivePromotionReporter(status *s2hv1.ActivePromotionStatus, s2hConfig SamsahaiConfig, teamName, currentNs string, opts ...ActivePromotionOption) *ActivePromotionReporter {
-=======
-func NewActivePromotionReporter(status s2hv1beta1.ActivePromotionStatus, s2hConfig SamsahaiConfig,
+func NewActivePromotionReporter(status s2hv1.ActivePromotionStatus, s2hConfig SamsahaiConfig,
 	teamName, currentNs string, runs int, opts ...ActivePromotionOption) *ActivePromotionReporter {
->>>>>>> 7b312e13
 	c := &ActivePromotionReporter{
 		SamsahaiConfig:         s2hConfig,
 		TeamName:               teamName,
@@ -166,14 +151,14 @@
 	TeamName      string `json:"teamName,omitempty"`
 	ComponentName string `json:"componentName,omitempty"`
 	// Reason represents error reason
-	Reason        string `json:"reason,omitempty"`
-	Envs          map[string]string
-	s2hv1beta1.Image
+	Reason string `json:"reason,omitempty"`
+	Envs   map[string]string
+	s2hv1.Image
 	SamsahaiConfig
 }
 
 // NewImageMissingReporter creates image missing reporter object
-func NewImageMissingReporter(image s2hv1beta1.Image, s2hConfig SamsahaiConfig,
+func NewImageMissingReporter(image s2hv1.Image, s2hConfig SamsahaiConfig,
 	teamName, compName, reason string) *ImageMissingReporter {
 
 	c := &ImageMissingReporter{
@@ -190,18 +175,18 @@
 
 // PullRequestTriggerReporter manages pull request trigger report
 type PullRequestTriggerReporter struct {
-	TeamName      string            `json:"teamName,omitempty"`
-	ComponentName string            `json:"componentName,omitempty"`
-	PRNumber      string            `json:"prNumber,omitempty"`
-	Result        string            `json:"result,omitempty"`
-	Image         *s2hv1beta1.Image `json:"image,omitempty"`
-	s2hv1beta1.PullRequestTriggerStatus
+	TeamName      string       `json:"teamName,omitempty"`
+	ComponentName string       `json:"componentName,omitempty"`
+	PRNumber      string       `json:"prNumber,omitempty"`
+	Result        string       `json:"result,omitempty"`
+	Image         *s2hv1.Image `json:"image,omitempty"`
+	s2hv1.PullRequestTriggerStatus
 	SamsahaiConfig
 }
 
 // NewPullRequestTriggerResultReporter creates pull request trigger result reporter object
-func NewPullRequestTriggerResultReporter(status s2hv1beta1.PullRequestTriggerStatus, s2hConfig SamsahaiConfig,
-	teamName, compName, prNumber, result string, image *s2hv1beta1.Image) *PullRequestTriggerReporter {
+func NewPullRequestTriggerResultReporter(status s2hv1.PullRequestTriggerStatus, s2hConfig SamsahaiConfig,
+	teamName, compName, prNumber, result string, image *s2hv1.Image) *PullRequestTriggerReporter {
 
 	c := &PullRequestTriggerReporter{
 		PullRequestTriggerStatus: status,
