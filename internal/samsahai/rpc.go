--- conflicted
+++ resolved
@@ -39,7 +39,7 @@
 		return nil, err
 	}
 
-	teamComp := &s2hv1beta1.Team{}
+	teamComp := &s2hv1.Team{}
 	if err := c.getTeam(teamName.Name, teamComp); err != nil {
 		return nil, errors.Wrapf(err, "cannot get of team %s", teamComp.Name)
 	}
@@ -112,23 +112,12 @@
 	return imgList, nil
 }
 
-<<<<<<< HEAD
-func (c *controller) detectAndAddImageMissing(source s2hv1.UpdatingSource, repo, name, version string, imgList *rpc.ImageList) {
-	checker := c.checkers[string(source)]
-	if err := checker.EnsureVersion(repo, name, version); err != nil {
-		if s2herrors.IsImageNotFound(err) || s2herrors.IsErrRequestTimeout(err) {
-			imgList.Images = append(imgList.Images, &rpc.Image{
-				Repository: repo,
-				Tag:        version,
-			})
-			return
-=======
 func (c *controller) RunPostComponentUpgrade(ctx context.Context, comp *rpc.ComponentUpgrade) (*rpc.Empty, error) {
 	if err := c.authenticateRPC(ctx); err != nil {
 		return nil, err
 	}
 
-	queueHist := &s2hv1beta1.QueueHistory{}
+	queueHist := &s2hv1.QueueHistory{}
 	queueHistName := comp.QueueHistoryName
 	namespace := comp.Namespace
 	err := c.client.Get(context.TODO(), types.NamespacedName{Name: queueHistName, Namespace: namespace}, queueHist)
@@ -152,12 +141,11 @@
 	}
 
 	// Add metric updateQueueMetric & histories
-	queue := &s2hv1beta1.Queue{}
+	queue := &s2hv1.Queue{}
 	err = c.client.Get(context.TODO(), types.NamespacedName{Name: queueHistName, Namespace: namespace}, queue)
 	if err != nil {
 		if !k8serrors.IsNotFound(err) {
 			logger.Error(err, "cannot get the queue")
->>>>>>> 7b312e13
 		}
 		return &rpc.Empty{}, nil
 	}
@@ -166,20 +154,14 @@
 	return &rpc.Empty{}, nil
 }
 
-<<<<<<< HEAD
-func (c *controller) getImageSource(comps map[string]*s2hv1.Component, name string) (*s2hv1.UpdatingSource, bool) {
-	if _, ok := comps[name]; !ok {
-		return nil, false
-=======
 func (c *controller) RunPostPullRequestQueue(ctx context.Context, comp *rpc.ComponentUpgrade) (*rpc.Empty, error) {
 	if err := c.authenticateRPC(ctx); err != nil {
 		return nil, err
->>>>>>> 7b312e13
 	}
 
 	prQueueHistName := comp.QueueHistoryName
 	prQueueHistNamespace := comp.Namespace
-	prQueueHist := &s2hv1beta1.PullRequestQueueHistory{}
+	prQueueHist := &s2hv1.PullRequestQueueHistory{}
 	err := c.client.Get(context.TODO(), types.NamespacedName{
 		Name:      prQueueHistName,
 		Namespace: prQueueHistNamespace,
@@ -203,22 +185,15 @@
 		return nil, err
 	}
 
-<<<<<<< HEAD
-	queueHist := &s2hv1.QueueHistory{}
-	if err := c.getQueueHistory(comp.QueueHistoryName, comp.Namespace, queueHist); err != nil {
-		return nil, errors.Wrapf(err,
-			"cannot get queue history, name: %s, namespace: %s", comp.QueueHistoryName, comp.Namespace)
-=======
 	prTriggerName := prTriggerRPC.Name
 	prTriggerNamespace := prTriggerRPC.Namespace
-	prTrigger := &s2hv1beta1.PullRequestTrigger{}
+	prTrigger := &s2hv1.PullRequestTrigger{}
 	err := c.client.Get(context.TODO(), types.NamespacedName{
 		Name:      prTriggerName,
 		Namespace: prTriggerNamespace,
 	}, prTrigger)
 	if err != nil {
 		return nil, err
->>>>>>> 7b312e13
 	}
 
 	c.sendPullRequestTriggerReport(prTrigger, prTriggerRPC)
@@ -231,17 +206,9 @@
 		return nil, err
 	}
 
-<<<<<<< HEAD
-	// Add metric updateQueueMetric & histories
-	queue := &s2hv1.Queue{}
-	if err := c.client.Get(context.TODO(), types.NamespacedName{
-		Namespace: comp.GetNamespace(),
-		Name:      comp.GetName()}, queue); err != nil {
-		logger.Error(err, "cannot get the queue")
-=======
 	queueName := comp.GetName()
 	if queueName != "" {
-		queue := &s2hv1beta1.Queue{}
+		queue := &s2hv1.Queue{}
 		err := c.client.Get(context.TODO(), types.NamespacedName{
 			Namespace: comp.GetNamespace(),
 			Name:      queueName}, queue)
@@ -252,15 +219,11 @@
 			return &rpc.Empty{}, nil
 		}
 		exporter.SetQueueMetric(queue)
->>>>>>> 7b312e13
 	}
 
 	return &rpc.Empty{}, nil
 }
 
-<<<<<<< HEAD
-func (c *controller) sendComponentUpgradeReport(queueHist *s2hv1.QueueHistory, comp *rpc.ComponentUpgrade) error {
-=======
 func (c *controller) GetBundleName(ctx context.Context, teamWithCompName *rpc.TeamWithComponentName) (
 	*rpc.BundleName, error) {
 
@@ -288,7 +251,7 @@
 	compName := teamWithCompName.ComponentName
 	deps, _ := c.GetConfigController().GetPullRequestComponentDependencies(teamName, compName)
 
-	teamComp := &s2hv1beta1.Team{}
+	teamComp := &s2hv1.Team{}
 	if err := c.getTeam(teamName, teamComp); err != nil {
 		return nil, err
 	}
@@ -372,7 +335,6 @@
 		return nil, err
 	}
 
->>>>>>> 7b312e13
 	configCtrl := c.GetConfigController()
 	prConfig, err := configCtrl.GetPullRequestConfig(teamWithComp.TeamName)
 	if err != nil {
@@ -443,11 +405,6 @@
 
 	compSource := &rpc.ComponentSource{Image: &rpc.Image{}}
 
-<<<<<<< HEAD
-		testRunner := s2hv1.TestRunner{}
-		if qHist.Spec.Queue != nil {
-			testRunner = qHist.Spec.Queue.Status.TestRunner
-=======
 	comps, err := configCtrl.GetComponents(teamName)
 	if err != nil {
 		return nil, err
@@ -499,7 +456,7 @@
 
 	teamName := teamWithNS.TeamName
 	prNamespace := teamWithNS.Namespace
-	teamComp := &s2hv1beta1.Team{}
+	teamComp := &s2hv1.Team{}
 	if err := c.getTeam(teamName, teamComp); err != nil {
 		return nil, err
 	}
@@ -586,7 +543,7 @@
 
 }
 
-func (c *controller) detectAndAddImageMissing(source s2hv1beta1.UpdatingSource, repo, name, version string, imgList *rpc.ImageList) {
+func (c *controller) detectAndAddImageMissing(source s2hv1.UpdatingSource, repo, name, version string, imgList *rpc.ImageList) {
 	checker, err := c.getComponentChecker(string(source))
 	if err != nil {
 		logger.Error(err, "cannot get component checker", "source", string(source))
@@ -608,7 +565,7 @@
 	}
 }
 
-func (c *controller) getImageSource(comps map[string]*s2hv1beta1.Component, name string) (*s2hv1beta1.UpdatingSource, bool) {
+func (c *controller) getImageSource(comps map[string]*s2hv1.Component, name string) (*s2hv1.UpdatingSource, bool) {
 	if _, ok := comps[name]; !ok {
 		return nil, false
 	}
@@ -625,10 +582,10 @@
 	return source, true
 }
 
-func (c *controller) sendDeploymentQueueReport(queueHistName string, queue *s2hv1beta1.Queue, comp *rpc.ComponentUpgrade) error {
+func (c *controller) sendDeploymentQueueReport(queueHistName string, queue *s2hv1.Queue, comp *rpc.ComponentUpgrade) error {
 	configCtrl := c.GetConfigController()
 
-	teamComp := &s2hv1beta1.Team{}
+	teamComp := &s2hv1.Team{}
 	err := c.getTeam(comp.TeamName, teamComp)
 	if err != nil {
 		return err
@@ -640,10 +597,9 @@
 	}
 
 	for _, reporter := range c.reporters {
-		testRunner := s2hv1beta1.TestRunner{}
+		testRunner := s2hv1.TestRunner{}
 		if queue != nil {
 			testRunner = queue.Status.TestRunner
->>>>>>> 7b312e13
 		}
 
 		upgradeComp := s2h.NewComponentUpgradeReporter(
@@ -671,43 +627,30 @@
 	return nil
 }
 
-<<<<<<< HEAD
-func (c *controller) getQueueHistory(queueHistName, ns string, queueHist *s2hv1.QueueHistory) error {
-	return c.client.Get(context.TODO(), types.NamespacedName{Name: queueHistName, Namespace: ns}, queueHist)
-=======
-func (c *controller) listQueueHistory(selectors map[string]string) (*s2hv1beta1.QueueHistoryList, error) {
-	queueHists := &s2hv1beta1.QueueHistoryList{}
-	listOpt := &client.ListOptions{LabelSelector: labels.SelectorFromSet(selectors)}
-	err := c.client.List(context.TODO(), queueHists, listOpt)
-	queueHists.SortDESC()
-	return queueHists, err
->>>>>>> 7b312e13
-}
-
-func (c *controller) getLatestFailureQueueHistory(comp *rpc.ComponentUpgrade) (*s2hv1.QueueHistory, error) {
-	qLabels := s2h.GetDefaultLabels(comp.TeamName)
-	qLabels["app"] = comp.Name
-	qHists, err := c.listQueueHistory(qLabels)
-	if err != nil {
-		return &s2hv1.QueueHistory{}, errors.Wrapf(err,
-			"cannot list queue history, labels: %+v, namespace: %s", qLabels, comp.Namespace)
-	}
-
-	qHist := &s2hv1.QueueHistory{}
-	if len(qHists.Items) > 1 {
-		qHist = &qHists.Items[1]
-	}
-	return qHist, nil
-}
-
-<<<<<<< HEAD
 func (c *controller) listQueueHistory(selectors map[string]string) (*s2hv1.QueueHistoryList, error) {
 	queueHists := &s2hv1.QueueHistoryList{}
 	listOpt := &client.ListOptions{LabelSelector: labels.SelectorFromSet(selectors)}
 	err := c.client.List(context.TODO(), queueHists, listOpt)
 	queueHists.SortDESC()
 	return queueHists, err
-=======
+}
+
+func (c *controller) getLatestFailureQueueHistory(comp *rpc.ComponentUpgrade) (*s2hv1.QueueHistory, error) {
+	qLabels := s2h.GetDefaultLabels(comp.TeamName)
+	qLabels["app"] = comp.Name
+	qHists, err := c.listQueueHistory(qLabels)
+	if err != nil {
+		return &s2hv1.QueueHistory{}, errors.Wrapf(err,
+			"cannot list queue history, labels: %+v, namespace: %s", qLabels, comp.Namespace)
+	}
+
+	qHist := &s2hv1.QueueHistory{}
+	if len(qHists.Items) > 1 {
+		qHist = &qHists.Items[1]
+	}
+	return qHist, nil
+}
+
 func (c *controller) getBundleName(compName, teamName string) string {
 	bundles, _ := c.GetConfigController().GetBundles(teamName)
 	for bundleName, comps := range bundles {
@@ -719,7 +662,6 @@
 	}
 
 	return ""
->>>>>>> 7b312e13
 }
 
 func (c *controller) getDifferentServices(prSvcList, activeSvcList *corev1.ServiceList) []corev1.Service {
@@ -728,15 +670,6 @@
 		return diffSvcs
 	}
 
-<<<<<<< HEAD
-	compName := comp.GetName()
-	if compName != "" {
-		queue := &s2hv1.Queue{}
-		if err := c.client.Get(context.TODO(), types.NamespacedName{
-			Namespace: comp.GetNamespace(),
-			Name:      compName}, queue); err != nil {
-			logger.Error(err, "cannot get the queue")
-=======
 	if prSvcList.Items == nil {
 		return activeSvcList.Items
 	}
@@ -754,7 +687,6 @@
 			if !found {
 				diffSvcs = append(diffSvcs, activeSvc)
 			}
->>>>>>> 7b312e13
 		}
 	}
 
@@ -769,7 +701,7 @@
 }
 
 func (c *controller) ensureTeamPullRequestNamespaceUpdated(teamName, targetNs string) error {
-	teamComp := &s2hv1beta1.Team{}
+	teamComp := &s2hv1.Team{}
 	if err := c.getTeam(teamName, teamComp); err != nil {
 		if k8serrors.IsNotFound(err) {
 			return nil
@@ -788,7 +720,7 @@
 	return nil
 }
 
-func (c *controller) sendPullRequestTriggerReport(prTrigger *s2hv1beta1.PullRequestTrigger, prTriggerRPC *rpc.PullRequestTrigger) {
+func (c *controller) sendPullRequestTriggerReport(prTrigger *s2hv1.PullRequestTrigger, prTriggerRPC *rpc.PullRequestTrigger) {
 	configCtrl := c.GetConfigController()
 
 	compName := prTrigger.Spec.Component
