--- conflicted
+++ resolved
@@ -71,12 +71,8 @@
 		c.configs,
 		atpComp.Name,
 		currentNs,
-<<<<<<< HEAD
+		runs,
 		internal.WithCredential(teamComp.Status.Used.Credential),
-=======
-		runs,
-		internal.WithCredential(teamComp.Spec.Credential),
->>>>>>> c10edd2a
 	)
 	c.s2hCtrl.NotifyActivePromotionReport(atpRpt)
 
