package activepromotion

import (
	"context"

	"github.com/pkg/errors"
	corev1 "k8s.io/api/core/v1"
	metav1 "k8s.io/apimachinery/pkg/apis/meta/v1"

	s2hv1 "github.com/agoda-com/samsahai/api/v1"
	s2herrors "github.com/agoda-com/samsahai/internal/errors"
	"github.com/agoda-com/samsahai/internal/queue"
)

func (c *controller) promoteActiveEnvironment(ctx context.Context, atpComp *s2hv1.ActivePromotion) error {
	teamName := atpComp.Name
	targetNs := c.getTargetNamespace(atpComp)
	prevNs := atpComp.Status.PreviousActiveNamespace

	if err := queue.DeletePreActiveQueue(c.client, targetNs); err != nil {
		return err
	}

	if err := c.ensureQueuePromotedToActive(teamName, targetNs); err != nil {
		if s2herrors.IsErrReleaseFailed(err) {
			atpComp.Status.SetResult(s2hv1beta1.ActivePromotionFailure)
			atpComp.Status.SetCondition(s2hv1beta1.ActivePromotionCondRollbackStarted, corev1.ConditionTrue,
				"Rollback process has been started due to cannot apply active values file")
			atpComp.SetState(s2hv1beta1.ActivePromotionRollback,
				"Active promotion failed due to cannot apply active values file")
			return nil
		}

		return err
	}

	if err := c.ensureActiveEnvironmentPromoted(ctx, atpComp); err != nil {
		return err
	}

	if prevNs != "" && atpComp.Status.DestroyedTime == nil {
		logger.Debug("previous active namespace destroyed time has been set",
			"team", teamName, "namespace", prevNs)
		destroyedTime := metav1.Now().Add(atpComp.Spec.TearDownDuration.Duration)
		atpComp.Status.SetDestroyedTime(metav1.Time{Time: destroyedTime})
	}

	logger.Info("active environment has been promoted successfully",
		"team", teamName, "status", s2hv1.ActivePromotionSuccess, "namespace", targetNs)
	atpComp.Status.SetResult(s2hv1.ActivePromotionSuccess)
	atpComp.Status.SetCondition(s2hv1.ActivePromotionCondResultCollected, corev1.ConditionTrue,
		"Result has been collected, promoted successfully")
	atpComp.Status.SetCondition(s2hv1.ActivePromotionCondActivePromoted, corev1.ConditionTrue,
		"Active environment has been promoted")
	atpComp.SetState(s2hv1.ActivePromotionDestroyingPreviousActive,
		"Destroying the previous active environment")

	if err := c.runPostActive(ctx, atpComp); err != nil {
		return err
	}

	return nil
}

func (c *controller) ensureQueuePromotedToActive(teamName, ns string) error {
	q, err := queue.EnsurePromoteToActiveComponents(c.client, teamName, ns)
	if err != nil {
		return errors.Wrapf(err, "cannot ensure environment promoted to active components, namespace %s", ns)
	}

<<<<<<< HEAD
	if q.Status.State == s2hv1.Finished {
=======
	if q.Status.State == s2hv1beta1.Finished {
		if !q.IsDeploySuccess() {
			return s2herrors.ErrReleaseFailed
		}

>>>>>>> 7b312e13
		return nil
	}

	return s2herrors.ErrEnsureActivePromoted
}<|MERGE_RESOLUTION|>--- conflicted
+++ resolved
@@ -23,10 +23,10 @@
 
 	if err := c.ensureQueuePromotedToActive(teamName, targetNs); err != nil {
 		if s2herrors.IsErrReleaseFailed(err) {
-			atpComp.Status.SetResult(s2hv1beta1.ActivePromotionFailure)
-			atpComp.Status.SetCondition(s2hv1beta1.ActivePromotionCondRollbackStarted, corev1.ConditionTrue,
+			atpComp.Status.SetResult(s2hv1.ActivePromotionFailure)
+			atpComp.Status.SetCondition(s2hv1.ActivePromotionCondRollbackStarted, corev1.ConditionTrue,
 				"Rollback process has been started due to cannot apply active values file")
-			atpComp.SetState(s2hv1beta1.ActivePromotionRollback,
+			atpComp.SetState(s2hv1.ActivePromotionRollback,
 				"Active promotion failed due to cannot apply active values file")
 			return nil
 		}
@@ -68,15 +68,11 @@
 		return errors.Wrapf(err, "cannot ensure environment promoted to active components, namespace %s", ns)
 	}
 
-<<<<<<< HEAD
 	if q.Status.State == s2hv1.Finished {
-=======
-	if q.Status.State == s2hv1beta1.Finished {
 		if !q.IsDeploySuccess() {
 			return s2herrors.ErrReleaseFailed
 		}
 
->>>>>>> 7b312e13
 		return nil
 	}
 
