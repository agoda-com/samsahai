--- conflicted
+++ resolved
@@ -36,12 +36,8 @@
 	TeamName        string
 	ComponentName   string
 	ComponentSource string
-<<<<<<< HEAD
 	ComponentImage  s2hv1.ComponentImage
-=======
-	ComponentImage  s2hv1beta1.ComponentImage
 	ComponentBundle string
->>>>>>> 7b312e13
 }
 
 func (c *controller) Start(stop <-chan struct{}) {
@@ -115,19 +111,6 @@
 //
 // Component should match both name and repository
 func (c *controller) checkComponentChanged(component changedComponent) error {
-<<<<<<< HEAD
-	configCtrl := c.GetConfigController()
-	teamList, err := c.GetTeams()
-	if err != nil {
-		return err
-	}
-
-	for _, teamComp := range teamList.Items {
-		teamName := teamComp.Name
-		team := &s2hv1.Team{}
-		if err := c.getTeam(teamName, team); err != nil {
-			logger.Error(err, "cannot get team", "team", teamName)
-=======
 	if component.TeamName != "" {
 		if err := c.checkTeamComponentChanged(component.Name, component.Repository, component.TeamName); err != nil {
 			logger.Error(err, "cannot check component changed", "team", component.TeamName)
@@ -136,7 +119,6 @@
 	} else {
 		teamList, err := c.GetTeams()
 		if err != nil {
->>>>>>> 7b312e13
 			return err
 		}
 
@@ -154,7 +136,7 @@
 
 func (c *controller) checkTeamComponentChanged(compName, repository, teamName string) error {
 	configCtrl := c.GetConfigController()
-	team := &s2hv1beta1.Team{}
+	team := &s2hv1.Team{}
 	if err := c.getTeam(teamName, team); err != nil {
 		logger.Error(err, "cannot get team", "team", teamName)
 		return err
@@ -297,8 +279,8 @@
 	}
 
 	// DesiredComponent found, check the version
-	sameComp := desiredComp.IsSame(&s2hv1beta1.DesiredComponent{
-		Spec: s2hv1beta1.DesiredComponentSpec{
+	sameComp := desiredComp.IsSame(&s2hv1.DesiredComponent{
+		Spec: s2hv1.DesiredComponentSpec{
 			Name:       compName,
 			Version:    version,
 			Repository: compRepository,
@@ -326,7 +308,7 @@
 func (c *controller) sendImageMissingReport(teamName, compName, repo, version, reason string) {
 	configCtrl := c.GetConfigController()
 	for _, reporter := range c.reporters {
-		img := s2hv1beta1.Image{Repository: repo, Tag: version}
+		img := s2hv1.Image{Repository: repo, Tag: version}
 		imageMissingRpt := internal.NewImageMissingReporter(img, c.configs, teamName, compName, reason)
 		if err := reporter.SendImageMissing(configCtrl, imageMissingRpt); err != nil {
 			logger.Error(err, "cannot send image missing list report", "team", teamName)
@@ -344,9 +326,9 @@
 }
 
 func deleteDesiredMappingOutOfRange(team *s2hv1.Team, maxDesiredMapping int) {
-	desiredMap := team.Status.DesiredComponents
+	desiredMap := team.Status.DesiredComponentImageCreatedTime
 	for compName, m := range desiredMap {
-		desiredList := convertDesiredMapToDesiredTimeList(m.ImageCreatedTime)
+		desiredList := convertDesiredMapToDesiredTimeList(m)
 		if len(desiredList) > maxDesiredMapping {
 			sortDesiredList(desiredList)
 			for i := len(desiredList) - 1; i > maxDesiredMapping-1; i-- {
@@ -355,7 +337,7 @@
 					break
 				}
 
-				delete(desiredMap[compName].ImageCreatedTime, desiredImage)
+				delete(desiredMap[compName], desiredImage)
 			}
 		}
 	}
