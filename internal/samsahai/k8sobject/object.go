--- conflicted
+++ resolved
@@ -38,12 +38,7 @@
 	return defaultLabelsWithVersion
 }
 
-<<<<<<< HEAD
-func GetResourceQuota(teamComp *s2hv1.Team, namespaceName string) runtime.Object {
-	cpuResource := teamComp.Spec.Resources.Cpu()
-	memoryResource := teamComp.Spec.Resources.Memory()
-=======
-func GetResourceQuota(teamComp *s2hv1beta1.Team, namespaceName string, resources corev1.ResourceList) runtime.Object {
+func GetResourceQuota(teamComp *s2hv1.Team, namespaceName string, resources corev1.ResourceList) runtime.Object {
 	cpuResource := teamComp.Status.Used.Resources.Cpu()
 	memoryResource := teamComp.Status.Used.Resources.Memory()
 
@@ -56,7 +51,6 @@
 		}
 	}
 
->>>>>>> 7b312e13
 	resourceQuota := corev1.ResourceQuota{
 		ObjectMeta: metav1.ObjectMeta{
 			Name:      namespaceName + "-resources",
