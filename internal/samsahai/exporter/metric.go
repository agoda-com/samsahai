--- conflicted
+++ resolved
@@ -68,16 +68,12 @@
 		gitCommit).Set(ts)
 }
 
-<<<<<<< HEAD
 func SetQueueMetric(queue *s2hv1.Queue) {
-=======
-func SetQueueMetric(queue *s2hv1beta1.Queue) {
 	// ignore pull request queue
 	if queue.IsPullRequestQueue() {
 		return
 	}
 
->>>>>>> 7b312e13
 	var queueState QueueMetricState
 	switch queue.Status.State {
 	case s2hv1.Waiting:
