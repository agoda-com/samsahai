--- conflicted
+++ resolved
@@ -79,17 +79,8 @@
 		queueState = queueStateDeploying
 	case s2hv1.CleaningBefore:
 		queueState = queueStateCleaning
-<<<<<<< HEAD
 	case s2hv1.CleaningAfter:
-		q, err := QueueMetric.CurryWith(prometheus.Labels{"component": queue.Name, "version": queue.Spec.Version})
-		if err != nil {
-			logger.Error(err, "cannot get finished queue metric")
-		}
-		q.Reset()
-=======
-	case s2hv1beta1.CleaningAfter:
 		queueState = queueStateFinished
->>>>>>> 642b4d1c
 	}
 
 	QueueMetric.WithLabelValues(
