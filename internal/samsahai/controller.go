--- conflicted
+++ resolved
@@ -637,18 +637,13 @@
 		k8sObjects = append(k8sObjects, deploymentObj)
 	}
 
-<<<<<<< HEAD
 	if len(teamComp.Status.Used.Resources) > 0 {
-		quotaObj := k8sobject.GetResourceQuota(teamComp, namespace)
-=======
-	if len(teamComp.Spec.Resources) > 0 {
 		quotaObj := k8sobject.GetResourceQuota(teamComp, namespace, nil)
 		k8sObjects = append(k8sObjects, quotaObj)
 	}
 
 	if len(resources) > 0 {
 		quotaObj := k8sobject.GetResourceQuota(teamComp, namespace, resources)
->>>>>>> 08ef9a21
 		k8sObjects = append(k8sObjects, quotaObj)
 	}
 
