package samsahai

import (
	"context"
	"fmt"
	"os"
	"path"
	"path/filepath"
	"strconv"
	"strings"
	"time"

	"github.com/imdario/mergo"
	appsv1 "k8s.io/api/apps/v1"
	corev1 "k8s.io/api/core/v1"
	"k8s.io/api/extensions/v1beta1"
	rbacv1 "k8s.io/api/rbac/v1"
	k8serrors "k8s.io/apimachinery/pkg/api/errors"
	metav1 "k8s.io/apimachinery/pkg/apis/meta/v1"
	"k8s.io/apimachinery/pkg/labels"
	"k8s.io/apimachinery/pkg/runtime"
	"k8s.io/apimachinery/pkg/types"
	"k8s.io/apimachinery/pkg/util/intstr"
	"k8s.io/apimachinery/pkg/util/rand"
	"k8s.io/client-go/util/workqueue"
	"sigs.k8s.io/controller-runtime/pkg/client"
	crctrl "sigs.k8s.io/controller-runtime/pkg/controller"
	"sigs.k8s.io/controller-runtime/pkg/controller/controllerutil"
	"sigs.k8s.io/controller-runtime/pkg/handler"
	"sigs.k8s.io/controller-runtime/pkg/manager"
	"sigs.k8s.io/controller-runtime/pkg/reconcile"
	"sigs.k8s.io/controller-runtime/pkg/source"

	s2hv1 "github.com/agoda-com/samsahai/api/v1"
	"github.com/agoda-com/samsahai/internal"
	configctrl "github.com/agoda-com/samsahai/internal/config"
	"github.com/agoda-com/samsahai/internal/errors"
	s2hlog "github.com/agoda-com/samsahai/internal/log"
	"github.com/agoda-com/samsahai/internal/reporter/github"
	"github.com/agoda-com/samsahai/internal/reporter/msteams"
	"github.com/agoda-com/samsahai/internal/reporter/reportermock"
	"github.com/agoda-com/samsahai/internal/reporter/rest"
	"github.com/agoda-com/samsahai/internal/reporter/shell"
	"github.com/agoda-com/samsahai/internal/reporter/slack"
	"github.com/agoda-com/samsahai/internal/samsahai/checker/harbor"
	"github.com/agoda-com/samsahai/internal/samsahai/checker/publicregistry"
	"github.com/agoda-com/samsahai/internal/samsahai/exporter"
	"github.com/agoda-com/samsahai/internal/samsahai/k8sobject"
	"github.com/agoda-com/samsahai/internal/samsahai/plugin"
	"github.com/agoda-com/samsahai/internal/staging/deploy/helm3"
	"github.com/agoda-com/samsahai/internal/staging/deploy/mock"
	"github.com/agoda-com/samsahai/internal/util/cmd"
	"github.com/agoda-com/samsahai/internal/util/stringutils"
	"github.com/agoda-com/samsahai/internal/util/valuesutil"
	"github.com/agoda-com/samsahai/pkg/samsahai/rpc"
)

var logger = s2hlog.S2HLog.WithName("controller")

const (
	CtrlName          = "samsahai-ctrl"
	teamFinalizerName = "team.finalizers.samsahai.io"

	DefaultPluginsDir  = "plugins"
	PromotedBySamsahai = "samsahai"

	// MaxConcurrentProcess represents no. of concurrent process in internal process
	MaxConcurrentProcess = 1

	// MaxReconcileConcurrent represents no. of concurrent process in operator controller
	MaxReconcileConcurrent = 1

	DefaultWorkQueueBaseDelay = 5 * time.Millisecond
	DefaultWorkQueueMaxDelay  = 60 * time.Second
)

type controller struct {
	scheme    *runtime.Scheme
	client    client.Client
	namespace string

	rpcHandler rpc.TwirpServer

	internalStop    <-chan struct{}
	internalStopper chan<- struct{}

	queue workqueue.RateLimitingInterface

	// checkersDisabled represents should controller load checkers or not.
	checkersDisabled bool
	checkers         map[string]internal.DesiredComponentChecker
	// pluginsDisabled represents should controller load plugins or not.
	pluginsDisabled bool
	plugins         map[string]internal.Plugin

	// reportersDisabled represents should controller load reporter or not.
	reportersDisabled bool
	reporters         map[string]internal.Reporter

	configs    internal.SamsahaiConfig
	configCtrl internal.ConfigController
}

// New returns Samsahai controller and assign itself to Manager for
// doing the reconcile when `Team` CRD got changed.
func New(
	mgr manager.Manager,
	ns string,
	configs internal.SamsahaiConfig,
	options ...Option,
) internal.SamsahaiController {
	stop := make(chan struct{})
	queue := workqueue.NewRateLimitingQueue(
		workqueue.NewItemExponentialFailureRateLimiter(DefaultWorkQueueBaseDelay, DefaultWorkQueueMaxDelay))

	scheme := &runtime.Scheme{}
	if mgr != nil {
		scheme = mgr.GetScheme()
	}

	c := &controller{
		scheme:          scheme,
		namespace:       ns,
		internalStop:    stop,
		internalStopper: stop,
		queue:           queue,
		checkers:        map[string]internal.DesiredComponentChecker{},
		plugins:         map[string]internal.Plugin{},
		reporters:       map[string]internal.Reporter{},
		configs:         configs,
	}

	c.configCtrl = configctrl.New(mgr, configctrl.WithS2hCtrl(c), configctrl.WithS2hConfig(c.configs))

	if mgr != nil {
		// create runtime client
		c.client = mgr.GetClient()

		if err := add(mgr, c); err != nil {
			logger.Error(err, "cannot add samsahai controller to manager")
			return nil
		}
	}

	for _, opt := range options {
		opt(c)
	}

	c.rpcHandler = rpc.NewRPCServer(c, nil)

	if !c.checkersDisabled {
		logger.Debug("loading checkers")
		c.loadCheckers()
	}

	if !c.reportersDisabled {
		logger.Debug("loading reporters")
		c.loadReporters()
	}

	if !c.pluginsDisabled {
		logger.Debug("loading plugins")
		pluginsDir := configs.PluginsDir
		if pluginsDir == "" {
			pluginsDir = DefaultPluginsDir
		}
		c.loadPlugins(pluginsDir)
	}

	return c
}

type Option func(*controller)

func WithClient(client client.Client) Option {
	return func(c *controller) {
		c.client = client
	}
}

func WithDisableLoaders(checkers, plugins, reporters bool) Option {
	return func(c *controller) {
		c.checkersDisabled = checkers
		c.pluginsDisabled = plugins
		c.reportersDisabled = reporters
	}
}

func WithScheme(scheme *runtime.Scheme) Option {
	return func(c *controller) {
		c.scheme = scheme
	}
}

func WithConfigCtrl(configCtrl internal.ConfigController) Option {
	return func(c *controller) {
		c.configCtrl = configCtrl
	}
}

// TODO: be able to override per team from secret
func (c *controller) loadReporters() {
	// init reporters
	cred := c.configs.SamsahaiCredential
	reporters := []internal.Reporter{
		reportermock.New(),
		rest.New(),
		shell.New(),
		github.New(github.WithGithubURL(c.configs.GithubURL), github.WithGithubToken(cred.GithubToken)),
	}

	if cred.SlackToken != "" {
		reporters = append(reporters, slack.New(cred.SlackToken))
	}

	if cred.MSTeams.TenantID != "" && cred.MSTeams.ClientID != "" && cred.MSTeams.ClientSecret != "" &&
		cred.MSTeams.Username != "" && cred.MSTeams.Password != "" {
		reporters = append(reporters, msteams.New(cred.MSTeams.TenantID, cred.MSTeams.ClientID,
			cred.MSTeams.ClientSecret, cred.MSTeams.Username, cred.MSTeams.Password))
	}

	for _, reporter := range reporters {
		if reporter == nil {
			continue
		}
		c.reporters[reporter.GetName()] = reporter
	}
}

func (c *controller) loadCheckers() {
	// init checkers
	checkers := []internal.DesiredComponentChecker{
		publicregistry.New(),
		harbor.New(),
	}
	for _, checker := range checkers {
		if checker == nil {
			continue
		}
		c.checkers[checker.GetName()] = checker
	}
}

func (c *controller) loadPlugins(dir string) {
	cwd, _ := os.Getwd()
	var files []string
	err := filepath.Walk(path.Join(cwd, dir), func(path string, info os.FileInfo, err error) error {
		if err != nil {
			return nil
		}
		if info.IsDir() {
			return nil
		}
		files = append(files, path)
		return nil
	})
	if err != nil {
		logger.Error(err, "loading plugins error", "path", path.Join(cwd, dir))
		return
	}

	for _, file := range files {
		p, err := plugin.New(file)
		if err != nil {
			logger.Warnf("cannot load plugin: %v", err)
			continue
		}
		if _, ok := c.plugins[p.GetName()]; ok {
			logger.Warn("duplicate plugin", "name", p.GetName(), "file", file)
			continue
		}
		c.plugins[p.GetName()] = p

		if _, err := c.getComponentChecker(p.GetName()); err != nil {
			logger.Warn("duplicate checker", "name", p.GetName(), "file", file)
		}
		c.checkers[p.GetName()] = p
	}
}

func (c *controller) GetConfigController() internal.ConfigController {
	return c.configCtrl
}

func (c *controller) GetPlugins() map[string]internal.Plugin {
	return c.plugins
}

type TeamNamespaceStatusOption func(teamComp *s2hv1.Team) (string, corev1.ResourceList, s2hv1.TeamConditionType)

func withTeamStagingNamespaceStatus(namespace string, isDelete ...bool) TeamNamespaceStatusOption {
	return func(teamComp *s2hv1.Team) (string, corev1.ResourceList, s2hv1.TeamConditionType) {
		teamComp.Status.Namespace.Staging = namespace
		if len(isDelete) > 0 && isDelete[0] {
			teamComp.Status.Namespace.Staging = ""
		}

		return namespace, nil, s2hv1.TeamNamespaceStagingCreated
	}
}

func withTeamPreActiveNamespaceStatus(namespace string, isDelete ...bool) TeamNamespaceStatusOption {
	return func(teamComp *s2hv1.Team) (string, corev1.ResourceList, s2hv1.TeamConditionType) {
		teamComp.Status.Namespace.PreActive = namespace
		if len(isDelete) > 0 && isDelete[0] {
			teamComp.Status.Namespace.PreActive = ""
		}

		return namespace, nil, s2hv1.TeamNamespacePreActiveCreated
	}
}

func withTeamPreviousActiveNamespaceStatus(namespace string, isDelete ...bool) TeamNamespaceStatusOption {
	return func(teamComp *s2hv1.Team) (string, corev1.ResourceList, s2hv1.TeamConditionType) {
		teamComp.Status.Namespace.PreviousActive = namespace
		if len(isDelete) > 0 && isDelete[0] {
			teamComp.Status.Namespace.PreviousActive = ""
		}

		return namespace, nil, s2hv1.TeamNamespacePreviousActiveCreated
	}
}

func withTeamActiveNamespaceStatus(namespace, promotedBy string, isDelete ...bool) TeamNamespaceStatusOption {
	return func(teamComp *s2hv1.Team) (string, corev1.ResourceList, s2hv1.TeamConditionType) {
		teamComp.Status.Namespace.Active = namespace
		if promotedBy != "" {
			teamComp.Status.ActivePromotedBy = promotedBy
			teamComp.Status.ActiveDeletedBy = ""
		}
		if len(isDelete) > 0 && isDelete[0] {
			teamComp.Status.Namespace.Active = ""
			teamComp.Status.ActivePromotedBy = ""
		}

		return namespace, nil, s2hv1.TeamNamespaceActiveCreated
	}
}

func withTeamPullRequestNamespaceStatus(namespace string, resources corev1.ResourceList, isDelete ...bool) TeamNamespaceStatusOption {
	return func(teamComp *s2hv1.Team) (string, corev1.ResourceList, s2hv1.TeamConditionType) {
		if len(teamComp.Status.Namespace.PullRequests) == 0 {
			teamComp.Status.Namespace.PullRequests = make([]string, 0)
		}

		found := false
		for _, prNamespace := range teamComp.Status.Namespace.PullRequests {
			if prNamespace == namespace {
				found = true
				break
			}
		}

		if !found {
			teamComp.Status.Namespace.PullRequests = append(teamComp.Status.Namespace.PullRequests, namespace)
		}

		if len(isDelete) > 0 && isDelete[0] {
			newPRNamespaces := make([]string, 0)
			for _, prNamespace := range teamComp.Status.Namespace.PullRequests {
				if prNamespace != namespace {
					newPRNamespaces = append(newPRNamespaces, prNamespace)
				}
			}

			teamComp.Status.Namespace.PullRequests = newPRNamespaces
		}

		return namespace, resources, s2hv1.TeamNamespacePullRequestCreated
	}
}

func (c *controller) CreateStagingEnvironment(teamName, namespace string) error {
	return c.createNamespace(teamName, withTeamStagingNamespaceStatus(namespace))
}

func (c *controller) CreatePreActiveEnvironment(teamName, namespace string) error {
	return c.createNamespace(teamName, withTeamPreActiveNamespaceStatus(namespace))
}

func (c *controller) PromoteActiveEnvironment(
	teamComp *s2hv1.Team,
	namespace string,
	promotedBy string,
	comps map[string]s2hv1.StableComponent,
) error {
	preActiveNamespace := teamComp.Status.Namespace.PreActive
	activeNamespace := teamComp.Status.Namespace.Active
	if namespace == preActiveNamespace {
		if err := c.storeActiveComponentsToTeam(teamComp, comps); err != nil {
			return errors.Wrapf(err, "cannot store active components of %s into team %s",
				namespace, teamComp.Name)
		}

		teamNsOpts := []TeamNamespaceStatusOption{
			withTeamActiveNamespaceStatus(preActiveNamespace, promotedBy),
			withTeamPreviousActiveNamespaceStatus(activeNamespace),
			withTeamPreActiveNamespaceStatus(""),
		}

		teamComp.Status.SetCondition(
			s2hv1.TeamNamespaceActiveCreated,
			corev1.ConditionTrue,
			fmt.Sprintf("%s namespace is switched to active", preActiveNamespace))
		teamComp.Status.SetCondition(
			s2hv1.TeamNamespacePreviousActiveCreated,
			corev1.ConditionTrue,
			fmt.Sprintf("%s namespace is switched to previous active", activeNamespace))
		teamComp.Status.SetCondition(
			s2hv1.TeamNamespacePreActiveCreated,
			corev1.ConditionFalse,
			"pre-active namespace is reset")

		if err := c.updateTeamNamespacesStatus(teamComp, teamNsOpts...); err != nil {
			return errors.Wrap(err, "cannot update team conditions when promote active")
		}

		logger.Debug(fmt.Sprintf("switching %s to active namespace", preActiveNamespace))
		return nil
	}

	if namespace == activeNamespace {
		logger.Debug(fmt.Sprintf("%s namespace is switched to active namespace successfully", namespace))
		return nil
	}

	return fmt.Errorf("regarding " + namespace + " (pre-active namespace) is not consistent with " +
		preActiveNamespace + " (team pre-active namespace), so this pre-active namespace cannot be switched")
}

func (c *controller) storeActiveComponentsToTeam(teamComp *s2hv1.Team, comps map[string]s2hv1.StableComponent) error {
	teamComp.Status.SetActiveComponents(comps)
	return nil
}

func (c *controller) createNamespace(teamName string, teamNsOpt TeamNamespaceStatusOption) error {
	teamComp := &s2hv1.Team{}
	if err := c.getTeam(teamName, teamComp); err != nil {
		return err
	}

	namespace, _, nsConditionType := teamNsOpt(teamComp)
	if err := c.createNamespaceByTeam(teamComp, teamNsOpt); err != nil {
		if errors.IsNamespaceStillCreating(err) ||
			errors.IsNewNamespaceEnvObjsCreated(err) ||
			errors.IsNewNamespaceComponentNotified(err) ||
			errors.IsNewNamespacePromotionCreated(err) {
			teamComp.Status.SetCondition(
				nsConditionType,
				corev1.ConditionFalse,
				fmt.Sprintf("%s %s", namespace, err.Error()))
			if err := c.updateTeamNamespacesStatus(teamComp, teamNsOpt); err != nil {
				return errors.Wrap(err, "cannot update team conditions while creating namespace")
			}
		}

		return err
	}

	if !teamComp.Status.IsConditionTrue(nsConditionType) {
		teamComp.Status.SetCondition(
			nsConditionType,
			corev1.ConditionTrue,
			fmt.Sprintf("%s namespace is created and staging ctrl is deployed", namespace))
		if err := c.updateTeamNamespacesStatus(teamComp, teamNsOpt); err != nil {
			return errors.Wrap(err, "cannot update team conditions when create namespace success")
		}
	}

	return nil
}

func (c *controller) createNamespaceByTeam(teamComp *s2hv1.Team, teamNsOpt TeamNamespaceStatusOption) error {
	namespace, resources, nsConditionType := teamNsOpt(teamComp)
	namespaceObj := corev1.Namespace{
		ObjectMeta: metav1.ObjectMeta{
			Name: namespace,
		},
	}

	ctx := context.TODO()
	if err := c.client.Get(ctx, types.NamespacedName{Name: namespace}, &namespaceObj); err != nil {
		if k8serrors.IsNotFound(err) {
			logger.Debug("start creating namespace", "team", teamComp.Name, "namespace", namespace)
			if nsConditionType == s2hv1.TeamNamespaceStagingCreated {
				if err := controllerutil.SetControllerReference(teamComp, &namespaceObj, c.scheme); err != nil {
					return err
				}

				teamComp.Status.SetCondition(
					s2hv1.TeamFirstNotifyComponentChanged,
					corev1.ConditionFalse,
					"namespace has been being created")

				if c.configs.ActivePromotion.PromoteOnTeamCreation {
					teamComp.Status.SetCondition(
						s2hv1.TeamFirstActivePromotionRun,
						corev1.ConditionFalse,
						"namespace has been being created")
				}
			}

			if err := c.client.Create(ctx, &namespaceObj); err != nil && !k8serrors.IsAlreadyExists(err) {
				return err
			}

			if c.configs.PostNamespaceCreation != nil {
				setPostNamespaceCreationCondition(teamComp, nsConditionType, corev1.ConditionFalse,
					"namespace has been being created")
			}

			return errors.ErrTeamNamespaceStillCreating
		}

		return err
	}

	logger.Debug("start creating s2h environment objects",
		"team", teamComp.Name, "namespace", namespace)
	if err := c.createEnvironmentObjects(teamComp, namespace, resources); err != nil {
		logger.Error(err, "cannot create environment objects",
			"team", teamComp.Name, "namespace", namespace)
		return errors.ErrTeamNamespaceEnvObjsCreated
	}

	if !teamComp.Status.IsConditionTrue(nsConditionType) {
		if c.configs.PostNamespaceCreation != nil {
			postStagingNsNotRun := nsConditionType == s2hv1.TeamNamespaceStagingCreated &&
				!teamComp.Status.IsConditionTrue(s2hv1.TeamPostStagingNamespaceCreationRun)
			postPreActiveNsNotRun := nsConditionType == s2hv1.TeamNamespacePreActiveCreated &&
				!teamComp.Status.IsConditionTrue(s2hv1.TeamPostPreActiveNamespaceCreationRun)

			if postStagingNsNotRun || postPreActiveNsNotRun {
				logger.Debug("start executing command after creating namespace",
					"team", teamComp.Name, "namespace", namespace)
				if err := c.runPostNamespaceCreation(namespace, teamComp); err != nil {
					logger.Error(err, "cannot execute command after creating namespace",
						"namespace", namespace)
				}

				setPostNamespaceCreationCondition(teamComp, nsConditionType, corev1.ConditionTrue,
					"post namespace creation has been executed successfully")
			}
		}
	}

	if nsConditionType == s2hv1.TeamNamespaceStagingCreated {
		if !teamComp.Status.IsConditionTrue(s2hv1.TeamFirstNotifyComponentChanged) {
			logger.Debug("start notifying component", "team", teamComp.Name, "namespace", namespace)
			if err := c.notifyComponentChanged(teamComp.Name); err != nil {
				logger.Error(err, "cannot notify component changed while creating staging namespace",
					"team", teamComp.Name, "namespace", namespace)
				return errors.ErrTeamNamespaceComponentNotified
			}

			teamComp.Status.SetCondition(
				s2hv1.TeamFirstNotifyComponentChanged,
				corev1.ConditionTrue,
				fmt.Sprintf("notified component changed successfully"))
		}

		if c.configs.ActivePromotion.PromoteOnTeamCreation &&
			!teamComp.Status.IsConditionTrue(s2hv1.TeamFirstActivePromotionRun) {

			logger.Debug("start creating active promotion",
				"team", teamComp.Name, "namespace", namespace)
			if err := c.createActivePromotion(teamComp.Name); err != nil {
				logger.Error(err, "cannot create active promotion while creating staging namespace",
					"namespace", namespace)
				return errors.ErrTeamNamespacePromotionCreated
			}

			teamComp.Status.SetCondition(
				s2hv1.TeamFirstActivePromotionRun,
				corev1.ConditionTrue,
				fmt.Sprintf("triggered active promotion successfully"))
		}
	}

	return nil
}

func (c *controller) runPostNamespaceCreation(ns string, team *s2hv1.Team) error {
	cmdAndArgs := c.configs.PostNamespaceCreation.CommandAndArgs

	creationObj := internal.PostNamespaceCreation{
		Namespace: ns,
		Team: s2hv1.Team{
			Spec:   team.Status.Used,
			Status: team.Status,
		},
		SamsahaiConfig: c.configs,
	}

	cmdObj := cmd.RenderTemplate(cmdAndArgs.Command, cmdAndArgs.Args, creationObj)
	out, err := cmd.ExecuteCommand(context.TODO(), c.configs.ConfigDirPath, cmdObj)
	if err != nil {
		return err
	}
	logger.Debug(fmt.Sprintf("output: %s", out), "namespace", ns)

	return nil
}

func (c *controller) createEnvironmentObjects(teamComp *s2hv1.Team, namespace string, resources corev1.ResourceList) error {
	secretKVs := []k8sobject.KeyValue{
		{
			Key:   internal.VKS2HAuthToken,
			Value: intstr.FromString(c.configs.SamsahaiCredential.InternalAuthToken),
		},
		{
			Key:   internal.VKTeamcityUsername,
			Value: intstr.FromString(c.configs.SamsahaiCredential.TeamcityUsername),
		},
		{
			Key:   internal.VKTeamcityPassword,
			Value: intstr.FromString(c.configs.SamsahaiCredential.TeamcityPassword),
		},
		{
			Key:   internal.VKTeamcityURL,
			Value: intstr.FromString(c.configs.TeamcityURL),
		},
	}

	k8sObjects := []runtime.Object{
		k8sobject.GetService(c.scheme, teamComp, namespace),
		k8sobject.GetServiceAccount(teamComp, namespace),
		k8sobject.GetRole(teamComp, namespace),
		k8sobject.GetRoleBinding(teamComp, namespace),
		k8sobject.GetClusterRole(teamComp, namespace),
		k8sobject.GetClusterRoleBinding(teamComp, namespace),
		k8sobject.GetSecret(c.scheme, teamComp, namespace, secretKVs...),
	}

	if teamComp.Status.Used.StagingCtrl != nil && !(*teamComp.Status.Used.StagingCtrl).IsDeploy {
		logger.Warn("skip deploying the staging controller deployment")
	} else {
		deploymentObj := k8sobject.GetDeployment(c.scheme, teamComp, namespace, &c.configs)
		k8sObjects = append(k8sObjects, deploymentObj)
	}

	if len(teamComp.Status.Used.Resources) > 0 {
		quotaObj := k8sobject.GetResourceQuota(teamComp, namespace, nil)
		k8sObjects = append(k8sObjects, quotaObj)
	}

	if len(resources) > 0 {
		quotaObj := k8sobject.GetResourceQuota(teamComp, namespace, resources)
		k8sObjects = append(k8sObjects, quotaObj)
	}

	for _, k8sObject := range k8sObjects {
		if err := deployStagingCtrl(c.client, k8sObject); err != nil {
			return errors.Wrap(err, "cannot deploy staging controller")
		}
	}

	return nil
}

<<<<<<< HEAD
func setPostNamespaceCreationCondition(teamComp *s2hv1.Team, nsConditionType s2hv1.TeamConditionType,
=======
func (c *controller) sendActiveEnvironmentDeleted(teamName, activeNs, deletedBy string) error {
	configCtrl := c.GetConfigController()
	deletedAt := metav1.Now().UTC().Format("2006-01-02T15:04:05")
	activeNsDeletedRpt := internal.NewActiveEnvironmentDeletedReporter(teamName, activeNs, deletedBy, deletedAt)
	for _, reporter := range c.reporters {
		if err := reporter.SendActiveEnvironmentDeleted(configCtrl, activeNsDeletedRpt); err != nil {
			logger.Error(err, "cannot send deleted active namespace report", "team", teamName)
			return err
		}
	}
	return nil
}

func setPostNamespaceCreationCondition(teamComp *s2hv1beta1.Team, nsConditionType s2hv1beta1.TeamConditionType,
>>>>>>> 5e3ed707
	cond corev1.ConditionStatus, message string) {

	switch nsConditionType {
	case s2hv1.TeamNamespaceStagingCreated:
		teamComp.Status.SetCondition(
			s2hv1.TeamPostStagingNamespaceCreationRun,
			cond,
			message)
	case s2hv1.TeamNamespacePreActiveCreated:
		teamComp.Status.SetCondition(
			s2hv1.TeamPostPreActiveNamespaceCreationRun,
			cond,
			message)
	}
}

func deployStagingCtrl(c client.Client, obj runtime.Object) error {
	ctx := context.TODO()
	target := obj.DeepCopyObject()
	objKey, err := client.ObjectKeyFromObject(obj)
	if err != nil {
		return err
	}

	if err := c.Get(ctx, objKey, obj); err != nil {
		if k8serrors.IsNotFound(err) {
			return c.Create(ctx, obj)
		}

		return err
	}

	if k8sobject.IsK8sObjectChanged(obj, target) {
		logger.Debug(fmt.Sprintf("%s of %s namespace has some changes",
			obj.GetObjectKind().GroupVersionKind(), objKey.Namespace))
		if err := c.Update(ctx, obj); err != nil {
			return err
		}
	}

	return nil
}

func getAllTeamNamespaces(teamComp *s2hv1.Team, isDelete bool) []TeamNamespaceStatusOption {
	var teamNsOpts []TeamNamespaceStatusOption
	stagingNs := teamComp.Status.Namespace.Staging
	if !strings.EqualFold("", stagingNs) {
		teamNsOpts = append(teamNsOpts, withTeamStagingNamespaceStatus(stagingNs, isDelete))
	}

	previousActiveNs := teamComp.Status.Namespace.PreviousActive
	if !strings.EqualFold("", previousActiveNs) {
		teamNsOpts = append(teamNsOpts, withTeamPreviousActiveNamespaceStatus(previousActiveNs, isDelete))
	}

	preActiveNs := teamComp.Status.Namespace.PreActive
	if !strings.EqualFold("", preActiveNs) {
		teamNsOpts = append(teamNsOpts, withTeamPreActiveNamespaceStatus(preActiveNs, isDelete))
	}

	activeNs := teamComp.Status.Namespace.Active
	if !strings.EqualFold("", activeNs) {
		teamNsOpts = append(teamNsOpts, withTeamActiveNamespaceStatus(activeNs, "", isDelete))
	}

	pullRequestNs := teamComp.Status.Namespace.PullRequests
	if len(pullRequestNs) > 0 {
		for _, ns := range pullRequestNs {
			teamNsOpts = append(teamNsOpts, withTeamPullRequestNamespaceStatus(ns, nil, isDelete))
		}
	}

	return teamNsOpts
}

func (c *controller) DestroyActiveEnvironment(teamName, namespace string) error {
	return c.destroyNamespace(teamName, withTeamActiveNamespaceStatus(namespace, "", true))
}

func (c *controller) DestroyPreActiveEnvironment(teamName, namespace string) error {
	return c.destroyNamespace(teamName, withTeamPreActiveNamespaceStatus(namespace, true))
}

func (c *controller) DestroyPreviousActiveEnvironment(teamName, namespace string) error {
	return c.destroyNamespace(teamName, withTeamPreviousActiveNamespaceStatus(namespace, true))
}

func (c *controller) destroyNamespace(teamName string, teamNsOpt TeamNamespaceStatusOption) error {
	teamComp := &s2hv1.Team{}
	if err := c.getTeam(teamName, teamComp); err != nil {
		if k8serrors.IsNotFound(err) {
			return nil
		}

		return err
	}

	return c.destroyNamespaces(teamComp, teamNsOpt)
}

func (c *controller) destroyNamespaces(teamComp *s2hv1.Team, teamNsOpts ...TeamNamespaceStatusOption) error {
	ctx := context.TODO()
	for _, teamNsOpt := range teamNsOpts {
		namespace, _, nsConditionType := teamNsOpt(teamComp)
		if namespace == "" {
			teamComp.Status.SetCondition(
				nsConditionType,
				corev1.ConditionFalse,
				"there is no namespace to destroy")

			if err := c.updateTeamNamespacesStatus(teamComp, teamNsOpt); err != nil {
				return errors.Wrap(err, "cannot update team conditions when no namespace")
			}

			continue
		}

		if err := c.destroyAllStableComponents(namespace); err != nil {
			return errors.Wrap(err, "cannot delete all stable components")
		}

		if err := c.destroyClusterRole(namespace); err != nil {
			return errors.Wrap(err, "cannot delete clusterrole")
		}

		if err := c.destroyClusterRoleBinding(namespace); err != nil {
			return errors.Wrap(err, "cannot delete clusterrolebinding")
		}

		namespaceObj := corev1.Namespace{}
		err := c.client.Get(ctx, types.NamespacedName{Name: namespace}, &namespaceObj)
		if err != nil && k8serrors.IsNotFound(err) {
			logger.Debug(fmt.Sprintf("%s namespace does not exist", namespace))
			teamComp.Status.SetCondition(
				nsConditionType,
				corev1.ConditionFalse,
				fmt.Sprintf("%s namespace is destroyed", namespace))

			if err := c.updateTeamNamespacesStatus(teamComp, teamNsOpt); err != nil {
				return errors.Wrap(err, "cannot update team conditions when destroy namespace success")
			}
			continue
		}

		if err != nil {
			return errors.Wrap(err, "cannot get namespaceObj")
		}

		err = c.client.Delete(ctx, &namespaceObj)
		if err != nil && k8serrors.IsConflict(err) {
			logger.Debug(fmt.Sprintf("%s namespace is destroying", namespace))
			continue
		}

		if err != nil {
			return errors.Wrap(err, "cannot destroy namespace")
		}

		logger.Debug(fmt.Sprintf("%s namespace is started to destroy", namespace))

		return errors.ErrTeamNamespaceStillExists
	}

	return nil
}

func (c *controller) SetPreviousActiveNamespace(teamComp *s2hv1.Team, namespace string) error {
	msg := fmt.Sprintf("%s namespace is switched to previous active", namespace)
	cond := corev1.ConditionTrue
	if namespace == "" {
		msg = "previous active namespace is reset"
		cond = corev1.ConditionFalse
	}

	teamComp.Status.SetCondition(
		s2hv1.TeamNamespacePreviousActiveCreated,
		cond,
		msg)

	return c.updateTeamNamespacesStatus(teamComp, withTeamPreviousActiveNamespaceStatus(namespace))
}

func (c *controller) SetPreActiveNamespace(teamComp *s2hv1.Team, namespace string) error {
	msg := fmt.Sprintf("%s namespace is switched to pre-active", namespace)
	cond := corev1.ConditionTrue
	if namespace == "" {
		msg = "pre-active namespace is reset"
		cond = corev1.ConditionFalse
	}

	teamComp.Status.SetCondition(
		s2hv1.TeamNamespacePreActiveCreated,
		cond,
		msg)

	return c.updateTeamNamespacesStatus(teamComp, withTeamPreActiveNamespaceStatus(namespace))
}

func (c *controller) SetActiveNamespace(teamComp *s2hv1.Team, namespace string) error {
	msg := fmt.Sprintf("%s namespace is switched to active", namespace)
	cond := corev1.ConditionTrue
	if namespace == "" {
		msg = "active namespace is reset"
		cond = corev1.ConditionFalse
	}

	teamComp.Status.SetCondition(
		s2hv1.TeamNamespaceActiveCreated,
		cond,
		msg)

	return c.updateTeamNamespacesStatus(teamComp, withTeamActiveNamespaceStatus(namespace, ""))
}

func (c *controller) updateTeamNamespacesStatus(teamComp *s2hv1.Team, teamNsOpts ...TeamNamespaceStatusOption) error {
	for _, teamNsOpt := range teamNsOpts {
		teamNsOpt(teamComp)
	}

	return c.updateTeam(teamComp)
}

func (c *controller) LoadTeamSecret(teamComp *s2hv1.Team) error {
	s2hSecret := corev1.Secret{}
	secretName := teamComp.Status.Used.Credential.SecretName
	if secretName == "" {
		return nil
	}

	err := c.client.Get(context.TODO(), types.NamespacedName{Name: secretName, Namespace: c.namespace}, &s2hSecret)
	if err != nil && k8serrors.IsNotFound(err) {
		return errors.Wrapf(err, "cannot find %s secret in %s namespace", secretName, c.namespace)
	}

	// currently, has been used only sending reporter not test runner
	tcCred := teamComp.Status.Used.Credential.Teamcity
	if tcCred != nil {
		tcUsername := tcCred.UsernameRef
		teamComp.Status.Used.Credential.Teamcity.Username = string(s2hSecret.Data[tcUsername.Key])

		tcPassword := tcCred.PasswordRef
		teamComp.Status.Used.Credential.Teamcity.Password = string(s2hSecret.Data[tcPassword.Key])
	}

	gitCred := teamComp.Status.Used.Credential.Github
	if gitCred != nil {
		gitToken := gitCred.TokenRef
		teamComp.Status.Used.Credential.Github.Token = string(s2hSecret.Data[gitToken.Key])
	}

	return nil
}

func (c *controller) GetTeam(teamName string, teamComp *s2hv1.Team) error {
	return c.getTeam(teamName, teamComp)
}

func (c *controller) GetConnections(namespace string) (map[string][]internal.Connection, error) {
	var err error
	ctx, cancel := context.WithTimeout(context.Background(), time.Second*30)
	defer cancel()
	nodes := corev1.NodeList{}
	err = c.client.List(ctx, &nodes, &client.ListOptions{})
	if err != nil {
		return nil, errors.Wrap(err, "cannot list nodes")
	}
	services := corev1.ServiceList{}
	err = c.client.List(ctx, &services, &client.ListOptions{Namespace: namespace})
	if err != nil {
		return nil, errors.Wrap(err, "cannot list services")
	}
	ingresses := v1beta1.IngressList{}
	err = c.client.List(ctx, &ingresses, &client.ListOptions{Namespace: namespace})
	if err != nil {
		return nil, errors.Wrap(err, "cannot list ingresses")
	}
	data := map[string][]internal.Connection{}
	servicesAndPorts := map[string]*corev1.ServicePort{}

	for _, svc := range services.Items {
		if svc.Spec.Type != corev1.ServiceTypeNodePort {
			continue
		}

		nodeIP := getNodeIP(&nodes)

		for i, port := range svc.Spec.Ports {
			servicesAndPorts[fmt.Sprintf("%s,%d", svc.Name, port.Port)] = &svc.Spec.Ports[i]
			servicesAndPorts[fmt.Sprintf("%s,%s", svc.Name, port.Name)] = &svc.Spec.Ports[i]
			data[svc.Name] = append(data[svc.Name], internal.Connection{
				Name:          port.Name,
				IP:            nodeIP,
				Port:          strconv.Itoa(int(port.NodePort)),
				Type:          "NodePort",
				ServicePort:   strconv.Itoa(int(port.Port)),
				ContainerPort: port.TargetPort.String(),
			})
		}
	}

	httpsHosts := map[string]struct{}{}

	for _, ing := range ingresses.Items {
		for _, tlsHosts := range ing.Spec.TLS {
			for _, host := range tlsHosts.Hosts {
				httpsHosts[host] = struct{}{}
			}
		}

		for _, rule := range ing.Spec.Rules {
			proto := "http://"
			if _, ok := httpsHosts[rule.Host]; ok {
				proto = "https://"
			}

			var port *corev1.ServicePort
			// find match service
			for _, path := range rule.HTTP.Paths {
				key := fmt.Sprintf("%s,%s", path.Backend.ServiceName, path.Backend.ServicePort.String())
				if _, ok := servicesAndPorts[key]; ok {
					port = servicesAndPorts[key]
					break
				}
			}
			conn := internal.Connection{
				Name: ing.Name,
				URL:  proto + rule.Host,
				Type: "Ingress",
			}
			if port != nil {
				conn.Name = port.Name
				conn.ServicePort = strconv.Itoa(int(port.Port))
				conn.ContainerPort = port.TargetPort.String()
			}
			data[ing.Name] = append(data[ing.Name], conn)
		}
	}
	return data, nil
}

func (c *controller) GetTeams() (v *s2hv1.TeamList, err error) {
	v = &s2hv1.TeamList{}
	err = c.client.List(context.TODO(), v, &client.ListOptions{})
	return v, errors.Wrap(err, "cannot list teams")
}

func (c *controller) GetPullRequestQueueHistories(namespace string) (v *s2hv1.PullRequestQueueHistoryList, err error) {
	v = &s2hv1.PullRequestQueueHistoryList{}
	err = c.client.List(context.TODO(), v, &client.ListOptions{Namespace: namespace})
	return v, errors.Wrap(err, "cannot list pull request queue histories")
}

func (c *controller) GetPullRequestQueueHistory(name, namespace string) (v *s2hv1.PullRequestQueueHistory, err error) {
	v = &s2hv1.PullRequestQueueHistory{}
	err = c.client.Get(context.TODO(), client.ObjectKey{Namespace: namespace, Name: name}, v)
	return
}

func (c *controller) GetPullRequestQueues(namespace string) (v *s2hv1.PullRequestQueueList, err error) {
	v = &s2hv1.PullRequestQueueList{}
	err = c.client.List(context.TODO(), v, &client.ListOptions{Namespace: namespace})
	return v, errors.Wrap(err, "cannot list pull request queues")
}

func (c *controller) GetQueueHistories(namespace string) (v *s2hv1.QueueHistoryList, err error) {
	v = &s2hv1.QueueHistoryList{}
	err = c.client.List(context.TODO(), v, &client.ListOptions{Namespace: namespace})
	return v, errors.Wrap(err, "cannot list queue histories")
}

func (c *controller) GetQueueHistory(name, namespace string) (v *s2hv1.QueueHistory, err error) {
	v = &s2hv1.QueueHistory{}
	err = c.client.Get(context.TODO(), client.ObjectKey{Namespace: namespace, Name: name}, v)
	return
}

func (c *controller) GetQueues(namespace string) (v *s2hv1.QueueList, err error) {
	v = &s2hv1.QueueList{}
	err = c.client.List(context.TODO(), v, &client.ListOptions{Namespace: namespace})
	return v, errors.Wrap(err, "cannot list queues")
}

func (c *controller) GetStableValues(team *s2hv1.Team, comp *s2hv1.Component) (s2hv1.ComponentValues, error) {
	// TODO: can get stable components map from team.status
	stableComps, err := valuesutil.GetStableComponentsMap(c.client, team.Status.Namespace.Staging)
	if err != nil {
		logger.Error(err, "get stable components map")
		return nil, err
	}

	configCtrl := c.GetConfigController()
	config, err := configCtrl.Get(team.Name)
	if err != nil {
		return nil, err
	}

	values, err := configctrl.GetEnvComponentValues(&config.Status.Used, comp.Name, team.Name, s2hv1.EnvBase)
	if err != nil {
		logger.Error(err, "cannot get values file",
			"env", s2hv1.EnvBase, "component", comp.Name, "team", team.Name)
		return nil, err
	}

	return valuesutil.GenStableComponentValues(comp, stableComps, values), nil
}

func (c *controller) GetActivePromotions() (v *s2hv1.ActivePromotionList, err error) {
	v = &s2hv1.ActivePromotionList{}
	err = c.client.List(context.TODO(), v, &client.ListOptions{})
	return
}

func (c *controller) GetActivePromotion(name string) (v *s2hv1.ActivePromotion, err error) {
	v = &s2hv1.ActivePromotion{}
	err = c.client.Get(context.TODO(), client.ObjectKey{Name: name}, v)
	return
}

func (c *controller) GetActivePromotionHistories(selectors map[string]string) (v *s2hv1.ActivePromotionHistoryList, err error) {
	v = &s2hv1.ActivePromotionHistoryList{}
	listOpt := &client.ListOptions{LabelSelector: labels.SelectorFromSet(selectors)}
	err = c.client.List(context.TODO(), v, listOpt)
	return
}

func (c *controller) GetActivePromotionHistory(name string) (v *s2hv1.ActivePromotionHistory, err error) {
	v = &s2hv1.ActivePromotionHistory{}
	err = c.client.Get(context.TODO(), client.ObjectKey{Name: name}, v)
	return
}

func (c *controller) GetActivePromotionDeployEngine(teamName, ns string) internal.DeployEngine {
	var e string
	configCtrl := c.GetConfigController()
	config, err := configCtrl.Get(teamName)
	if err != nil {
		return mock.New()
	}

	atpConfig := config.Status.Used.ActivePromotion

	if atpConfig == nil || atpConfig.Deployment == nil || atpConfig.Deployment.Engine == nil || *atpConfig.Deployment.Engine == "" {
		e = mock.EngineName
	} else {
		e = *config.Status.Used.ActivePromotion.Deployment.Engine
	}

	var engine internal.DeployEngine

	switch e {
	case helm3.EngineName:
		engine = helm3.New(ns, false)
	default:
		engine = mock.New()
	}
	return engine
}

func (c *controller) getComponentChecker(source string) (internal.DesiredComponentChecker, error) {
	checker, ok := c.checkers[source]
	if !ok {
		return nil, fmt.Errorf("component checker source %s not found", source)
	}

	return checker, nil
}

func (c *controller) notifyComponentChanged(teamName string) error {
	configCtrl := c.GetConfigController()
	comps, err := configCtrl.GetComponents(teamName)
	if err != nil {
		logger.Error(err, "cannot get values file")
		return err
	}

	for comp := range comps {
		c.NotifyComponentChanged(comp, "", teamName)
	}

	return nil
}

func (c *controller) createActivePromotion(teamName string) error {
	atp := &s2hv1.ActivePromotion{
		ObjectMeta: metav1.ObjectMeta{
			Name: teamName,
		},
		Spec: s2hv1.ActivePromotionSpec{
			PromotedBy: PromotedBySamsahai,
		},
	}

	if err := c.client.Create(context.TODO(), atp); err != nil && !k8serrors.IsAlreadyExists(err) {
		return err
	}

	return nil
}

func getNodeIP(nodes *corev1.NodeList) string {
	i := rand.IntnRange(0, len(nodes.Items))
	hostName := ""
	externalIP := ""
	internalIP := ""
	for _, addr := range nodes.Items[i].Status.Addresses {
		switch addr.Type {
		case corev1.NodeInternalIP:
			internalIP = addr.Address
		case corev1.NodeExternalIP:
			externalIP = addr.Address
		case corev1.NodeHostName:
			hostName = addr.Address
		}
	}
	if internalIP != "" {
		return internalIP
	} else if externalIP != "" {
		return externalIP
	}
	return hostName
}

func (c *controller) destroyAllStableComponents(namespace string) error {
	ctx := context.TODO()
	if err := c.client.DeleteAllOf(ctx, &s2hv1.StableComponent{}, client.InNamespace(namespace)); err != nil {
		return err
	}

	stableList := &s2hv1.StableComponentList{}
	if err := c.client.List(ctx, stableList, &client.ListOptions{Namespace: namespace}); err != nil {
		logger.Error(err, "cannot list stable components", "namespace", namespace)
		return err
	}

	if len(stableList.Items) > 0 {
		return errors.ErrEnsureStableComponentsDestroyed
	}

	return nil
}

func (c *controller) destroyClusterRole(namespace string) error {
	ctx := context.TODO()

	clusterRoleName := k8sobject.GenClusterRoleName(namespace)
	clusterRole := &rbacv1.ClusterRole{}
	err := c.client.Get(ctx, types.NamespacedName{Name: clusterRoleName}, clusterRole)
	if err != nil {
		if k8serrors.IsNotFound(err) {
			return nil
		}
		return errors.Wrapf(err, "cannot get clusterrole name %s", clusterRoleName)
	}

	if err = c.client.Delete(ctx, clusterRole); err != nil &&
		k8serrors.IsNotFound(err) {
		return nil
	}
	return err
}

func (c *controller) destroyClusterRoleBinding(namespace string) error {
	ctx := context.TODO()

	clusterRoleBindingName := k8sobject.GenClusterRoleName(namespace)
	clusterRoleBinding := &rbacv1.ClusterRoleBinding{}
	err := c.client.Get(ctx, types.NamespacedName{Name: clusterRoleBindingName}, clusterRoleBinding)
	if err != nil {
		if k8serrors.IsNotFound(err) {
			return nil
		}
		return errors.Wrapf(err, "cannot get clusterrole name %s", clusterRoleBindingName)
	}

	if err = c.client.Delete(ctx, clusterRoleBinding); err != nil &&
		k8serrors.IsNotFound(err) {
		return nil
	}
	return err
}

<<<<<<< HEAD
func (c *controller) DeleteTeamActiveEnvironment(teamName, namespace string) error {
	teamComp := &s2hv1.Team{}
=======
func (c *controller) DeleteTeamActiveEnvironment(teamName, namespace, deletedBy string) error {
	teamComp := &s2hv1beta1.Team{}
>>>>>>> 5e3ed707
	if err := c.getTeam(teamName, teamComp); err != nil {
		if k8serrors.IsNotFound(err) {
			return nil
		}
	}

<<<<<<< HEAD
	teamComp.Status.SetCondition(
		s2hv1.TeamActiveEnvironmentDelete,
		corev1.ConditionTrue,
		fmt.Sprintf("%s namespace is deleting", namespace))
=======
	if !teamComp.Status.IsConditionTrue(s2hv1beta1.TeamActiveEnvironmentDeletedReportSent) {
		if err := c.sendActiveEnvironmentDeleted(teamName, namespace, deletedBy); err != nil {
			teamComp.Status.SetCondition(
				s2hv1beta1.TeamActiveEnvironmentDeletedReportSent,
				corev1.ConditionFalse,
				fmt.Sprintf("cannot sent deleted active namespace report"))
		} else {
			teamComp.Status.SetCondition(
				s2hv1beta1.TeamActiveEnvironmentDeletedReportSent,
				corev1.ConditionTrue,
				fmt.Sprintf("deleted active namespace report has been sent successfully"))
		}
	}
>>>>>>> 5e3ed707

	if !teamComp.Status.IsConditionTrue(s2hv1beta1.TeamActiveEnvironmentDeleted) {
		if deletedBy != "" {
			teamComp.Status.ActiveDeletedBy = deletedBy
		}
		teamComp.Status.SetCondition(
			s2hv1beta1.TeamActiveEnvironmentDeleted,
			corev1.ConditionTrue,
			fmt.Sprintf("%s namespace is deleting", namespace))
	}

	configCtrl := c.GetConfigController()

	deployEngine := c.GetActivePromotionDeployEngine(teamName, namespace)

	parentComps, err := configCtrl.GetParentComponents(teamName)
	if err != nil {
		return err
	}

	for compName := range parentComps {
		refName := internal.GenReleaseName(namespace, compName)
		if err := deployEngine.Delete(refName); err != nil &&
			!k8serrors.IsNotFound(err) {
			logger.Error(err, "cannot delete release",
				"refName", refName,
				"namespace", namespace,
				"component", compName)
		}
	}

	err = c.DestroyActiveEnvironment(teamName, namespace)
	if err != nil && !errors.IsNamespaceStillExists(err) {
		teamComp.Status.SetCondition(
<<<<<<< HEAD
			s2hv1.TeamActiveEnvironmentDelete,
=======
			s2hv1beta1.TeamActiveEnvironmentDeleted,
>>>>>>> 5e3ed707
			corev1.ConditionTrue,
			fmt.Sprintf("%s namespace is deleting", namespace))

		if err := c.updateTeam(teamComp); err != nil {
			logger.Error(err, "cannot update team conditions when active environment is deleting")
<<<<<<< HEAD
			return nil
		}
	}

	teamComp = &s2hv1.Team{}
	if err := c.getTeam(teamName, teamComp); err != nil {
		if k8serrors.IsNotFound(err) {
			return nil
=======
>>>>>>> 5e3ed707
		}
		return err
	}

	teamComp.Status.Namespace.Active = ""
	teamComp.Status.ActivePromotedBy = ""
	teamComp.Status.SetCondition(
<<<<<<< HEAD
		s2hv1.TeamActiveEnvironmentDelete,
=======
		s2hv1beta1.TeamActiveEnvironmentDeleted,
>>>>>>> 5e3ed707
		corev1.ConditionFalse,
		fmt.Sprintf("%s namespace has been deleted successfully", namespace))
	teamComp.Status.SetCondition(
		s2hv1.TeamNamespaceActiveCreated,
		corev1.ConditionFalse,
		fmt.Sprintf("%s namespace is destroyed", namespace))
	teamComp.Status.SetCondition(
		s2hv1beta1.TeamActiveEnvironmentDeletedReportSent,
		corev1.ConditionFalse,
		fmt.Sprintf("deleted active namespace report has been sent successfully"))

	if err := c.updateTeam(teamComp); err != nil {
		logger.Error(err, "cannot update team conditions when delete active environment completed")
	}

	return nil
}

// add adds a new Controller to mgr with r as the reconcile.Reconciler
func add(mgr manager.Manager, r reconcile.Reconciler) error {
	// Create a new controller
	c, err := crctrl.New(CtrlName, mgr, crctrl.Options{Reconciler: r, MaxConcurrentReconciles: MaxReconcileConcurrent})
	if err != nil {
		return err
	}

	// Watching changes of Team
	err = c.Watch(&source.Kind{Type: &s2hv1.Team{}}, &handler.EnqueueRequestForObject{})
	if err != nil {
		return err
	}

	// Watching changes of namespace belongs to Team
	err = c.Watch(&source.Kind{Type: &corev1.Namespace{}}, &handler.EnqueueRequestForOwner{
		IsController: true,
		OwnerType:    &s2hv1.Team{},
	})
	if err != nil {
		return err
	}

	// Watching changes of deployment belongs to Team
	err = c.Watch(&source.Kind{Type: &appsv1.Deployment{}}, &handler.EnqueueRequestForOwner{
		IsController: true,
		OwnerType:    &s2hv1.Team{},
	})
	if err != nil {
		return err
	}

	// Watching changes of service belongs to Team
	err = c.Watch(&source.Kind{Type: &corev1.Service{}}, &handler.EnqueueRequestForOwner{
		IsController: true,
		OwnerType:    &s2hv1.Team{},
	})
	if err != nil {
		return err
	}

	// Watching changes of secret belongs to Team
	err = c.Watch(&source.Kind{Type: &corev1.Secret{}}, &handler.EnqueueRequestForOwner{
		IsController: true,
		OwnerType:    &s2hv1.Team{},
	})
	if err != nil {
		return err
	}

	return nil
}

func (c *controller) getTeam(teamName string, teamComp *s2hv1.Team) (err error) {
	return c.client.Get(context.TODO(), types.NamespacedName{Name: teamName}, teamComp)
}

func (c *controller) updateTeam(teamComp *s2hv1.Team) error {
	if err := c.client.Update(context.TODO(), teamComp); err != nil {
		return errors.Wrap(err, "cannot update team")
	}

	return nil
}

func (c *controller) addFinalizer(teamComp *s2hv1.Team) {
	// The object is not being deleted, so if it does not have our finalizer,
	// then lets add the finalizer and update the object.
	if !stringutils.ContainsString(teamComp.ObjectMeta.Finalizers, teamFinalizerName) {
		teamComp.ObjectMeta.Finalizers = append(teamComp.ObjectMeta.Finalizers, teamFinalizerName)
	}
}

func (c *controller) deleteFinalizer(teamComp *s2hv1.Team) error {
	if stringutils.ContainsString(teamComp.ObjectMeta.Finalizers, teamFinalizerName) {
		teamNs := getAllTeamNamespaces(teamComp, true)
		if err := c.destroyNamespaces(teamComp, teamNs...); err != nil {
			return err
		}

		if err := c.GetConfigController().Delete(teamComp.Name); err != nil {
			return err
		}

		if err := c.ensureConfigDestroyed(teamComp.Name); err != nil {
			return err
		}

		// remove our finalizer from the list and update it.
		teamComp.ObjectMeta.Finalizers = stringutils.RemoveString(teamComp.ObjectMeta.Finalizers, teamFinalizerName)
		if err := c.updateTeam(teamComp); err != nil {
			return err
		}

		// Add metric teamname
		teamList, err := c.GetTeams()
		if err != nil {
			return err
		}
		exporter.SetTeamNameMetric(teamList)
	}

	return nil
}

func (c *controller) ensureConfigDestroyed(configName string) error {
	config := &s2hv1.Config{
		ObjectMeta: metav1.ObjectMeta{
			Name: configName,
		},
	}

	if err := c.client.Get(context.TODO(), types.NamespacedName{Name: configName}, config); err != nil {
		if k8serrors.IsNotFound(err) {
			return nil
		}
		return err
	}

	return errors.ErrEnsureConfigDestroyed
}

func (c *controller) ensureAndUpdateConfig(teamComp *s2hv1.Team) error {
	// ensure config of team is deployed
	config, err := c.configCtrl.Get(teamComp.Name)
	if err != nil {
		logger.Error(err, "cannot get config", "name", teamComp.Name)
		return err
	}

	// set owner references
	if len(config.ObjectMeta.OwnerReferences) == 0 {
		if err := controllerutil.SetControllerReference(teamComp, config, c.scheme); err != nil {
			return err
		}

		if err := c.configCtrl.Update(config); err != nil {
			logger.Error(err, "cannot set controller reference of config", "name", teamComp.Name)
			return err
		}
	}

	return nil
}

func (c *controller) EnsureTeamTemplateChanged(teamComp *s2hv1.Team) error {
	configComp, err := c.configCtrl.Get(teamComp.Name)
	if err != nil {
		logger.Error(err, "cannot get config", "name", teamComp.Name)
		return err
	}

	configTemplate := configComp.Spec.Template
	if configTemplate != "" && configTemplate != teamComp.Name {
		templateObj := &s2hv1.Team{}
		err := c.getTeam(configTemplate, templateObj)
		if err != nil {
			logger.Error(err, "team template not found", "template", configTemplate)
			return err
		}

		if err = applyTeamTemplate(teamComp, templateObj); err != nil {
			return err
		}

	} else {
		teamComp.Status.Used = teamComp.Spec
	}

	hashID := internal.GenTeamHashID(teamComp.Status)

	if !teamComp.Status.SyncTemplate {
		teamComp.Status.SyncTemplate = true
	}

	if teamComp.Status.TemplateUID != hashID {

		teamComp.Status.TemplateUID = hashID
		teamComp.Status.SetCondition(
			s2hv1.TeamUsedUpdated,
			corev1.ConditionFalse,
			"need update team")
	}
	return nil
}

func (c *controller) ensureTriggerChildrenTeam(name string) error {
	ctx := context.TODO()
	configs := &s2hv1.ConfigList{}
	if err := c.client.List(ctx, configs, &client.ListOptions{}); err != nil {
		logger.Error(err, "cannot list Configs ")
		return err
	}
	for _, conf := range configs.Items {
		if conf.Spec.Template == name {
			team := &s2hv1.Team{}
			if err := c.getTeam(conf.Name, team); err != nil {
				return err
			}
			team.Status.SyncTemplate = false
			if err := c.updateTeam(team); err != nil {
				return err
			}
		}
	}
	return nil
}

<<<<<<< HEAD
func (c *controller) ValidateTeamRequiredField(teamComp *s2hv1.Team) error {
	emptyStagingCtrl := s2hv1.StagingCtrl{}
=======
func (c *controller) validateTeamRequiredField(teamComp *s2hv1beta1.Team) error {
	emptyStagingCtrl := s2hv1beta1.StagingCtrl{}
>>>>>>> 5e3ed707
	if teamComp.Status.Used.StagingCtrl == &emptyStagingCtrl ||
		len(teamComp.Status.Used.Owners) == 0 {

		return errors.New("team used cannot be empty")
	}
	return nil
}

func applyTeamTemplate(teamComp, teamTemplate *s2hv1.Team) error {
	teamComp.Status.Used = teamComp.Spec
	if err := mergo.Merge(&teamComp.Status.Used, teamTemplate.Spec); err != nil {
		return err
	}

	return nil
}

// Reconcile reads that state of the cluster for a Team object and makes changes based on the state read
// and what is in the Team.Spec
// +kubebuilder:rbac:groups=,resources=nodes,verbs=get;list;watch
// +kubebuilder:rbac:groups=,resources=nodes/status,verbs=get
// +kubebuilder:rbac:groups=,resources=services,verbs=get;list;watch
// +kubebuilder:rbac:groups=,resources=services/status,verbs=get
// +kubebuilder:rbac:groups=extensions,resources=ingresses,verbs=get;list;watch
// +kubebuilder:rbac:groups=extensions,resources=ingresses/status,verbs=get
// +kubebuilder:rbac:groups=env.samsahai.io,resources=teams,verbs=get;list;watch;create;update;patch;delete
// +kubebuilder:rbac:groups=env.samsahai.io,resources=teams/status,verbs=get;update;patch
// +kubebuilder:rbac:groups=env.samsahai.io,resources=activepromotions,verbs=get;list;watch;create;update;patch;delete
// +kubebuilder:rbac:groups=env.samsahai.io,resources=activepromotions/status,verbs=get;update;patch
// +kubebuilder:rbac:groups=env.samsahai.io,resources=activepromotionhistories,verbs=get;list;watch;create;update;patch;delete
// +kubebuilder:rbac:groups=env.samsahai.io,resources=activepromotionhistories/status,verbs=get;update;patch
// +kubebuilder:rbac:groups=env.samsahai.io,resources=desiredcomponents,verbs=get;list;watch;create;update;patch;delete
// +kubebuilder:rbac:groups=env.samsahai.io,resources=desiredcomponents/status,verbs=get;update;patch
// +kubebuilder:rbac:groups=env.samsahai.io,resources=queues,verbs=get;list;watch;create;update;patch;delete
// +kubebuilder:rbac:groups=env.samsahai.io,resources=queues/status,verbs=get;update;patch
// +kubebuilder:rbac:groups=env.samsahai.io,resources=queuehistories,verbs=get;list;watch;create;update;patch;delete
// +kubebuilder:rbac:groups=env.samsahai.io,resources=queuehistories/status,verbs=get;update;patch
// +kubebuilder:rbac:groups=env.samsahai.io,resources=stablecomponents,verbs=get;list;watch;create;update;patch;delete
// +kubebuilder:rbac:groups=env.samsahai.io,resources=stablecomponents/status,verbs=get;update;patch
func (c *controller) Reconcile(req reconcile.Request) (reconcile.Result, error) {
	ctx := context.TODO()

	teamComp := &s2hv1.Team{}
	err := c.client.Get(ctx, types.NamespacedName{Name: req.NamespacedName.Name}, teamComp)
	if err != nil {
		if k8serrors.IsNotFound(err) {
			// Object not found, return. Created objects are automatically garbage collected.
			// For additional cleanup logic use finalizers.
			return reconcile.Result{}, nil
		}
		// Error reading the object - requeue the request.
		return reconcile.Result{}, err
	}

	// The object is being deleted
	if !teamComp.ObjectMeta.DeletionTimestamp.IsZero() {
		if err := c.deleteFinalizer(teamComp); err != nil {
			if errors.IsNamespaceStillExists(err) || errors.IsEnsuringConfigDestroyed(err) {
				return reconcile.Result{
					Requeue:      true,
					RequeueAfter: 2 * time.Second,
				}, nil
			}

			return reconcile.Result{}, err
		}

		return reconcile.Result{}, nil
	}

	c.addFinalizer(teamComp)

	if teamComp.Status.Namespace.Active != "" && teamComp.Status.IsConditionTrue(s2hv1beta1.TeamActiveEnvironmentDeleted) {
		activeNamespace := teamComp.Status.Namespace.Active
		if err := c.DeleteTeamActiveEnvironment(teamComp.Name, activeNamespace, ""); err != nil &&
			!errors.IsNamespaceStillExists(err) {
			return reconcile.Result{}, err
		}
		return reconcile.Result{}, nil
	}

	if err := c.ensureAndUpdateConfig(teamComp); err != nil {
		teamComp.Status.SetCondition(
			s2hv1.TeamConfigExisted,
			corev1.ConditionFalse,
			err.Error())

		if err := c.updateTeam(teamComp); err != nil {
			return reconcile.Result{}, errors.Wrap(err,
				"cannot update team conditions when config does not exist")
		}

		return reconcile.Result{}, err
	}

	if !teamComp.Status.IsConditionTrue(s2hv1.TeamConfigExisted) {
		teamComp.Status.SetCondition(
			s2hv1.TeamConfigExisted,
			corev1.ConditionTrue,
			"Config exists")

		if err := c.updateTeam(teamComp); err != nil {
			return reconcile.Result{}, errors.Wrap(err, "cannot update team conditions when config exists")
		}
		return reconcile.Result{}, err
	}

	if err := c.EnsureTeamTemplateChanged(teamComp); err != nil {
		return reconcile.Result{}, err
	}

	if !teamComp.Status.IsConditionTrue(s2hv1.TeamUsedUpdated) {
		teamComp.Status.SetCondition(
			s2hv1.TeamUsedUpdated,
			corev1.ConditionTrue,
			"update team template successfully")

		if err := c.updateTeam(teamComp); err != nil {
			return reconcile.Result{}, err
		}
		return reconcile.Result{}, nil
	}

	if err := c.ensureTriggerChildrenTeam(teamComp.Name); err != nil {
		return reconcile.Result{}, err
	}

	if err := c.validateTeamRequiredField(teamComp); err != nil {
		teamComp.Status.SetCondition(
			s2hv1.TeamRequiredFieldsValidated,
			corev1.ConditionFalse,
			"invalid required fields")

		if err := c.updateTeam(teamComp); err != nil {
			return reconcile.Result{}, errors.Wrap(err, "cannot update team conditions when require fields is invalid")
		}

		return reconcile.Result{}, err
	}

	if !teamComp.Status.IsConditionTrue(s2hv1.TeamRequiredFieldsValidated) {
		teamComp.Status.SetCondition(
			s2hv1.TeamRequiredFieldsValidated,
			corev1.ConditionTrue,
			"validate required fields successfully")

		if err := c.updateTeam(teamComp); err != nil {
			return reconcile.Result{}, errors.Wrap(err, "cannot update team conditions when require fields is valid")
		}
		return reconcile.Result{}, nil
	}

<<<<<<< HEAD
	if teamComp.Status.Namespace.Active != "" && teamComp.Status.IsConditionTrue(s2hv1.TeamActiveEnvironmentDelete) {
		activeNamespace := teamComp.Status.Namespace.Active
		if err := c.DeleteTeamActiveEnvironment(teamComp.Name, activeNamespace); err != nil &&
			!errors.IsNamespaceStillExists(err) {
			return reconcile.Result{}, err
		}
		return reconcile.Result{}, nil
	}

=======
>>>>>>> 5e3ed707
	teamName := teamComp.GetName()
	if err := c.CreateStagingEnvironment(teamName, internal.GenStagingNamespace(teamName)); err != nil {
		if errors.IsNamespaceStillCreating(err) {
			return reconcile.Result{
				Requeue:      true,
				RequeueAfter: 2 * time.Second,
			}, nil
		}

		return reconcile.Result{}, err
	}

	if err := c.LoadTeamSecret(teamComp); err != nil {
		return reconcile.Result{}, err
	}

	// add metric teamname
	teamList, err := c.GetTeams()
	if err != nil {
		return reconcile.Result{}, err
	}
	exporter.SetTeamNameMetric(teamList)

	// Our finalizer has finished, so the reconciler can do nothing.
	return reconcile.Result{}, nil
}<|MERGE_RESOLUTION|>--- conflicted
+++ resolved
@@ -658,9 +658,6 @@
 	return nil
 }
 
-<<<<<<< HEAD
-func setPostNamespaceCreationCondition(teamComp *s2hv1.Team, nsConditionType s2hv1.TeamConditionType,
-=======
 func (c *controller) sendActiveEnvironmentDeleted(teamName, activeNs, deletedBy string) error {
 	configCtrl := c.GetConfigController()
 	deletedAt := metav1.Now().UTC().Format("2006-01-02T15:04:05")
@@ -674,8 +671,7 @@
 	return nil
 }
 
-func setPostNamespaceCreationCondition(teamComp *s2hv1beta1.Team, nsConditionType s2hv1beta1.TeamConditionType,
->>>>>>> 5e3ed707
+func setPostNamespaceCreationCondition(teamComp *s2hv1.Team, nsConditionType s2hv1.TeamConditionType,
 	cond corev1.ConditionStatus, message string) {
 
 	switch nsConditionType {
@@ -1257,46 +1253,34 @@
 	return err
 }
 
-<<<<<<< HEAD
-func (c *controller) DeleteTeamActiveEnvironment(teamName, namespace string) error {
+func (c *controller) DeleteTeamActiveEnvironment(teamName, namespace, deletedBy string) error {
 	teamComp := &s2hv1.Team{}
-=======
-func (c *controller) DeleteTeamActiveEnvironment(teamName, namespace, deletedBy string) error {
-	teamComp := &s2hv1beta1.Team{}
->>>>>>> 5e3ed707
 	if err := c.getTeam(teamName, teamComp); err != nil {
 		if k8serrors.IsNotFound(err) {
 			return nil
 		}
 	}
 
-<<<<<<< HEAD
-	teamComp.Status.SetCondition(
-		s2hv1.TeamActiveEnvironmentDelete,
-		corev1.ConditionTrue,
-		fmt.Sprintf("%s namespace is deleting", namespace))
-=======
-	if !teamComp.Status.IsConditionTrue(s2hv1beta1.TeamActiveEnvironmentDeletedReportSent) {
+	if !teamComp.Status.IsConditionTrue(s2hv1.TeamActiveEnvironmentDeletedReportSent) {
 		if err := c.sendActiveEnvironmentDeleted(teamName, namespace, deletedBy); err != nil {
 			teamComp.Status.SetCondition(
-				s2hv1beta1.TeamActiveEnvironmentDeletedReportSent,
+				s2hv1.TeamActiveEnvironmentDeletedReportSent,
 				corev1.ConditionFalse,
 				fmt.Sprintf("cannot sent deleted active namespace report"))
 		} else {
 			teamComp.Status.SetCondition(
-				s2hv1beta1.TeamActiveEnvironmentDeletedReportSent,
+				s2hv1.TeamActiveEnvironmentDeletedReportSent,
 				corev1.ConditionTrue,
 				fmt.Sprintf("deleted active namespace report has been sent successfully"))
 		}
 	}
->>>>>>> 5e3ed707
-
-	if !teamComp.Status.IsConditionTrue(s2hv1beta1.TeamActiveEnvironmentDeleted) {
+
+	if !teamComp.Status.IsConditionTrue(s2hv1.TeamActiveEnvironmentDeleted) {
 		if deletedBy != "" {
 			teamComp.Status.ActiveDeletedBy = deletedBy
 		}
 		teamComp.Status.SetCondition(
-			s2hv1beta1.TeamActiveEnvironmentDeleted,
+			s2hv1.TeamActiveEnvironmentDeleted,
 			corev1.ConditionTrue,
 			fmt.Sprintf("%s namespace is deleting", namespace))
 	}
@@ -1324,27 +1308,12 @@
 	err = c.DestroyActiveEnvironment(teamName, namespace)
 	if err != nil && !errors.IsNamespaceStillExists(err) {
 		teamComp.Status.SetCondition(
-<<<<<<< HEAD
-			s2hv1.TeamActiveEnvironmentDelete,
-=======
-			s2hv1beta1.TeamActiveEnvironmentDeleted,
->>>>>>> 5e3ed707
+			s2hv1.TeamActiveEnvironmentDeleted,
 			corev1.ConditionTrue,
 			fmt.Sprintf("%s namespace is deleting", namespace))
 
 		if err := c.updateTeam(teamComp); err != nil {
 			logger.Error(err, "cannot update team conditions when active environment is deleting")
-<<<<<<< HEAD
-			return nil
-		}
-	}
-
-	teamComp = &s2hv1.Team{}
-	if err := c.getTeam(teamName, teamComp); err != nil {
-		if k8serrors.IsNotFound(err) {
-			return nil
-=======
->>>>>>> 5e3ed707
 		}
 		return err
 	}
@@ -1352,11 +1321,7 @@
 	teamComp.Status.Namespace.Active = ""
 	teamComp.Status.ActivePromotedBy = ""
 	teamComp.Status.SetCondition(
-<<<<<<< HEAD
-		s2hv1.TeamActiveEnvironmentDelete,
-=======
-		s2hv1beta1.TeamActiveEnvironmentDeleted,
->>>>>>> 5e3ed707
+		s2hv1.TeamActiveEnvironmentDeleted,
 		corev1.ConditionFalse,
 		fmt.Sprintf("%s namespace has been deleted successfully", namespace))
 	teamComp.Status.SetCondition(
@@ -1364,7 +1329,7 @@
 		corev1.ConditionFalse,
 		fmt.Sprintf("%s namespace is destroyed", namespace))
 	teamComp.Status.SetCondition(
-		s2hv1beta1.TeamActiveEnvironmentDeletedReportSent,
+		s2hv1.TeamActiveEnvironmentDeletedReportSent,
 		corev1.ConditionFalse,
 		fmt.Sprintf("deleted active namespace report has been sent successfully"))
 
@@ -1583,13 +1548,8 @@
 	return nil
 }
 
-<<<<<<< HEAD
-func (c *controller) ValidateTeamRequiredField(teamComp *s2hv1.Team) error {
+func (c *controller) validateTeamRequiredField(teamComp *s2hv1.Team) error {
 	emptyStagingCtrl := s2hv1.StagingCtrl{}
-=======
-func (c *controller) validateTeamRequiredField(teamComp *s2hv1beta1.Team) error {
-	emptyStagingCtrl := s2hv1beta1.StagingCtrl{}
->>>>>>> 5e3ed707
 	if teamComp.Status.Used.StagingCtrl == &emptyStagingCtrl ||
 		len(teamComp.Status.Used.Owners) == 0 {
 
@@ -1662,7 +1622,7 @@
 
 	c.addFinalizer(teamComp)
 
-	if teamComp.Status.Namespace.Active != "" && teamComp.Status.IsConditionTrue(s2hv1beta1.TeamActiveEnvironmentDeleted) {
+	if teamComp.Status.Namespace.Active != "" && teamComp.Status.IsConditionTrue(s2hv1.TeamActiveEnvironmentDeleted) {
 		activeNamespace := teamComp.Status.Namespace.Active
 		if err := c.DeleteTeamActiveEnvironment(teamComp.Name, activeNamespace, ""); err != nil &&
 			!errors.IsNamespaceStillExists(err) {
@@ -1742,18 +1702,6 @@
 		return reconcile.Result{}, nil
 	}
 
-<<<<<<< HEAD
-	if teamComp.Status.Namespace.Active != "" && teamComp.Status.IsConditionTrue(s2hv1.TeamActiveEnvironmentDelete) {
-		activeNamespace := teamComp.Status.Namespace.Active
-		if err := c.DeleteTeamActiveEnvironment(teamComp.Name, activeNamespace); err != nil &&
-			!errors.IsNamespaceStillExists(err) {
-			return reconcile.Result{}, err
-		}
-		return reconcile.Result{}, nil
-	}
-
-=======
->>>>>>> 5e3ed707
 	teamName := teamComp.GetName()
 	if err := c.CreateStagingEnvironment(teamName, internal.GenStagingNamespace(teamName)); err != nil {
 		if errors.IsNamespaceStillCreating(err) {
