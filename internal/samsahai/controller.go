--- conflicted
+++ resolved
@@ -1045,11 +1045,7 @@
 		return nil, err
 	}
 
-<<<<<<< HEAD
 	values, err := configctrl.GetEnvComponentValues(&config.Spec, comp.Name, team.Name, s2hv1beta1.EnvBase)
-=======
-	values, err := configctrl.GetEnvComponentValues(&config.Status.Used, comp.Name, s2hv1beta1.EnvBase)
->>>>>>> 25b8990a
 	if err != nil {
 		logger.Error(err, "cannot get values file",
 			"env", s2hv1beta1.EnvBase, "component", comp.Name, "team", team.Name)
