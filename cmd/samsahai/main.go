/*
Copyright 2019 Agoda DevOps Container.

Licensed under the Apache License, Version 2.0 (the "License");
you may not use this file except in compliance with the License.
You may obtain a copy of the License at

    http://www.apache.org/licenses/LICENSE-2.0

Unless required by applicable law or agreed to in writing, software
distributed under the License is distributed on an "AS IS" BASIS,
WITHOUT WARRANTIES OR CONDITIONS OF ANY KIND, either express or implied.
See the License for the specific language governing permissions and
limitations under the License.
*/

package main

import (
	"context"
	"fmt"
	"io/ioutil"
	"log"
	"net/http"
	"os"
	"path"
	"path/filepath"
	"time"

	"github.com/ghodss/yaml"
	"github.com/pkg/errors"
	"github.com/spf13/cobra"
	"github.com/spf13/viper"
	httpSwagger "github.com/swaggo/http-swagger"
	metav1 "k8s.io/apimachinery/pkg/apis/meta/v1"
	"k8s.io/apimachinery/pkg/runtime"
	clientgoscheme "k8s.io/client-go/kubernetes/scheme"
	cr "sigs.k8s.io/controller-runtime"
	"sigs.k8s.io/controller-runtime/pkg/client/config"
	logf "sigs.k8s.io/controller-runtime/pkg/log"
	"sigs.k8s.io/controller-runtime/pkg/manager"
	"sigs.k8s.io/controller-runtime/pkg/manager/signals"

	s2hv1 "github.com/agoda-com/samsahai/api/v1"
	docs2 "github.com/agoda-com/samsahai/docs"
	s2h "github.com/agoda-com/samsahai/internal"
	s2hlog "github.com/agoda-com/samsahai/internal/log"
	"github.com/agoda-com/samsahai/internal/samsahai"
	"github.com/agoda-com/samsahai/internal/samsahai/activepromotion"
	"github.com/agoda-com/samsahai/internal/samsahai/exporter"
	s2hhttp "github.com/agoda-com/samsahai/internal/samsahai/webhook"
	"github.com/agoda-com/samsahai/internal/stablecomponent"
	"github.com/agoda-com/samsahai/internal/util"
	"github.com/agoda-com/samsahai/internal/util/random"
)

var (
	scheme = runtime.NewScheme()

	logger = s2hlog.S2HLog.WithName("cmd")

	cmd = &cobra.Command{
		Use:   "samsahai",
		Short: "Samsahai Controller",
		PersistentPreRun: func(cmd *cobra.Command, args []string) {
			l := s2hlog.GetLogger(viper.GetBool(s2h.VKDebug))
			logf.SetLogger(l)
			s2hlog.SetLogger(l)
		},
	}
)

func init() {
	cobra.OnInitialize(util.InitViper)

	_ = clientgoscheme.AddToScheme(scheme)
<<<<<<< HEAD
	_ = s2hv1.AddToScheme(scheme)
	_ = fluxv1beta1.SchemeBuilder.AddToScheme(scheme)
=======
	_ = s2hv1beta1.AddToScheme(scheme)
>>>>>>> 258d10d0
	//_ = appv1beta1.AddToScheme(scheme)

	cmd.PersistentFlags().Bool(s2h.VKDebug, false, "More debugging log.")

	if err := viper.BindPFlags(cmd.PersistentFlags()); err != nil {
		log.Printf("viper cannot bind pflags: %+v\n", err)
	}

	cmd.AddCommand(versionCmd())
	cmd.AddCommand(startCtrlCmd())
}

func main() {
	_ = cmd.Execute()
}

func startCtrlCmd() *cobra.Command {
	cmd := &cobra.Command{
		Use:   "start",
		Short: "Start Staging Controller",
		Run: func(cmd *cobra.Command, args []string) {
			if err := viper.BindPFlags(cmd.Flags()); err != nil {
				log.Fatalf("cannot bindpflags: %v", err)
			}

			namespace := viper.GetString(s2h.VKPodNamespace)
			httpServerPort := viper.GetString(s2h.VKServerHTTPPort)
			httpMetricPort := viper.GetString(s2h.VKMetricHTTPPort)

			//create metrics description
			exporter.RegisterMetrics()

			logger.Debug(fmt.Sprintf("running on: %s", namespace))
			// Get a config to talk to the apiserver
			logger.Info("setting up client for manager")
			cfg, err := config.GetConfig()
			if err != nil {
				logger.Error(err, "unable to set up client config")
				os.Exit(1)
			}

			// Create a new Cmd to provide shared dependencies and start components
			logger.Info("setting up manager")
			mgr, err := cr.NewManager(cfg, manager.Options{
				Scheme:             scheme,
				MetricsBindAddress: ":" + httpMetricPort,
			})
			if err != nil {
				logger.Error(err, "unable to set up overall controller manager")
				os.Exit(1)
			}

			logger.Info("setting up internal components")

			authToken := viper.GetString(s2h.VKS2HAuthToken)
			if authToken == "" {
				authToken = random.GenerateRandomString(32)
				logger.Debug("auth token not provided, generate new one", "auth-token", authToken)
			}

			configs := s2h.SamsahaiConfig{
				// TODO: move to credential
				TeamcityURL: viper.GetString(s2h.VKTeamcityURL),
				SamsahaiURL: fmt.Sprintf("%s://%s.%s:%s",
					viper.GetString(s2h.VKS2HServiceScheme),
					viper.GetString(s2h.VKS2HServiceName),
					namespace,
					httpServerPort),
				SamsahaiExternalURL: viper.GetString(s2h.VKS2HExternalURL),
				SamsahaiImage:       viper.GetString(s2h.VKS2HImage),
				ClusterDomain:       viper.GetString(s2h.VKClusterDomain),
				ActivePromotion: s2h.ActivePromotionConfig{
					Concurrences:          viper.GetInt(s2h.VKActivePromotionConcurrences),
					Timeout:               metav1.Duration{Duration: viper.GetDuration(s2h.VKActivePromotionTimeout)},
					DemotionTimeout:       metav1.Duration{Duration: viper.GetDuration(s2h.VKActivePromotionDemotionTimeout)},
					RollbackTimeout:       metav1.Duration{Duration: viper.GetDuration(s2h.VKActivePromotionRollbackTimeout)},
					TearDownDuration:      metav1.Duration{Duration: viper.GetDuration(s2h.VKActivePromotionTearDownDuration)},
					MaxHistories:          viper.GetInt(s2h.VKActivePromotionMaxHistories),
					PromoteOnTeamCreation: viper.GetBool(s2h.VKActivePromotionOnTeamCreation),
				},
				SamsahaiCredential: s2h.SamsahaiCredential{
					InternalAuthToken: authToken,
					SlackToken:        viper.GetString(s2h.VKSlackToken),
					TeamcityUsername:  viper.GetString(s2h.VKTeamcityUsername),
					TeamcityPassword:  viper.GetString(s2h.VKTeamcityPassword),
					MSTeams: s2h.MSTeamsCredential{
						TenantID:     viper.GetString(s2h.VKMSTeamsTenantID),
						ClientID:     viper.GetString(s2h.VKMSTeamsClientID),
						ClientSecret: viper.GetString(s2h.VKMSTeamsClientSecret),
						Username:     viper.GetString(s2h.VKMSTeamsUsername),
						Password:     viper.GetString(s2h.VKMSTeamsPassword),
					},
				},
			}

			configPath := viper.GetString(s2h.VKS2HConfigPath)
			if err := loadFileConfiguration(configPath, &configs); err != nil {
				logger.Error(err, "cannot load file configuration", "path", configPath)
				os.Exit(1)
			}

			s2hCtrl := samsahai.New(mgr, namespace, configs)
			activepromotion.New(mgr, s2hCtrl, configs)
			stablecomponent.New(mgr, s2hCtrl)

			logger.Info("setup signal handler")
			stop := signals.SetupSignalHandler()

			// setup http server
			logger.Info("setup http server")
			mux := http.NewServeMux()
			mux.Handle(s2hCtrl.PathPrefix(), s2hCtrl)

			// start swagger doc
			logger.Info("setup swagger")
			swaggerDocs()
			mux.Handle("/swagger/", httpSwagger.Handler(
				httpSwagger.URL("/swagger/doc.json"),
				//The url pointing to API definition"
			))

			mux.Handle("/", s2hhttp.New(s2hCtrl))
			httpServer := http.Server{Handler: mux, Addr: ":" + httpServerPort}

			logger.Info("starting http server")
			go func() {
				if err := httpServer.ListenAndServe(); err != http.ErrServerClosed {
					logger.Error(err, "cannot start web server")
				}
			}()

			go s2hCtrl.Start(stop)

			logger.Info("starting manager")
			if err := mgr.Start(stop); err != nil {
				logger.Error(err, "unable to run the manager")
				os.Exit(1)
			}

			logger.Info("stopping controller")

			logger.Info("shutting down http server")
			if err := httpServer.Shutdown(context.TODO()); err != nil {
				logger.Error(err, "http server shutdown")
			}
		},
	}

	defaultImage := "quay.io/samsahai/samsahai:latest"
	if s2h.Version != "" {
		defaultImage = "quay.io/samsahai/samsahai:v" + s2h.Version
	}

	cmd.Flags().String(s2h.VKPodNamespace, "default", "Namespace that the controller works on.")
	cmd.Flags().String(s2h.VKS2HConfigPath, "samsahai.yaml", "Samsahai configuration file path.")
	cmd.Flags().String(s2h.VKClusterDomain, "cluster.local", "Internal domain of the cluster.")
	cmd.Flags().String(s2h.VKServerHTTPPort, s2h.SamsahaiDefaultPort, "The port for http server to listens to.")
	cmd.Flags().String(s2h.VKMetricHTTPPort, "8081", "The port for prometheus metric to binds to.")
	cmd.Flags().String(s2h.VKS2HAuthToken, "<random>", "Samsahai server authentication token.")
	cmd.Flags().String(s2h.VKSlackToken, "", "Slack token for send notification if using slack.")
	cmd.Flags().String(s2h.VKS2HImage, defaultImage, "Docker image for running Staging.")
	cmd.Flags().String(s2h.VKS2HServiceScheme, "http", "Scheme to use for connecting to Samsahai.")
	cmd.Flags().String(s2h.VKS2HServiceName, "samsahai", "Service name for connecting to Samsahai.")
	cmd.Flags().String(s2h.VKS2HExternalURL, "http://localhost:8080", "External url for Samsahai.")
	cmd.Flags().String(s2h.VKTeamcityURL, "", "Teamcity base URL used for initializing Teamcity test runner.")
	cmd.Flags().String(s2h.VKTeamcityUsername, "", "Teamcity username used for initializing Teamcity test runner.")
	cmd.Flags().String(s2h.VKTeamcityPassword, "", "Teamcity password used for initializing Teamcity test runner.")
	cmd.Flags().String(s2h.VKMSTeamsTenantID, "", "Microsoft Teams tenant ID used for initializing Microsoft Teams reporter.")
	cmd.Flags().String(s2h.VKMSTeamsClientID, "", "Microsoft Teams client ID used for initializing Microsoft Teams reporter.")
	cmd.Flags().String(s2h.VKMSTeamsClientSecret, "", "Microsoft Teams client secret used for initializing Microsoft Teams reporter.")
	cmd.Flags().String(s2h.VKMSTeamsUsername, "", "Microsoft Teams username used for initializing Microsoft Teams reporter.")
	cmd.Flags().String(s2h.VKMSTeamsPassword, "", "Microsoft Teams password used for initializing Microsoft Teams reporter.")
	cmd.Flags().Int(s2h.VKActivePromotionConcurrences, 1, "Concurrent active promotions.")
	cmd.Flags().Duration(s2h.VKActivePromotionTimeout, 30*time.Minute, "Active promotion timeout.")
	cmd.Flags().Duration(s2h.VKActivePromotionDemotionTimeout, 3*time.Minute, "Active demotion timeout.")
	cmd.Flags().Duration(s2h.VKActivePromotionRollbackTimeout, 5*time.Minute,
		"Active promotion rollback timeout.")
	cmd.Flags().Duration(s2h.VKActivePromotionTearDownDuration, 20*time.Minute,
		"Previous active environment teardown duration.")
	cmd.Flags().Int(s2h.VKActivePromotionMaxHistories, 7,
		"Max stored active promotion histories per team.")
	cmd.Flags().Bool(s2h.VKActivePromotionOnTeamCreation, true,
		"Promote active environment when team creation")

	return cmd
}

func getVersion() string {
	return fmt.Sprintf("v%s (commit:%s)", s2h.Version, s2h.GitCommit)
}

func versionCmd() *cobra.Command {
	isShortVersion := false
	cmd := &cobra.Command{
		Use:     "version",
		Aliases: []string{"v"},
		Short:   "show version",
		Run: func(cmd *cobra.Command, args []string) {
			if isShortVersion {
				fmt.Println(s2h.Version)
				return
			}
			fmt.Println("samsahai-ctrl version:", getVersion())
		},
	}
	cmd.Flags().BoolVarP(&isShortVersion, "short", "s", false, "print only version")

	return cmd
}

func loadFileConfiguration(filePath string, s2hConfig *s2h.SamsahaiConfig) error {
	if _, err := os.Stat(filePath); os.IsNotExist(err) {
		return nil
	}

	pwd, _ := os.Getwd()
	filePath = path.Join(pwd, filePath)
	b, err := ioutil.ReadFile(filePath)
	if err != nil {
		return errors.Wrapf(err, "cannot read config from file %s", filePath)
	}

	if err := yaml.Unmarshal(b, s2hConfig); err != nil {
		return errors.Wrapf(err, "cannot unmarshal configuration of samsahai itself, file path: %s", filePath)
	}

	s2hConfig.ConfigDirPath = filepath.Dir(filePath)

	return nil
}

func swaggerDocs() {
	docs2.SwaggerInfo.Title = "Swagger Samsahai API"
	docs2.SwaggerInfo.Description = "Samsahai public API."
	docs2.SwaggerInfo.Version = "1.0"

	// @license.name Apache 2.0
	// @license.url http://www.apache.org/licenses/LICENSE-2.0.html
}<|MERGE_RESOLUTION|>--- conflicted
+++ resolved
@@ -74,13 +74,7 @@
 	cobra.OnInitialize(util.InitViper)
 
 	_ = clientgoscheme.AddToScheme(scheme)
-<<<<<<< HEAD
 	_ = s2hv1.AddToScheme(scheme)
-	_ = fluxv1beta1.SchemeBuilder.AddToScheme(scheme)
-=======
-	_ = s2hv1beta1.AddToScheme(scheme)
->>>>>>> 258d10d0
-	//_ = appv1beta1.AddToScheme(scheme)
 
 	cmd.PersistentFlags().Bool(s2h.VKDebug, false, "More debugging log.")
 
