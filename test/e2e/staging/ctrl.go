--- conflicted
+++ resolved
@@ -9,6 +9,16 @@
 	"sync"
 	"time"
 
+	s2hv1 "github.com/agoda-com/samsahai/api/v1"
+	"github.com/agoda-com/samsahai/internal"
+	configctrl "github.com/agoda-com/samsahai/internal/config"
+	s2hlog "github.com/agoda-com/samsahai/internal/log"
+	"github.com/agoda-com/samsahai/internal/queue"
+	"github.com/agoda-com/samsahai/internal/samsahai"
+	"github.com/agoda-com/samsahai/internal/staging"
+	"github.com/agoda-com/samsahai/internal/staging/deploy/helm3"
+	httputil "github.com/agoda-com/samsahai/internal/util/http"
+	samsahairpc "github.com/agoda-com/samsahai/pkg/samsahai/rpc"
 	. "github.com/onsi/ginkgo"
 	. "github.com/onsi/gomega"
 	"github.com/tidwall/gjson"
@@ -24,21 +34,6 @@
 	rclient "sigs.k8s.io/controller-runtime/pkg/client"
 	"sigs.k8s.io/controller-runtime/pkg/client/config"
 	"sigs.k8s.io/controller-runtime/pkg/manager"
-
-<<<<<<< HEAD
-	s2hv1 "github.com/agoda-com/samsahai/api/v1"
-=======
-	s2hv1beta1 "github.com/agoda-com/samsahai/api/v1beta1"
->>>>>>> 258d10d0
-	"github.com/agoda-com/samsahai/internal"
-	configctrl "github.com/agoda-com/samsahai/internal/config"
-	s2hlog "github.com/agoda-com/samsahai/internal/log"
-	"github.com/agoda-com/samsahai/internal/queue"
-	"github.com/agoda-com/samsahai/internal/samsahai"
-	"github.com/agoda-com/samsahai/internal/staging"
-	"github.com/agoda-com/samsahai/internal/staging/deploy/helm3"
-	httputil "github.com/agoda-com/samsahai/internal/util/http"
-	samsahairpc "github.com/agoda-com/samsahai/pkg/samsahai/rpc"
 )
 
 var _ = Describe("[e2e] Staging controller", func() {
@@ -62,39 +57,24 @@
 
 	logger := s2hlog.Log.WithName(fmt.Sprintf("%s-test", internal.StagingCtrlName))
 
-<<<<<<< HEAD
 	stableWordPress := s2hv1.StableComponent{
-=======
-	stableWordPress := s2hv1beta1.StableComponent{
->>>>>>> 258d10d0
 		ObjectMeta: metav1.ObjectMeta{
 			Name:      "wordpress",
 			Namespace: namespace,
 		},
-<<<<<<< HEAD
 		Spec: s2hv1.StableComponentSpec{
-=======
-		Spec: s2hv1beta1.StableComponentSpec{
->>>>>>> 258d10d0
 			Name:       "wordpress",
 			Version:    "5.2.2-debian-9-r2",
 			Repository: "bitnami/wordpress",
 		},
 	}
-<<<<<<< HEAD
+
 	stableMariaDB := s2hv1.StableComponent{
-=======
-	stableMariaDB := s2hv1beta1.StableComponent{
->>>>>>> 258d10d0
 		ObjectMeta: metav1.ObjectMeta{
 			Name:      "mariadb",
 			Namespace: namespace,
 		},
-<<<<<<< HEAD
 		Spec: s2hv1.StableComponentSpec{
-=======
-		Spec: s2hv1beta1.StableComponentSpec{
->>>>>>> 258d10d0
 			Name:       "mariadb",
 			Version:    "10.3.16-debian-9-r9",
 			Repository: "bitnami/mariadb",
@@ -265,10 +245,10 @@
 
 	AfterEach(func(done Done) {
 		defer close(done)
+		ctx := context.Background()
 
 		By("Deleting nginx deployment")
 		deploy := &deployNginx
-		ctx := context.Background()
 		_ = client.Delete(ctx, deploy)
 
 		By("Deleting all teams")
@@ -319,20 +299,12 @@
 		err = client.DeleteAllOf(ctx, &s2hv1.QueueHistory{}, rclient.InNamespace(namespace))
 		Expect(err).NotTo(HaveOccurred())
 
-<<<<<<< HEAD
 		ql := &s2hv1.QueueList{}
-=======
-		ql := &s2hv1beta1.QueueList{}
->>>>>>> 258d10d0
 		err = client.List(context.Background(), ql, &rclient.ListOptions{Namespace: namespace})
 		Expect(err).NotTo(HaveOccurred())
 		Expect(ql.Items).To(BeEmpty())
 
-<<<<<<< HEAD
 		sl := &s2hv1.StableComponentList{}
-=======
-		sl := &s2hv1beta1.StableComponentList{}
->>>>>>> 258d10d0
 		err = client.List(context.Background(), sl, &rclient.ListOptions{Namespace: namespace})
 		Expect(err).NotTo(HaveOccurred())
 		Expect(sl.Items).To(BeEmpty())
@@ -388,20 +360,13 @@
 
 		By("Deploying")
 		err = wait.PollImmediate(2*time.Second, deployTimeout, func() (ok bool, err error) {
-<<<<<<< HEAD
 			queue := &s2hv1.Queue{}
-=======
-			queue := &s2hv1beta1.Queue{}
->>>>>>> 258d10d0
 			err = client.Get(context.TODO(), types.NamespacedName{Namespace: namespace, Name: newQueue.Name}, queue)
 			if err != nil {
 				return false, nil
 			}
-<<<<<<< HEAD
+
 			if queue.Status.IsConditionTrue(s2hv1.QueueDeployStarted) {
-=======
-			if queue.Status.IsConditionTrue(s2hv1beta1.QueueDeployStarted) {
->>>>>>> 258d10d0
 				ok = true
 				return
 			}
@@ -417,11 +382,7 @@
 
 		By("Collecting")
 		err = wait.PollImmediate(2*time.Second, 30*time.Second, func() (ok bool, err error) {
-<<<<<<< HEAD
 			stableComp := &s2hv1.StableComponent{}
-=======
-			stableComp := &s2hv1beta1.StableComponent{}
->>>>>>> 258d10d0
 			err = client.Get(context.TODO(), types.NamespacedName{Namespace: namespace, Name: newQueue.Name}, stableComp)
 			if err != nil {
 				return false, nil
@@ -441,11 +402,7 @@
 				return false, nil
 			}
 
-<<<<<<< HEAD
 			if queue.Status.State != s2hv1.Finished {
-=======
-			if queue.Status.State != s2hv1beta1.Finished {
->>>>>>> 258d10d0
 				return
 			}
 
@@ -482,11 +439,7 @@
 				return false, nil
 			}
 
-<<<<<<< HEAD
 			if queue.Status.State != s2hv1.Finished {
-=======
-			if queue.Status.State != s2hv1beta1.Finished {
->>>>>>> 258d10d0
 				return
 			}
 
@@ -507,11 +460,7 @@
 				return false, nil
 			}
 
-<<<<<<< HEAD
 			if queue.Status.State != s2hv1.Finished {
-=======
-			if queue.Status.State != s2hv1beta1.Finished {
->>>>>>> 258d10d0
 				return
 			}
 
@@ -559,11 +508,7 @@
 		redis := queue.NewUpgradeQueue(teamName, namespace, "redis", "bitnami/redis", "5.0.5-debian-9-r160")
 		Expect(client.Create(context.TODO(), redis)).To(BeNil())
 
-<<<<<<< HEAD
 		qhl := &s2hv1.QueueHistoryList{}
-=======
-		qhl := &s2hv1beta1.QueueHistoryList{}
->>>>>>> 258d10d0
 		err = wait.PollImmediate(1*time.Second, 60*time.Second, func() (ok bool, err error) {
 			err = client.List(context.TODO(), qhl, &rclient.ListOptions{})
 			if err != nil || len(qhl.Items) < 1 {
@@ -577,15 +522,9 @@
 		Expect(qhl.Items[0].Spec.Queue.Status.KubeZipLog).NotTo(BeEmpty(), "KubeZipLog should not be empty")
 
 		err = wait.PollImmediate(2*time.Second, 60*time.Second, func() (ok bool, err error) {
-<<<<<<< HEAD
 			q := &s2hv1.Queue{}
 			err = client.Get(context.TODO(), types.NamespacedName{Namespace: namespace, Name: "redis"}, q)
 			if err != nil || q.Status.State != s2hv1.Waiting || q.Spec.Type != s2hv1.QueueTypeUpgrade {
-=======
-			q := &s2hv1beta1.Queue{}
-			err = client.Get(context.TODO(), types.NamespacedName{Namespace: namespace, Name: "redis"}, q)
-			if err != nil || q.Status.State != s2hv1beta1.Waiting || q.Spec.Type != s2hv1beta1.QueueTypeUpgrade {
->>>>>>> 258d10d0
 				return false, nil
 			}
 			return true, nil
