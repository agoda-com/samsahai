--- conflicted
+++ resolved
@@ -10,11 +10,7 @@
 	rclient "sigs.k8s.io/controller-runtime/pkg/client"
 	"sigs.k8s.io/controller-runtime/pkg/client/config"
 
-<<<<<<< HEAD
-	"github.com/agoda-com/samsahai/api/v1"
-=======
-	s2hv1beta1 "github.com/agoda-com/samsahai/api/v1beta1"
->>>>>>> 7b312e13
+	s2hv1 "github.com/agoda-com/samsahai/api/v1"
 	"github.com/agoda-com/samsahai/internal"
 	"github.com/agoda-com/samsahai/internal/queue"
 )
@@ -53,7 +49,7 @@
 		defer close(done)
 
 		q := queue.NewQueue(teamName, namespace, "alpine", "",
-			s2hv1beta1.QueueComponents{{Name: "alpine", Version: "3.9.3"}}, s2hv1beta1.QueueTypeUpgrade,
+			s2hv1.QueueComponents{{Name: "alpine", Version: "3.9.3"}}, s2hv1.QueueTypeUpgrade,
 		)
 
 		var err = controller.Add(q, nil)
@@ -64,7 +60,7 @@
 
 		first, err := controller.First(namespace)
 		Expect(err).To(BeNil())
-		Expect(first.(*s2hv1beta1.Queue).ContainSameComponent(q.Name, q.Spec.Components[0])).To(BeTrue())
+		Expect(first.(*s2hv1.Queue).ContainSameComponent(q.Name, q.Spec.Components[0])).To(BeTrue())
 
 		err = controller.Remove(first)
 		Expect(err).To(BeNil())
@@ -77,27 +73,19 @@
 		defer close(done)
 
 		var err error
-<<<<<<< HEAD
-		var first *v1.Queue
-		var alpine390 = queue.NewUpgradeQueue(teamName, namespace, "alpine", "alpine", "3.9.0")
-		var alpine391 = queue.NewUpgradeQueue(teamName, namespace, "alpine", "alpine", "3.9.1")
-		var alpine392 = queue.NewUpgradeQueue(teamName, namespace, "alpine", "alpine", "3.9.2")
-		var ubuntu = queue.NewUpgradeQueue(teamName, namespace, "ubuntu", "ubuntu", "18.04")
-=======
 		var first runtime.Object
 		var alpine390 = queue.NewQueue(teamName, namespace, "alpine", "",
-			s2hv1beta1.QueueComponents{{Name: "alpine", Version: "3.9.0"}}, s2hv1beta1.QueueTypeUpgrade,
+			s2hv1.QueueComponents{{Name: "alpine", Version: "3.9.0"}}, s2hv1.QueueTypeUpgrade,
 		)
 		var alpine391 = queue.NewQueue(teamName, namespace, "alpine", "",
-			s2hv1beta1.QueueComponents{{Name: "alpine", Version: "3.9.1"}}, s2hv1beta1.QueueTypeUpgrade,
+			s2hv1.QueueComponents{{Name: "alpine", Version: "3.9.1"}}, s2hv1.QueueTypeUpgrade,
 		)
 		var alpine392 = queue.NewQueue(teamName, namespace, "alpine", "",
-			s2hv1beta1.QueueComponents{{Name: "alpine", Version: "3.9.2"}}, s2hv1beta1.QueueTypeUpgrade,
+			s2hv1.QueueComponents{{Name: "alpine", Version: "3.9.2"}}, s2hv1.QueueTypeUpgrade,
 		)
 		var ubuntu = queue.NewQueue(teamName, namespace, "ubuntu", "",
-			s2hv1beta1.QueueComponents{{Name: "ubuntu", Version: "18.04"}}, s2hv1beta1.QueueTypeUpgrade,
-		)
->>>>>>> 7b312e13
+			s2hv1.QueueComponents{{Name: "ubuntu", Version: "18.04"}}, s2hv1.QueueTypeUpgrade,
+		)
 		var size int
 
 		Expect(controller.Size(namespace)).To(Equal(0), "should start with empty queue")
@@ -109,7 +97,7 @@
 		err = controller.Add(ubuntu, nil)
 		Expect(err).To(BeNil())
 		err = controller.Add(queue.NewQueue(teamName, namespace, "node", "",
-			s2hv1beta1.QueueComponents{{Name: "node", Version: "11.0.0"}}, s2hv1beta1.QueueTypeUpgrade,
+			s2hv1.QueueComponents{{Name: "node", Version: "11.0.0"}}, s2hv1.QueueTypeUpgrade,
 		), nil)
 		Expect(err).To(BeNil())
 		size = controller.Size(namespace)
@@ -117,7 +105,7 @@
 
 		first, err = controller.First(namespace)
 		Expect(err).To(BeNil())
-		Expect(first.(*s2hv1beta1.Queue).ContainSameComponent(alpine390.Name, alpine390.Spec.Components[0])).To(BeTrue())
+		Expect(first.(*s2hv1.Queue).ContainSameComponent(alpine390.Name, alpine390.Spec.Components[0])).To(BeTrue())
 
 		By("Adding alpine 3.9.1")
 
@@ -125,7 +113,7 @@
 		Expect(err).To(BeNil())
 		first, err = controller.First(namespace)
 		Expect(err).To(BeNil())
-		Expect(first.(*s2hv1beta1.Queue).ContainSameComponent(ubuntu.Name, ubuntu.Spec.Components[0])).To(BeTrue(),
+		Expect(first.(*s2hv1.Queue).ContainSameComponent(ubuntu.Name, ubuntu.Spec.Components[0])).To(BeTrue(),
 			"ubuntu should be on top of queue")
 		size = controller.Size(namespace)
 		Expect(size).To(Equal(3), "size of queue should remain 3")
@@ -136,7 +124,7 @@
 		Expect(err).To(BeNil())
 		first, err = controller.First(namespace)
 		Expect(err).To(BeNil())
-		Expect(first.(*s2hv1beta1.Queue).ContainSameComponent(alpine392.Name, alpine392.Spec.Components[0])).To(BeTrue(),
+		Expect(first.(*s2hv1.Queue).ContainSameComponent(alpine392.Name, alpine392.Spec.Components[0])).To(BeTrue(),
 			"alpine 3.9.2 should be on top of queue")
 		size = controller.Size(namespace)
 		Expect(size).To(Equal(3), "size of queue should remain 3")
@@ -147,7 +135,7 @@
 		Expect(err).To(BeNil())
 		first, err = controller.First(namespace)
 		Expect(err).To(BeNil())
-		Expect(first.(*s2hv1beta1.Queue).ContainSameComponent(ubuntu.Name, ubuntu.Spec.Components[0])).To(BeTrue(),
+		Expect(first.(*s2hv1.Queue).ContainSameComponent(ubuntu.Name, ubuntu.Spec.Components[0])).To(BeTrue(),
 			"ubuntu should be on top of queue")
 
 		By("Removing all queues")
@@ -164,13 +152,13 @@
 		var err error
 		var first runtime.Object
 		var alpine = queue.NewQueue(teamName, namespace, "group", "group",
-			s2hv1beta1.QueueComponents{{Name: "alpine", Version: "3.9.0"}}, s2hv1beta1.QueueTypeUpgrade,
+			s2hv1.QueueComponents{{Name: "alpine", Version: "3.9.0"}}, s2hv1.QueueTypeUpgrade,
 		)
 		var ubuntu = queue.NewQueue(teamName, namespace, "ubuntu", "",
-			s2hv1beta1.QueueComponents{{Name: "ubuntu", Version: "18.04"}}, s2hv1beta1.QueueTypeUpgrade,
+			s2hv1.QueueComponents{{Name: "ubuntu", Version: "18.04"}}, s2hv1.QueueTypeUpgrade,
 		)
 		var node = queue.NewQueue(teamName, namespace, "group", "group",
-			s2hv1beta1.QueueComponents{{Name: "node", Version: "11.0.0"}}, s2hv1beta1.QueueTypeUpgrade,
+			s2hv1.QueueComponents{{Name: "node", Version: "11.0.0"}}, s2hv1.QueueTypeUpgrade,
 		)
 		var size int
 
@@ -192,9 +180,9 @@
 
 		first, err = controller.First(namespace)
 		Expect(err).To(BeNil())
-		Expect(len(first.(*s2hv1beta1.Queue).Spec.Components)).To(Equal(2))
-		Expect(first.(*s2hv1beta1.Queue).ContainSameComponent("group", alpine.Spec.Components[0])).To(BeTrue())
-		Expect(first.(*s2hv1beta1.Queue).ContainSameComponent("group", node.Spec.Components[0])).To(BeTrue())
+		Expect(len(first.(*s2hv1.Queue).Spec.Components)).To(Equal(2))
+		Expect(first.(*s2hv1.Queue).ContainSameComponent("group", alpine.Spec.Components[0])).To(BeTrue())
+		Expect(first.(*s2hv1.Queue).ContainSameComponent("group", node.Spec.Components[0])).To(BeTrue())
 
 		By("Removing all queues")
 
@@ -210,16 +198,16 @@
 		var err error
 		var first runtime.Object
 		var application = queue.NewQueue(teamName, namespace, "group", "group",
-			s2hv1beta1.QueueComponents{
+			s2hv1.QueueComponents{
 				{Name: "alpine", Version: "3.9.0"},
 				{Name: "node", Version: "11.0.0"},
-			}, s2hv1beta1.QueueTypeUpgrade,
+			}, s2hv1.QueueTypeUpgrade,
 		)
 		var ubuntu = queue.NewQueue(teamName, namespace, "ubuntu", "",
-			s2hv1beta1.QueueComponents{{Name: "ubuntu", Version: "18.04"}}, s2hv1beta1.QueueTypeUpgrade,
+			s2hv1.QueueComponents{{Name: "ubuntu", Version: "18.04"}}, s2hv1.QueueTypeUpgrade,
 		)
 		var node = queue.NewQueue(teamName, namespace, "group", "group",
-			s2hv1beta1.QueueComponents{{Name: "node", Version: "11.0.2"}}, s2hv1beta1.QueueTypeUpgrade,
+			s2hv1.QueueComponents{{Name: "node", Version: "11.0.2"}}, s2hv1.QueueTypeUpgrade,
 		)
 		var size int
 
@@ -241,9 +229,9 @@
 
 		first, err = controller.First(namespace)
 		Expect(err).To(BeNil())
-		Expect(len(first.(*s2hv1beta1.Queue).Spec.Components)).To(Equal(2))
-		Expect(first.(*s2hv1beta1.Queue).ContainSameComponent("group", application.Spec.Components[0])).To(BeTrue())
-		Expect(first.(*s2hv1beta1.Queue).ContainSameComponent("group", node.Spec.Components[0])).To(BeTrue())
+		Expect(len(first.(*s2hv1.Queue).Spec.Components)).To(Equal(2))
+		Expect(first.(*s2hv1.Queue).ContainSameComponent("group", application.Spec.Components[0])).To(BeTrue())
+		Expect(first.(*s2hv1.Queue).ContainSameComponent("group", node.Spec.Components[0])).To(BeTrue())
 
 		By("Removing all queues")
 
@@ -259,16 +247,16 @@
 		var err error
 		var first runtime.Object
 		var application = queue.NewQueue(teamName, namespace, "group", "group",
-			s2hv1beta1.QueueComponents{
+			s2hv1.QueueComponents{
 				{Name: "alpine", Version: "3.9.0"},
 				{Name: "node", Version: "11.0.0"},
-			}, s2hv1beta1.QueueTypeUpgrade,
+			}, s2hv1.QueueTypeUpgrade,
 		)
 		var duplicatedNode = queue.NewQueue(teamName, namespace, "node", "",
-			s2hv1beta1.QueueComponents{{Name: "node", Version: "11.0.1"}}, s2hv1beta1.QueueTypeUpgrade,
+			s2hv1.QueueComponents{{Name: "node", Version: "11.0.1"}}, s2hv1.QueueTypeUpgrade,
 		)
 		var node = queue.NewQueue(teamName, namespace, "node", "",
-			s2hv1beta1.QueueComponents{{Name: "node", Version: "11.0.2"}}, s2hv1beta1.QueueTypeUpgrade,
+			s2hv1.QueueComponents{{Name: "node", Version: "11.0.2"}}, s2hv1.QueueTypeUpgrade,
 		)
 		var size int
 
@@ -290,8 +278,8 @@
 
 		first, err = controller.First(namespace)
 		Expect(err).To(BeNil())
-		Expect(len(first.(*s2hv1beta1.Queue).Spec.Components)).To(Equal(1))
-		Expect(first.(*s2hv1beta1.Queue).ContainSameComponent("group", application.Spec.Components[0])).To(BeTrue())
+		Expect(len(first.(*s2hv1.Queue).Spec.Components)).To(Equal(1))
+		Expect(first.(*s2hv1.Queue).ContainSameComponent("group", application.Spec.Components[0])).To(BeTrue())
 
 		By("Removing all queues")
 
@@ -309,16 +297,16 @@
 		var err error
 		var size int
 		var alpine = queue.NewQueue(teamName, namespace, "group", "group",
-			s2hv1beta1.QueueComponents{{Name: "alpine", Version: "3.9.1"}}, s2hv1beta1.QueueTypeUpgrade,
+			s2hv1.QueueComponents{{Name: "alpine", Version: "3.9.1"}}, s2hv1.QueueTypeUpgrade,
 		)
 		var ubuntu16 = queue.NewQueue(teamName, namespace, "ubuntu", "",
-			s2hv1beta1.QueueComponents{{Name: "ubuntu", Version: "16.04"}}, s2hv1beta1.QueueTypeUpgrade,
+			s2hv1.QueueComponents{{Name: "ubuntu", Version: "16.04"}}, s2hv1.QueueTypeUpgrade,
 		)
 		var ubuntu18 = queue.NewQueue(teamName, namespace, "ubuntu", "",
-			s2hv1beta1.QueueComponents{{Name: "ubuntu", Version: "18.04"}}, s2hv1beta1.QueueTypeUpgrade,
+			s2hv1.QueueComponents{{Name: "ubuntu", Version: "18.04"}}, s2hv1.QueueTypeUpgrade,
 		)
 		var node = queue.NewQueue(teamName, namespace, "group", "group",
-			s2hv1beta1.QueueComponents{{Name: "node", Version: "11.0.0"}}, s2hv1beta1.QueueTypeUpgrade,
+			s2hv1.QueueComponents{{Name: "node", Version: "11.0.0"}}, s2hv1.QueueTypeUpgrade,
 		)
 
 		Expect(controller.Size(namespace)).To(Equal(0), "should start with empty queue")
@@ -338,7 +326,7 @@
 
 		first, err := controller.First(namespace)
 		Expect(err).To(BeNil())
-		Expect(first.(*s2hv1beta1.Queue).ContainSameComponent(ubuntu16.Name, ubuntu16.Spec.Components[0])).To(BeTrue())
+		Expect(first.(*s2hv1.Queue).ContainSameComponent(ubuntu16.Name, ubuntu16.Spec.Components[0])).To(BeTrue())
 
 		By("Create 1 bundle queue with the highest priority")
 
@@ -350,8 +338,8 @@
 
 		first, err = controller.First(namespace)
 		Expect(err).To(BeNil())
-		Expect(first.(*s2hv1beta1.Queue).ContainSameComponent(alpine.Name, alpine.Spec.Components[0])).To(BeTrue())
-		Expect(first.(*s2hv1beta1.Queue).ContainSameComponent(node.Name, node.Spec.Components[0])).To(BeTrue())
+		Expect(first.(*s2hv1.Queue).ContainSameComponent(alpine.Name, alpine.Spec.Components[0])).To(BeTrue())
+		Expect(first.(*s2hv1.Queue).ContainSameComponent(node.Name, node.Spec.Components[0])).To(BeTrue())
 
 		By("Create 1 queue with lower priority")
 
@@ -363,8 +351,8 @@
 
 		first, err = controller.First(namespace)
 		Expect(err).To(BeNil())
-		Expect(first.(*s2hv1beta1.Queue).ContainSameComponent(alpine.Name, alpine.Spec.Components[0])).To(BeTrue())
-		Expect(first.(*s2hv1beta1.Queue).ContainSameComponent(node.Name, node.Spec.Components[0])).To(BeTrue())
+		Expect(first.(*s2hv1.Queue).ContainSameComponent(alpine.Name, alpine.Spec.Components[0])).To(BeTrue())
+		Expect(first.(*s2hv1.Queue).ContainSameComponent(node.Name, node.Spec.Components[0])).To(BeTrue())
 
 		By("Removing all queues")
 
