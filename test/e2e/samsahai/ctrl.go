package samsahai

import (
	"context"
	"encoding/json"
	"fmt"
	"net/http"
	"net/http/httptest"
	"os"
	"sync"
	"time"

	. "github.com/onsi/ginkgo"
	. "github.com/onsi/gomega"
	"github.com/tidwall/gjson"
	batchv1beta1 "k8s.io/api/batch/v1beta1"
	corev1 "k8s.io/api/core/v1"
	rbacv1 "k8s.io/api/rbac/v1"
	"k8s.io/apimachinery/pkg/api/errors"
	metav1 "k8s.io/apimachinery/pkg/apis/meta/v1"
	"k8s.io/apimachinery/pkg/labels"
	"k8s.io/apimachinery/pkg/types"
	"k8s.io/apimachinery/pkg/util/wait"
	"k8s.io/client-go/kubernetes/scheme"
	"k8s.io/client-go/rest"
	rclient "sigs.k8s.io/controller-runtime/pkg/client"
	"sigs.k8s.io/controller-runtime/pkg/client/config"
	"sigs.k8s.io/controller-runtime/pkg/manager"

	s2hv1 "github.com/agoda-com/samsahai/api/v1"
	"github.com/agoda-com/samsahai/internal"
	configctrl "github.com/agoda-com/samsahai/internal/config"
	"github.com/agoda-com/samsahai/internal/queue"
	"github.com/agoda-com/samsahai/internal/samsahai"
	"github.com/agoda-com/samsahai/internal/samsahai/activepromotion"
	s2hobject "github.com/agoda-com/samsahai/internal/samsahai/k8sobject"
	s2hhttp "github.com/agoda-com/samsahai/internal/samsahai/webhook"
	"github.com/agoda-com/samsahai/internal/stablecomponent"
	"github.com/agoda-com/samsahai/internal/staging"
	utilhttp "github.com/agoda-com/samsahai/internal/util/http"
	"github.com/agoda-com/samsahai/internal/util/stringutils"
	samsahairpc "github.com/agoda-com/samsahai/pkg/samsahai/rpc"
)

const (
	verifyTime1s           = 1 * time.Second
	verifyTime5s           = 5 * time.Second
	verifyTime10s          = 10 * time.Second
	verifyTime15s          = 15 * time.Second
	verifyTime30s          = 30 * time.Second
	verifyTime45s          = 45 * time.Second
	verifyTime60s          = 60 * time.Second
	verifyNSCreatedTimeout = verifyTime15s
	promoteTimeOut         = 30 * time.Second
)

var (
	samsahaiCtrl   internal.SamsahaiController
	client         rclient.Client
	wgStop         *sync.WaitGroup
	chStop         chan struct{}
	mgr            manager.Manager
	samsahaiServer *httptest.Server
	samsahaiClient samsahairpc.RPC
	restCfg        *rest.Config
	err            error
)

func setupSamsahai(isPromoteOnTeamCreationDisabled bool) {
	s2hConfig := samsahaiConfig
	if isPromoteOnTeamCreationDisabled {
		s2hConfig.ActivePromotion.PromoteOnTeamCreation = false
	}

	samsahaiCtrl = samsahai.New(mgr, "samsahai-system", s2hConfig)
	Expect(samsahaiCtrl).ToNot(BeNil())

	activePromotionCtrl := activepromotion.New(mgr, samsahaiCtrl, s2hConfig)
	Expect(activePromotionCtrl).ToNot(BeNil())

	stableComponentCtrl := stablecomponent.New(mgr, samsahaiCtrl)
	Expect(stableComponentCtrl).ToNot(BeNil())

	wgStop = &sync.WaitGroup{}
	wgStop.Add(1)
	go func() {
		defer wgStop.Done()
		Expect(mgr.Start(chStop)).To(BeNil())
	}()

	mux := http.NewServeMux()
	mux.Handle(samsahaiCtrl.PathPrefix(), samsahaiCtrl)
	mux.Handle("/", s2hhttp.New(samsahaiCtrl))
	samsahaiServer = httptest.NewServer(mux)
	samsahaiClient = samsahairpc.NewRPCProtobufClient(samsahaiServer.URL, &http.Client{})
}

var _ = Describe("[e2e] Main controller", func() {
	BeforeEach(func(done Done) {
		defer close(done)
		chStop = make(chan struct{})

		adminRestConfig, err := config.GetConfig()
		Expect(err).NotTo(HaveOccurred(), "Please provide credential for accessing k8s cluster")

		restCfg = rest.CopyConfig(adminRestConfig)
		mgr, err = manager.New(restCfg, manager.Options{MetricsBindAddress: "0"})
		Expect(err).NotTo(HaveOccurred(), "should create manager successfully")

		client, err = rclient.New(restCfg, rclient.Options{Scheme: scheme.Scheme})
		Expect(err).NotTo(HaveOccurred(), "should create runtime client successfully")

		Expect(os.Setenv("S2H_CONFIG_PATH", "../data/application.yaml")).NotTo(HaveOccurred(),
			"should sent samsahai file config path successfully")

		By("Creating Secret")
		secret := mockSecret
		_ = client.Create(ctx, &secret)
	}, 60)

	AfterEach(func(done Done) {
		defer close(done)

		By("Deleting all Teams")
		err = client.DeleteAllOf(ctx, &s2hv1.Team{}, rclient.MatchingLabels(testLabels))
		Expect(err).NotTo(HaveOccurred())
		err = wait.PollImmediate(verifyTime1s, verifyTime30s, func() (ok bool, err error) {
			teamList := s2hv1.TeamList{}
			listOpt := &rclient.ListOptions{LabelSelector: labels.SelectorFromSet(testLabels)}
			err = client.List(ctx, &teamList, listOpt)
			if err != nil && errors.IsNotFound(err) {
				return true, nil
			}
			if len(teamList.Items) == 0 {
				return true, nil
			}

			return false, nil
		})
		Expect(err).NotTo(HaveOccurred(), "Delete all Teams error")

		By("Deleting all Configs")
		err = client.DeleteAllOf(ctx, &s2hv1.Config{}, rclient.MatchingLabels(testLabels))
		Expect(err).NotTo(HaveOccurred())
		err = wait.PollImmediate(verifyTime1s, verifyTime10s, func() (ok bool, err error) {
			configList := s2hv1.ConfigList{}
			listOpt := &rclient.ListOptions{LabelSelector: labels.SelectorFromSet(testLabels)}
			err = client.List(ctx, &configList, listOpt)
			if err != nil && errors.IsNotFound(err) {
				return true, nil
			}
			if len(configList.Items) == 0 {
				return true, nil
			}

			return false, nil
		})
		Expect(err).NotTo(HaveOccurred(), "Deleting all Configs error")

		By("Deleting all DesiredComponents")
		err = client.DeleteAllOf(ctx, &s2hv1.DesiredComponent{}, rclient.InNamespace(stgNamespace))
		Expect(err).NotTo(HaveOccurred())

		By("Deleting all Queues")
		err = client.DeleteAllOf(ctx, &s2hv1.Queue{}, rclient.InNamespace(stgNamespace))
		Expect(err).NotTo(HaveOccurred())

		By("Deleting all StableComponents")
		err = client.DeleteAllOf(ctx, &s2hv1.StableComponent{}, rclient.InNamespace(stgNamespace))
		Expect(err).NotTo(HaveOccurred())
		err = wait.PollImmediate(verifyTime1s, verifyTime10s, func() (ok bool, err error) {
			stableList := s2hv1.StableComponentList{}
			err = client.List(ctx, &stableList, &rclient.ListOptions{Namespace: stgNamespace})
			if err != nil && errors.IsNotFound(err) {
				return true, nil
			}
			if len(stableList.Items) == 0 {
				return true, nil
			}

			return false, nil
		})
		Expect(err).NotTo(HaveOccurred(), "Deleting all StableComponents error")

		By("Deleting active namespace")
		atvNs := activeNamespace
		_ = client.Delete(ctx, &atvNs)
		err = wait.PollImmediate(verifyTime1s, verifyTime10s, func() (ok bool, err error) {
			namespace := corev1.Namespace{}
			err = client.Get(ctx, types.NamespacedName{Name: atvNamespace}, &namespace)
			if err != nil && errors.IsNotFound(err) {
				return true, nil
			}
			return false, nil
		})

		By("Deleting all ActivePromotions")
		err = client.DeleteAllOf(ctx, &s2hv1.ActivePromotion{}, rclient.MatchingLabels(testLabels))
		Expect(err).NotTo(HaveOccurred())
		err = wait.PollImmediate(verifyTime1s, verifyTime30s, func() (ok bool, err error) {
			atpList := s2hv1.ActivePromotionList{}
			listOpt := &rclient.ListOptions{LabelSelector: labels.SelectorFromSet(testLabels)}
			if err = client.List(ctx, &atpList, listOpt); err != nil {
				return false, nil
			}

			if len(atpList.Items) == 0 {
				return true, nil
			}

			return false, nil
		})
		Expect(err).NotTo(HaveOccurred(), "Delete all active promotions error")

		By("Deleting ActivePromotionHistories")
		err = client.DeleteAllOf(ctx, &s2hv1.ActivePromotionHistory{}, rclient.MatchingLabels(testLabels))
		Expect(err).NotTo(HaveOccurred())
		err = client.DeleteAllOf(ctx, &s2hv1.ActivePromotionHistory{}, rclient.MatchingLabels(defaultLabels))
		Expect(err).NotTo(HaveOccurred())
		err = client.DeleteAllOf(ctx, &s2hv1.ActivePromotionHistory{}, rclient.MatchingLabels(defaultLabelsQ1))
		Expect(err).NotTo(HaveOccurred())
		err = client.DeleteAllOf(ctx, &s2hv1.ActivePromotionHistory{}, rclient.MatchingLabels(defaultLabelsQ2))
		Expect(err).NotTo(HaveOccurred())
		err = client.DeleteAllOf(ctx, &s2hv1.ActivePromotionHistory{}, rclient.MatchingLabels(defaultLabelsQ3))
		Expect(err).NotTo(HaveOccurred())

		By("Deleting Secret")
		secret := mockSecret
		Expect(client.Delete(ctx, &secret)).NotTo(HaveOccurred())

		By("Deleting Config")
		Expect(samsahaiCtrl.GetConfigController().Delete(teamName)).NotTo(HaveOccurred())

		close(chStop)
		samsahaiServer.Close()
		wgStop.Wait()
	}, 90)

	It("should successfully promote an active environment without doing retry", func(done Done) {
		defer close(done)
		setupSamsahai(true)

		By("Creating Config")
		config := mockConfig
		config.Spec.ActivePromotion.MaxRetry = &maxActivePromotionRetry
		Expect(client.Create(ctx, &config)).To(BeNil())

		By("Creating Team")
		team := mockTeam
		team.Status.Namespace.Active = atvNamespace
		Expect(client.Create(ctx, &team)).To(BeNil())

		By("Verifying staging related objects has been created")
		err = wait.PollImmediate(verifyTime1s, verifyNSCreatedTimeout, func() (ok bool, err error) {
			namespace := corev1.Namespace{}
			err = client.Get(ctx, types.NamespacedName{Name: stgNamespace}, &namespace)
			if err != nil {
				return false, nil
			}

			secret := corev1.Secret{}
			err = client.Get(ctx, types.NamespacedName{Name: internal.StagingCtrlName, Namespace: stgNamespace}, &secret)
			if err != nil {
				return false, nil
			}

			// TODO: uncomment when staging can be successfully deployed
			//deployment := appv1.Deployment{}
			//err = client.Get(ctx, types.NamespacedName{Name: internal.StagingCtrlName, Namespace: stgNamespace}, &deployment)
			//if err != nil || deployment.Status.AvailableReplicas != *deployment.Spec.Replicas {
			//	time.Sleep(500 * time.Millisecond)
			//	continue
			//}

			svc := corev1.Service{}
			err = client.Get(ctx, types.NamespacedName{Name: internal.StagingCtrlName, Namespace: stgNamespace}, &svc)
			if err != nil {
				return false, nil
			}

			role := rbacv1.Role{}
			err = client.Get(ctx, types.NamespacedName{Name: internal.StagingCtrlName, Namespace: stgNamespace}, &role)
			if err != nil {
				return false, nil
			}

			roleBinding := rbacv1.RoleBinding{}
			err = client.Get(ctx, types.NamespacedName{Name: internal.StagingCtrlName, Namespace: stgNamespace}, &roleBinding)
			if err != nil {
				return false, nil
			}

			clusterRole := rbacv1.ClusterRole{}
			err = client.Get(ctx, types.NamespacedName{Name: s2hobject.GenClusterRoleName(stgNamespace), Namespace: stgNamespace}, &clusterRole)
			if err != nil {
				return false, nil
			}

			clusterRoleBinding := rbacv1.ClusterRoleBinding{}
			err = client.Get(ctx, types.NamespacedName{Name: s2hobject.GenClusterRoleName(stgNamespace), Namespace: stgNamespace}, &clusterRoleBinding)
			if err != nil {
				return false, nil
			}

			sa := corev1.ServiceAccount{}
			err = client.Get(ctx, types.NamespacedName{Name: internal.StagingCtrlName, Namespace: stgNamespace}, &sa)
			if err != nil {
				return false, nil
			}

			config := s2hv1.Config{}
			err = client.Get(ctx, types.NamespacedName{Name: team.Name}, &config)
			if err != nil {
				return false, nil
			}

			return true, nil
		})
		Expect(err).NotTo(HaveOccurred(), "Create staging related object objects error")

		By("Creating active namespace")
		atvNs := activeNamespace
		Expect(client.Create(ctx, &atvNs)).To(BeNil())

		By("Creating StableComponent")
		smd := stableMariaDB
		Expect(client.Create(ctx, &smd)).To(BeNil())

		time.Sleep(1 * time.Second)
		By("Checking stable component has been set")
		teamComp := s2hv1.Team{}
		Expect(client.Get(ctx, types.NamespacedName{Name: team.Name}, &teamComp))
		teamSpecStableComps := teamComp.Status.StableComponents[mariaDBCompName].Spec
		Expect(teamSpecStableComps.Name).To(Equal(stableAtvMariaDB.Spec.Name))
		Expect(teamSpecStableComps.Repository).To(Equal(stableAtvMariaDB.Spec.Repository))
		Expect(teamSpecStableComps.Version).To(Equal(stableAtvMariaDB.Spec.Version))

		By("Creating ActivePromotionHistory 1")
		atpHist := activePromotionHistory
		atpHist.Name = atpHist.Name + "-1"
		Expect(client.Create(ctx, &atpHist)).To(BeNil())

		time.Sleep(1 * time.Second)
		By("Creating ActivePromotionHistory 2")
		atpHist = activePromotionHistory
		atpHist.Name = atpHist.Name + "-2"
		Expect(client.Create(ctx, &atpHist)).To(BeNil())

		By("Creating ActivePromotion")
		atp := activePromotion
		Expect(client.Create(ctx, &atp)).To(BeNil())

		By("Creating mock de-active queue for active namespace")
		deActiveQ := mockDeActiveQueue
		deActiveQ.Namespace = atvNamespace
		Expect(client.Create(ctx, &deActiveQ)).To(BeNil())

		By("Waiting pre-active environment is successfully created")
		err = wait.PollImmediate(verifyTime1s, verifyTime10s, func() (ok bool, err error) {
			atpTemp := s2hv1.ActivePromotion{}
			err = client.Get(ctx, types.NamespacedName{Name: atp.Name}, &atpTemp)
			if err != nil {
				return false, nil
			}

			if atpTemp.Status.IsConditionTrue(s2hv1.ActivePromotionCondPreActiveCreated) {
				return true, nil
			}

			return false, nil
		})
		Expect(err).NotTo(HaveOccurred(), "Delete previous namespace error")

		atpRes := s2hv1.ActivePromotion{}
		err = client.Get(ctx, types.NamespacedName{Name: atp.Name}, &atpRes)
		Expect(err).NotTo(HaveOccurred(), "Get active promotion error")

		By("Start staging controller for pre-active")
		preActiveNs := atpRes.Status.TargetNamespace
		{
			// create mgr from config
			stagingCfg := rest.CopyConfig(restCfg)
			stagingMgr, err := manager.New(stagingCfg, manager.Options{
				Namespace:          preActiveNs,
				MetricsBindAddress: "0",
			})
			Expect(err).NotTo(HaveOccurred())

			stagingCfgCtrl := configctrl.New(stagingMgr)
			qctrl := queue.New(preActiveNs, client)
			stagingPreActiveCtrl := staging.NewController(teamName, preActiveNs, samsahaiAuthToken, samsahaiClient,
				stagingMgr, qctrl, stagingCfgCtrl, "", "", "",
				internal.StagingConfig{})
			go func() {
				defer GinkgoRecover()
				Expect(stagingMgr.Start(chStop)).NotTo(HaveOccurred())
			}()
			go stagingPreActiveCtrl.Start(chStop)
		}

		By("Checking pre-active namespace has been set")
		Expect(client.Get(ctx, types.NamespacedName{Name: atp.Name}, &teamComp))
		Expect(teamComp.Status.Namespace.PreActive).ToNot(BeEmpty())
		Expect(atpRes.Status.TargetNamespace).To(Equal(teamComp.Status.Namespace.PreActive))
		Expect(atpRes.Status.PreviousActiveNamespace).To(Equal(atvNamespace))

		By("Checking stable components has been deployed to target namespace")
		stableComps := &s2hv1.StableComponentList{}
		err = client.List(ctx, stableComps, &rclient.ListOptions{Namespace: atpRes.Status.TargetNamespace})
		Expect(err).To(BeNil())
		Expect(len(stableComps.Items)).To(Equal(1))

		By("Previous active namespace should be deleted")
		err = wait.PollImmediate(verifyTime1s, promoteTimeOut, func() (ok bool, err error) {
			namespace := corev1.Namespace{}
			err = client.Get(ctx, types.NamespacedName{Name: atvNamespace}, &namespace)
			if err != nil && errors.IsNotFound(err) {
				return true, nil
			}

			return false, nil
		})
		Expect(err).NotTo(HaveOccurred(), "Delete previous namespace error")

		By("ActivePromotion should be deleted")
		err = wait.PollImmediate(verifyTime1s, verifyTime30s, func() (ok bool, err error) {
			atpTemp := s2hv1.ActivePromotion{}
			err = client.Get(ctx, types.NamespacedName{Name: atp.Name}, &atpTemp)
			if err != nil && errors.IsNotFound(err) {
				return true, nil
			}

			return false, nil
		})
		Expect(err).NotTo(HaveOccurred(), "Delete active promotion error")

		By("Checking active, previous namespace and active promoted by has been reset")
		teamComp = s2hv1.Team{}
		err = client.Get(ctx, types.NamespacedName{Name: atp.Name}, &teamComp)
		Expect(err).To(BeNil())
		Expect(teamComp.Status.Namespace.Active).To(Equal(preActiveNs))
		Expect(teamComp.Status.ActivePromotedBy).To(Equal(activePromotion.Spec.PromotedBy))

		err = client.Get(ctx, types.NamespacedName{Name: atvNamespace}, &atvNs)
		Expect(errors.IsNotFound(err)).To(BeTrue())

		By("Current active components should be set")
		teamComp = s2hv1.Team{}
		err = client.Get(ctx, types.NamespacedName{Name: team.Name}, &teamComp)
		Expect(err).To(BeNil())
		Expect(len(teamComp.Status.ActiveComponents)).ToNot(BeZero())

		By("ActivePromotionHistory should be created")
		atpHists := &s2hv1.ActivePromotionHistoryList{}
		listOpt := &rclient.ListOptions{LabelSelector: labels.SelectorFromSet(defaultLabels)}
		err = client.List(ctx, atpHists, listOpt)
		Expect(err).To(BeNil())
		Expect(len(atpHists.Items)).To(Equal(2))
		Expect(atpHists.Items[0].Name).ToNot(Equal(atpHist.Name + "-1"))
		Expect(atpHists.Items[1].Name).ToNot(Equal(atpHist.Name + "-1"))
		Expect(atpHists.Items[1].Spec.ActivePromotion.Status.OutdatedComponents).ToNot(BeNil())

		By("Public API")
		{
			By("Get team")
			{
				_, data, err := utilhttp.Get(samsahaiServer.URL + "/teams/" + team.Name)
				Expect(err).NotTo(HaveOccurred())
				Expect(data).NotTo(BeNil())
				Expect(gjson.GetBytes(data, "teamName").Str).To(Equal(team.Name))
			}

			By("Get team Queue")
			{
				_, data, err := utilhttp.Get(samsahaiServer.URL + "/teams/" + team.Name + "/queue")
				Expect(err).NotTo(HaveOccurred())
				Expect(data).NotTo(BeNil())
			}

			By("Get team Queue not found")
			{
				_, _, err := utilhttp.Get(samsahaiServer.URL + "/teams/" + team.Name + "/queue/histories/" + "unknown")
				Expect(err).To(HaveOccurred())
			}

			By("Get Stable Values")
			{
				parentComps, err := samsahaiCtrl.GetConfigController().GetParentComponents(team.Name)
				Expect(err).NotTo(HaveOccurred())

				compName := ""
				for c := range parentComps {
					compName = c
				}

				url := fmt.Sprintf("%s/teams/%s/components/%s/values", samsahaiServer.URL, team.Name, compName)
				_, data, err := utilhttp.Get(url, utilhttp.WithHeader("Accept", "text/yaml"))
				Expect(err).NotTo(HaveOccurred())
				Expect(data).NotTo(BeNil())
			}
		}
	}, 90)

	It("should successfully promote an active environment even demote timeout", func(done Done) {
		defer close(done)
		setupSamsahai(true)

		By("Creating Config")
		config := mockConfig
		Expect(client.Create(ctx, &config)).To(BeNil())

		By("Creating Team")
		team := mockTeam
		team.Status.Namespace.Active = atvNamespace
		Expect(client.Create(ctx, &team)).To(BeNil())

		By("Creating active namespace")
		atvNs := activeNamespace
		Expect(client.Create(ctx, &atvNs)).To(BeNil())

		By("Verifying namespace and config have been created")
		err = wait.PollImmediate(verifyTime1s, verifyNSCreatedTimeout, func() (ok bool, err error) {
			namespace := corev1.Namespace{}
			if err := client.Get(ctx, types.NamespacedName{Name: stgNamespace}, &namespace); err != nil {
				return false, nil
			}

			config := s2hv1.Config{}
			err = client.Get(ctx, types.NamespacedName{Name: team.Name}, &config)
			if err != nil {
				return false, nil
			}

			return true, nil
		})
		Expect(err).NotTo(HaveOccurred(), "Verify namespace and config error")

		By("Creating ActivePromotion with `DemotingActiveEnvironment` state")
		atp := activePromotion
		atp.Status.State = s2hv1.ActivePromotionDemoting
		atp.Status.PreviousActiveNamespace = atvNamespace
		atp.Status.SetCondition(s2hv1.ActivePromotionCondActiveDemotionStarted, corev1.ConditionTrue, "start demoting")
		Expect(client.Create(ctx, &atp)).To(BeNil())

		By("Waiting ActivePromotion state to be `PromotingActiveEnvironment`")
		err = wait.PollImmediate(verifyTime1s, verifyTime10s, func() (ok bool, err error) {
			atpComp := s2hv1.ActivePromotion{}
			if err := client.Get(ctx, types.NamespacedName{Name: teamName}, &atpComp); err != nil {
				return false, nil
			}

			if atpComp.Status.State == s2hv1.ActivePromotionActiveEnvironment {
				return true, nil
			}

			return false, nil
		})
		Expect(err).NotTo(HaveOccurred(),
			"Waiting active promotion state to `PromotingActiveEnvironment` error")
	}, 40)

	It("should successfully add/remove/run active promotion from queue", func(done Done) {
		defer close(done)
		setupSamsahai(true)

		By("Creating Team for Q1")
		team1 := mockTeam
		team1.Name = teamForQ1
		Expect(client.Create(ctx, &team1)).To(BeNil())

		By("Creating Config for Q1")
		config1 := mockConfig
		config1.Name = teamForQ1
		Expect(client.Create(ctx, &config1)).To(BeNil())

		By("Creating Team for Q2")
		team2 := mockTeam
		team2.Name = teamForQ2
		Expect(client.Create(ctx, &team2)).To(BeNil())

		By("Creating Config for Q2")
		config2 := mockConfig
		config2.Name = teamForQ2
		Expect(client.Create(ctx, &config2)).To(BeNil())

		By("Creating Team for Q3")
		team3 := mockTeam
		team3.Name = teamForQ3
		Expect(client.Create(ctx, &team3)).To(BeNil())
		By("Verifying configuration has been created")

		By("Creating Config for Q3")
		config3 := mockConfig
		config3.Name = teamForQ3
		Expect(client.Create(ctx, &config3)).To(BeNil())

		By("Verifying all teams have been created")
		err = wait.PollImmediate(verifyTime1s, verifyTime10s, func() (ok bool, err error) {
			teamList := s2hv1.TeamList{}
			listOpt := &rclient.ListOptions{LabelSelector: labels.SelectorFromSet(testLabels)}
			if err := client.List(ctx, &teamList, listOpt); err != nil {
				return false, nil
			}

			if len(teamList.Items) == 3 {
				return true, nil
			}

			configList := s2hv1.ConfigList{}
			if err := client.List(ctx, &configList, listOpt); err != nil {
				return false, nil
			}

			if len(configList.Items) == 3 {
				return true, nil
			}

			return false, nil
		})
		Expect(err).NotTo(HaveOccurred(), "Create teams error")

		By("Creating ActivePromotions")
		atpQ1 := activePromotion
		atpQ1.Name = teamForQ1
		Expect(client.Create(ctx, &atpQ1)).To(BeNil())

		time.Sleep(1 * time.Second)

		atpQ2 := activePromotion
		atpQ2.Name = teamForQ2
		Expect(client.Create(ctx, &atpQ2)).To(BeNil())

		time.Sleep(verifyTime1s)
		atpQ3 := activePromotion
		atpQ3.Name = teamForQ3
		Expect(client.Create(ctx, &atpQ3)).To(BeNil())

		By("Waiting ActivePromotion Q1 state to be `Deploying`, other ActivePromotion states to be waiting")
		err = wait.PollImmediate(verifyTime1s, verifyTime10s, func() (ok bool, err error) {
			atpCompQ1 := s2hv1.ActivePromotion{}
			if err := client.Get(ctx, types.NamespacedName{Name: teamForQ1}, &atpCompQ1); err != nil {
				return false, nil
			}

			if atpCompQ1.Status.State != s2hv1.ActivePromotionDeployingComponents {
				return false, nil
			}

			waitingAtpList := &s2hv1.ActivePromotionList{}
			selectors := map[string]string{"state": "waiting"}
			listOpt := &rclient.ListOptions{LabelSelector: labels.SelectorFromSet(selectors)}
			if err := client.List(ctx, waitingAtpList, listOpt); err != nil {
				return false, nil
			}

			if len(waitingAtpList.Items) == 2 {
				return true, nil
			}

			return false, nil
		})
		Expect(err).NotTo(HaveOccurred(), "Change active promotion state error")

		By("Deleting ActivePromotion Q2 from queue")
		atpCompQ2 := s2hv1.ActivePromotion{}
		Expect(client.Get(ctx, types.NamespacedName{Name: teamForQ2}, &atpCompQ2)).To(BeNil())
		Expect(client.Delete(ctx, &atpCompQ2)).NotTo(HaveOccurred())
		err = wait.PollImmediate(verifyTime1s, verifyTime10s, func() (ok bool, err error) {
			atpTemp := s2hv1.ActivePromotion{}
			err = client.Get(ctx, types.NamespacedName{Name: teamForQ2}, &atpTemp)
			if err != nil && errors.IsNotFound(err) {
				return true, nil
			}

			return false, nil
		})
		Expect(err).NotTo(HaveOccurred(), "Delete active promotion for Team2 error")

		atpCompQ3 := s2hv1.ActivePromotion{}
		Expect(client.Get(ctx, types.NamespacedName{Name: teamForQ3}, &atpCompQ3)).To(BeNil())
		Expect(atpCompQ3.Status.State).To(Equal(s2hv1.ActivePromotionWaiting))

		By("Deleting ActivePromotion Q1")
		atpCompQ1 := s2hv1.ActivePromotion{}
		Expect(client.Get(ctx, types.NamespacedName{Name: teamForQ1}, &atpCompQ1)).To(BeNil())
		Expect(client.Delete(ctx, &atpCompQ1)).NotTo(HaveOccurred())

		By("Creating mock de-active Q1")
		preActiveNs := atpCompQ1.Status.TargetNamespace
		deActiveQ := mockDeActiveQueue
		deActiveQ.Namespace = preActiveNs
		Expect(client.Create(ctx, &deActiveQ)).To(BeNil())

		By("Verifying delete ActivePromotion Q1")
		err = wait.PollImmediate(verifyTime1s, verifyTime30s, func() (ok bool, err error) {
			atpTemp := s2hv1.ActivePromotion{}
			err = client.Get(ctx, types.NamespacedName{Name: teamForQ1}, &atpTemp)
			if err != nil && errors.IsNotFound(err) {
				return true, nil
			}

			return false, nil
		})
		Expect(err).NotTo(HaveOccurred(), "Delete active promotion for Team1 error")

		By("Checking ActivePromotion Q3 should be run")
		err = wait.PollImmediate(verifyTime1s, verifyTime10s, func() (ok bool, err error) {
			atpTemp := s2hv1.ActivePromotion{}
			if err := client.Get(ctx, types.NamespacedName{Name: teamForQ3}, &atpTemp); err != nil {
				return false, nil
			}

			if atpTemp.Status.State == s2hv1.ActivePromotionDeployingComponents {
				return true, nil
			}

			return false, nil
		})
		Expect(err).NotTo(HaveOccurred(), "Promote Team3 error")

	}, 60)

	It("should do retry if active promotion fail", func(done Done) {
		defer close(done)
		setupSamsahai(true)

		By("Creating Config")
		config := mockConfig
		config.Spec.ActivePromotion.MaxRetry = &maxActivePromotionRetry
		Expect(client.Create(ctx, &config)).To(BeNil())

		By("Creating Team")
		team := mockTeam
		Expect(client.Create(ctx, &team)).To(BeNil())

		By("Verifying namespace and config have been created")
		err = wait.PollImmediate(verifyTime1s, verifyNSCreatedTimeout, func() (ok bool, err error) {
			namespace := corev1.Namespace{}
			if err := client.Get(ctx, types.NamespacedName{Name: stgNamespace}, &namespace); err != nil {
				return false, nil
			}

			config := s2hv1.Config{}
			err = client.Get(ctx, types.NamespacedName{Name: team.Name}, &config)
			if err != nil {
				return false, nil
			}

			return true, nil
		})
		Expect(err).NotTo(HaveOccurred(), "Verify namespace and config error")

		By("Creating ActivePromotion with `Finished` state")
		atp := activePromotion
		atp.Spec.NoOfRetry = 1
		atp.Status.State = s2hv1.ActivePromotionFinished
		atp.Status.Result = s2hv1.ActivePromotionFailure
		Expect(client.Create(ctx, &atp)).To(BeNil())

		By("Waiting ActivePromotion state to be ready for doing retry")
		err = wait.PollImmediate(verifyTime1s, verifyTime10s, func() (ok bool, err error) {
			atpComp := s2hv1.ActivePromotion{}
			if err := client.Get(ctx, types.NamespacedName{Name: teamName}, &atpComp); err != nil {
				return false, nil
			}

			if atpComp.Status.State == s2hv1.ActivePromotionWaiting ||
				atpComp.Status.State == s2hv1.ActivePromotionCreatingPreActive ||
				atpComp.Status.State == s2hv1.ActivePromotionDeployingComponents {
				return true, nil
			}

			return false, nil
		})
		Expect(err).NotTo(HaveOccurred(),
			"Waiting active promotion state to be ready for doing retrys error")

		By("Verifying ActivePromotion status")
		atpComp := s2hv1.ActivePromotion{}
		Expect(client.Get(ctx, types.NamespacedName{Name: teamName}, &atpComp)).To(BeNil())
		Expect(atpComp.Spec.NoOfRetry).To(Equal(2))
	}, 45)

	It("should successfully rollback and delete active promotion", func(done Done) {
		defer close(done)
		setupSamsahai(true)

		By("Creating Config")
		config := mockConfig
		Expect(client.Create(ctx, &config)).To(BeNil())

		By("Creating Team")
		team := mockTeam
		team.Status.Namespace.Active = atvNamespace
		Expect(client.Create(ctx, &team)).To(BeNil())

		By("Creating active namespace")
		atvNs := activeNamespace
		Expect(client.Create(ctx, &atvNs)).To(BeNil())

		By("Creating StableComponent in active namespace")
		smd := stableAtvMariaDB
		Expect(client.Create(ctx, &smd)).To(BeNil())

		By("Verifying namespace and config have been created")
		err = wait.PollImmediate(verifyTime1s, verifyNSCreatedTimeout, func() (ok bool, err error) {
			namespace := corev1.Namespace{}
			if err := client.Get(ctx, types.NamespacedName{Name: stgNamespace}, &namespace); err != nil {
				return false, nil
			}

			config := s2hv1.Config{}
			err = client.Get(ctx, types.NamespacedName{Name: team.Name}, &config)
			if err != nil {
				return false, nil
			}

			return true, nil
		})
		Expect(err).NotTo(HaveOccurred(), "Verify namespace and config error")

		By("Creating ActivePromotion")
		atp := activePromotion
		Expect(client.Create(ctx, &atp)).To(BeNil())

		By("Waiting ActivePromotion state to be `Deploying`")
		err = wait.PollImmediate(verifyTime1s, verifyTime10s, func() (ok bool, err error) {
			atpComp := s2hv1.ActivePromotion{}
			if err := client.Get(ctx, types.NamespacedName{Name: teamName}, &atpComp); err != nil {
				return false, nil
			}

			if atpComp.Status.State == s2hv1.ActivePromotionDeployingComponents {
				return true, nil
			}

			return false, nil
		})
		Expect(err).NotTo(HaveOccurred(), "Change active promotion state to `Deploying` error")

		By("Updating ActivePromotion state to be `PromotingActiveEnvironment`")
		atpComp := s2hv1.ActivePromotion{}
		Expect(client.Get(ctx, types.NamespacedName{Name: teamName}, &atpComp))
		atpComp.Status.State = s2hv1.ActivePromotionActiveEnvironment
		atpComp.Status.SetCondition(s2hv1.ActivePromotionCondVerified, corev1.ConditionTrue, "verified")
		Expect(client.Update(ctx, &atpComp)).To(BeNil())

		By("Delete ActivePromotion")
		atpComp = s2hv1.ActivePromotion{}
		Expect(client.Get(ctx, types.NamespacedName{Name: teamName}, &atpComp))
		Expect(client.Delete(ctx, &atpComp)).To(BeNil())

		By("Creating mock active queue for active namespace")
		activeQ := mockActiveQueue
		activeQ.Namespace = atvNamespace
		Expect(client.Create(ctx, &activeQ)).To(BeNil())

		By("Pre-active namespace should be deleted")
		preActiveNs := atpComp.Status.TargetNamespace
		err = wait.PollImmediate(verifyTime1s, verifyTime30s, func() (ok bool, err error) {
			namespace := corev1.Namespace{}
			err = client.Get(ctx, types.NamespacedName{Name: preActiveNs}, &namespace)
			if err != nil && errors.IsNotFound(err) {
				return true, nil
			}

			return false, nil
		})
		Expect(err).NotTo(HaveOccurred(), "Delete pre-active namespace error")

		By("ActivePromotion should be deleted")
		err = wait.PollImmediate(verifyTime1s, verifyTime30s, func() (ok bool, err error) {
			atpTemp := s2hv1.ActivePromotion{}
			err = client.Get(ctx, types.NamespacedName{Name: atp.Name}, &atpTemp)
			if err != nil && errors.IsNotFound(err) {
				return true, nil
			}

			return false, nil
		})
		Expect(err).NotTo(HaveOccurred(), "Delete active promotion error")

		By("Current active components should not be set")
		teamComp := s2hv1.Team{}
		err = client.Get(ctx, types.NamespacedName{Name: team.Name}, &teamComp)
		Expect(err).To(BeNil())
		Expect(len(teamComp.Status.ActiveComponents)).To(BeZero())

		atpHists := &s2hv1.ActivePromotionHistoryList{}
		listOpt := &rclient.ListOptions{LabelSelector: labels.SelectorFromSet(defaultLabels)}
		err = client.List(ctx, atpHists, listOpt)
		Expect(err).To(BeNil())
		Expect(len(atpHists.Items)).To(Equal(1))
		Expect(atpHists.Items[0].Spec.ActivePromotion.Status.OutdatedComponents).ToNot(BeNil())
	}, 90)

	It("should rollback active environment timeout", func(done Done) {
		defer close(done)
		setupSamsahai(true)

		By("Creating Config")
		config := mockConfig
		Expect(client.Create(ctx, &config)).To(BeNil())

		By("Creating Team")
		team := mockTeam
		Expect(client.Create(ctx, &team)).To(BeNil())

		By("Verifying namespace and config have been created")
		err = wait.PollImmediate(verifyTime1s, verifyNSCreatedTimeout, func() (ok bool, err error) {
			namespace := corev1.Namespace{}
			if err := client.Get(ctx, types.NamespacedName{Name: stgNamespace}, &namespace); err != nil {
				return false, nil
			}

			config := s2hv1.Config{}
			err = client.Get(ctx, types.NamespacedName{Name: team.Name}, &config)
			if err != nil {
				return false, nil
			}

			return true, nil
		})
		Expect(err).NotTo(HaveOccurred(), "Verify namespace and config error")

		By("Creating ActivePromotion with `Rollback` state")
		atp := activePromotion
		atp.Status.State = s2hv1.ActivePromotionRollback
		atp.Status.SetCondition(s2hv1.ActivePromotionCondRollbackStarted, corev1.ConditionTrue, "start rollback")
		startedTime := metav1.Now().Add(-10 * time.Second)
		atp.Status.Conditions[0].LastTransitionTime = metav1.Time{Time: startedTime}
		Expect(client.Create(ctx, &atp)).To(BeNil())

		By("ActivePromotion should be deleted")
		err = wait.PollImmediate(verifyTime1s, verifyTime10s, func() (ok bool, err error) {
			atpTemp := s2hv1.ActivePromotion{}
			err = client.Get(ctx, types.NamespacedName{Name: atp.Name}, &atpTemp)
			if err != nil && errors.IsNotFound(err) {
				return true, nil
			}

			return false, nil
		})
		Expect(err).NotTo(HaveOccurred(), "Delete active promotion error")
	}, 30)

	It("should successfully delete config when delete team", func(done Done) {
		defer close(done)
		setupSamsahai(true)

		By("Creating Config")
		config := mockConfig
		Expect(client.Create(ctx, &config)).To(BeNil())

		By("Creating Team")
		team := mockTeam
		Expect(client.Create(ctx, &team)).To(BeNil())

		By("Verifying namespace and config have been created")
		err = wait.PollImmediate(verifyTime1s, verifyNSCreatedTimeout, func() (ok bool, err error) {
			team := s2hv1.Team{}
			if err := client.Get(ctx, types.NamespacedName{Name: teamName}, &team); err != nil {
				return false, nil
			}

			if len(team.ObjectMeta.Finalizers) == 0 {
				return false, nil
			}

			config := s2hv1.Config{}
			err = client.Get(ctx, types.NamespacedName{Name: teamName}, &config)
			if err != nil {
				return false, nil
			}

			return true, nil
		})
		Expect(err).NotTo(HaveOccurred(), "Verify namespace and config error")

		By("Deleting Team")
		_ = client.Get(ctx, types.NamespacedName{Name: teamName}, &team)
		Expect(client.Delete(ctx, &team)).To(BeNil())

		By("Verifying Config should be deleted")
		err = wait.PollImmediate(verifyTime1s, verifyTime15s, func() (ok bool, err error) {
			config := s2hv1.Config{}
			err = client.Get(ctx, types.NamespacedName{Name: teamName}, &config)
			if err != nil && errors.IsNotFound(err) {
				return true, nil
			}

			return false, nil
		})
		Expect(err).NotTo(HaveOccurred(), "Config should be deleted")

	}, 30)

	It("should successfully delete active environment", func(done Done) {
		defer close(done)
		setupSamsahai(true)

		By("Starting Samsahai internal process")
		go samsahaiCtrl.Start(chStop)

		By("Starting http server")
		mux := http.NewServeMux()
		mux.Handle(samsahaiCtrl.PathPrefix(), samsahaiCtrl)
		mux.Handle("/", s2hhttp.New(samsahaiCtrl))
		server := httptest.NewServer(mux)
		defer server.Close()

		By("Creating Config")
		config := mockConfig
		Expect(client.Create(ctx, &config)).To(BeNil())

		By("Creating Team")
		team := mockTeam
		team.Status.Namespace.Active = atvNamespace
		team.Status.ActivePromotedBy = "user"
		Expect(client.Create(ctx, &team)).To(BeNil())

		By("Creating active namespace")
		atvNs := activeNamespace
		Expect(client.Create(ctx, &atvNs)).To(BeNil())

		By("Verifying namespace and config have been created")
		err = wait.PollImmediate(verifyTime1s, verifyNSCreatedTimeout, func() (ok bool, err error) {
			namespace := corev1.Namespace{}
			if err := client.Get(ctx, types.NamespacedName{Name: stgNamespace}, &namespace); err != nil {
				return false, nil
			}

			config := s2hv1.Config{}
			err = client.Get(ctx, types.NamespacedName{Name: team.Name}, &config)
			if err != nil {
				return false, nil
			}

			return true, nil
		})
		Expect(err).NotTo(HaveOccurred(), "Verify namespace and config error")

		By("Active environment should not be deleted")
		err = wait.PollImmediate(verifyTime1s, verifyTime10s, func() (ok bool, err error) {
			team := s2hv1.Team{}
			if err := client.Get(ctx, types.NamespacedName{Name: teamName}, &team); err != nil {
				return false, nil
			}
			if team.Status.Namespace.Active != "" && team.Status.ActivePromotedBy != "" {
				return true, nil
			}
			return false, nil
		})

		By("Delete active environment")
		_, _, err = utilhttp.Delete(server.URL + "/teams/" + teamName + "/environment/active/delete")
		Expect(err).NotTo(HaveOccurred(), "Trigger delete active environment error")

		By("Active environment should be deleted")
<<<<<<< HEAD
		err = wait.PollImmediate(verifyTime1s, verifyNSCreatedTimeout, func() (ok bool, err error) {
			team := s2hv1.Team{}
=======
		err = wait.PollImmediate(verifyTime1s, verifyTime30s, func() (ok bool, err error) {
			team := s2hv1beta1.Team{}
>>>>>>> 5e3ed707
			if err := client.Get(ctx, types.NamespacedName{Name: teamName}, &team); err != nil {
				return false, nil
			}
			if team.Status.Namespace.Active != "" && team.Status.ActivePromotedBy != "" {
				return false, nil
			}

<<<<<<< HEAD
			if team.Status.IsConditionTrue(s2hv1.TeamActiveEnvironmentDelete) {
=======
			if team.Status.IsConditionTrue(s2hv1beta1.TeamActiveEnvironmentDeleted) {
>>>>>>> 5e3ed707
				return false, nil
			}

			namespace := corev1.Namespace{}
			if err := client.Get(ctx, types.NamespacedName{Name: activeNamespace.Name}, &namespace); err != nil {
				if errors.IsNotFound(err) {
					return true, nil
				}
			}

			return false, nil
		})
		Expect(err).NotTo(HaveOccurred(), "Delete active environment error")
	}, 75)

	It("should be error when creating team if config does not exist", func(done Done) {
		defer close(done)
		setupSamsahai(true)

		By("Creating Team")
		team := mockTeam
		Expect(client.Create(ctx, &team)).To(BeNil())

		By("Team should be error if missing Config")
		err = wait.PollImmediate(verifyTime1s, verifyTime10s, func() (ok bool, err error) {
			team := s2hv1.Team{}
			if err := client.Get(ctx, types.NamespacedName{Name: teamName}, &team); err != nil {
				return false, nil
			}

			for i, c := range team.Status.Conditions {
				if c.Type == s2hv1.TeamConfigExisted {
					if team.Status.Conditions[i].Status == corev1.ConditionFalse {
						return true, nil
					}
				}
			}

			return false, nil
		})
		Expect(err).NotTo(HaveOccurred(), "Team should be error if missing Config")
	}, 15)

	It("should detect image missing and not create desired component", func(done Done) {
		defer close(done)
		setupSamsahai(true)

		By("Starting Samsahai internal process")
		go samsahaiCtrl.Start(chStop)

		By("Starting http server")
		mux := http.NewServeMux()
		mux.Handle(samsahaiCtrl.PathPrefix(), samsahaiCtrl)
		mux.Handle("/", s2hhttp.New(samsahaiCtrl))
		server := httptest.NewServer(mux)
		defer server.Close()

		By("Creating Config")
		config := mockConfig
		redisComp := configCompRedis
		redisComp.Image.Repository = "bitnami/redis-missing"
		redisComp.Image.Pattern = "image-missing"
		redisComp.Values = map[string]interface{}{
			"image": map[string]interface{}{
				"repository": "bitnami/redis-missing",
			},
		}
		config.Spec.Components = []*s2hv1.Component{&redisComp}
		config.Status.Used.Components = []*s2hv1.Component{&redisComp}
		Expect(client.Create(ctx, &config)).To(BeNil())

		By("Creating Team")
		team := mockTeam
		Expect(client.Create(ctx, &team)).To(BeNil())

		By("Verifying namespace and config have been created")
		err = wait.PollImmediate(verifyTime1s, verifyNSCreatedTimeout, func() (ok bool, err error) {
			namespace := corev1.Namespace{}
			if err := client.Get(ctx, types.NamespacedName{Name: stgNamespace}, &namespace); err != nil {
				return false, nil
			}

			config := s2hv1.Config{}
			err = client.Get(ctx, types.NamespacedName{Name: team.Name}, &config)
			if err != nil {
				return false, nil
			}

			return true, nil
		})
		Expect(err).NotTo(HaveOccurred(), "Verify namespace and config error")

		components, err := samsahaiCtrl.GetConfigController().GetComponents(team.Name)
		Expect(err).NotTo(HaveOccurred())

		componentRepository := components[redisCompName].Image.Repository
		Expect(componentRepository).NotTo(Equal(""))

		By("Get Team")
		Expect(client.Get(ctx, types.NamespacedName{Name: teamName}, &team)).NotTo(HaveOccurred())

		By("Verifying DesiredComponentImageCreatedTime has been updated")
		err = wait.PollImmediate(verifyTime1s, verifyTime10s, func() (ok bool, err error) {
			teamComp := s2hv1.Team{}
			if err := client.Get(ctx, types.NamespacedName{Name: team.Name}, &teamComp); err != nil {
				return false, nil
			}

			image := stringutils.ConcatImageString(componentRepository, "image-missing")
			if _, ok = teamComp.Status.DesiredComponentImageCreatedTime[redisCompName][image]; !ok {
				return false, nil
			}

			return true, nil
		})
		Expect(err).NotTo(HaveOccurred(), "Update DesiredComponents error")

		By("Verifying DesiredComponent has not been created")
		foundCh := make(chan bool)
		go func() {
			const maxCount = 2
			count := 0
			for count < maxCount {
				dc := s2hv1.DesiredComponent{}
				err := client.Get(
					ctx,
					types.NamespacedName{Name: redisCompName, Namespace: team.Status.Namespace.Staging},
					&dc)
				if err != nil {
					count++
					time.Sleep(time.Second)
					continue
				}

				foundCh <- true
				return
			}
			foundCh <- false
		}()
		found := <-foundCh
		Expect(found).To(BeFalse())
	}, 60)

	It("should create DesiredComponent on team staging namespace", func(done Done) {
		defer close(done)
		setupSamsahai(true)

		By("Starting Samsahai internal process")
		go samsahaiCtrl.Start(chStop)

		By("Starting http server")
		mux := http.NewServeMux()
		mux.Handle(samsahaiCtrl.PathPrefix(), samsahaiCtrl)
		mux.Handle("/", s2hhttp.New(samsahaiCtrl))
		server := httptest.NewServer(mux)
		defer server.Close()

		By("Creating Config")
		config := mockConfig
		Expect(client.Create(ctx, &config)).To(BeNil())

		By("Creating Team")
		team := mockTeam
		Expect(client.Create(ctx, &team)).To(BeNil())

		By("Verifying namespace and config have been created")
		err = wait.PollImmediate(verifyTime1s, verifyNSCreatedTimeout, func() (ok bool, err error) {
			namespace := corev1.Namespace{}
			if err := client.Get(ctx, types.NamespacedName{Name: stgNamespace}, &namespace); err != nil {
				return false, nil
			}

			config := s2hv1.Config{}
			err = client.Get(ctx, types.NamespacedName{Name: team.Name}, &config)
			if err != nil {
				return false, nil
			}

			return true, nil
		})
		Expect(err).NotTo(HaveOccurred(), "Verify namespace and config error")

		By("Send webhook")
		jsonData, err := json.Marshal(map[string]interface{}{
			"component": redisCompName,
		})
		Expect(err).NotTo(HaveOccurred())
		_, _, err = utilhttp.Post(server.URL+"/webhook/component", jsonData)
		Expect(err).NotTo(HaveOccurred())

		By("Verifying DesiredComponent has been created")
		err = wait.PollImmediate(verifyTime1s, verifyTime45s, func() (ok bool, err error) {
			_, _, _ = utilhttp.Post(server.URL+"/webhook/component", jsonData)

			dc := s2hv1.DesiredComponent{}
			if err = client.Get(ctx, types.NamespacedName{Name: redisCompName, Namespace: stgNamespace}, &dc); err != nil {
				return false, nil
			}

			return true, nil
		})
		Expect(err).NotTo(HaveOccurred(), "Verify DesiredComponent error")
	}, 75)

	It("should successfully detect changed components", func(done Done) {
		defer close(done)
		setupSamsahai(true)

		By("Starting Samsahai internal process")
		go samsahaiCtrl.Start(chStop)

		By("Starting http server")
		mux := http.NewServeMux()
		mux.Handle(samsahaiCtrl.PathPrefix(), samsahaiCtrl)
		mux.Handle("/", s2hhttp.New(samsahaiCtrl))
		server := httptest.NewServer(mux)
		defer server.Close()

		By("Creating Config")
		config := mockConfig
		Expect(client.Create(ctx, &config)).To(BeNil())

		By("Creating Team")
		teamComp := mockTeam
		Expect(client.Create(ctx, &teamComp)).To(BeNil())

		By("Verifying namespace and config have been created")
		err = wait.PollImmediate(verifyTime1s, verifyNSCreatedTimeout, func() (ok bool, err error) {
			namespace := corev1.Namespace{}
			if err := client.Get(ctx, types.NamespacedName{Name: stgNamespace}, &namespace); err != nil {
				return false, nil
			}

			config := s2hv1.Config{}
			err = client.Get(ctx, types.NamespacedName{Name: teamComp.Name}, &config)
			if err != nil {
				return false, nil
			}

			return true, nil
		})
		Expect(err).NotTo(HaveOccurred(), "Verify namespace and config error")

		By("Send webhook")
		jsonDataRedis, err := json.Marshal(map[string]interface{}{
			"component": redisCompName,
		})
		Expect(err).NotTo(HaveOccurred())

		jsonDataWordpress, err := json.Marshal(map[string]interface{}{
			"component": wordpressCompName,
		})
		Expect(err).NotTo(HaveOccurred())

		By("Verifying redis DesiredComponent has been created")
		err = wait.PollImmediate(verifyTime1s, verifyTime60s, func() (ok bool, err error) {
			_, _, _ = utilhttp.Post(server.URL+"/webhook/component", jsonDataRedis)
			dRedis := s2hv1.DesiredComponent{}
			if err = client.Get(ctx, types.NamespacedName{Name: redisCompName, Namespace: stgNamespace}, &dRedis); err != nil {
				return false, nil
			}

			_, _, _ = utilhttp.Post(server.URL+"/webhook/component", jsonDataWordpress)
			dWordpress := s2hv1.DesiredComponent{}
			if err = client.Get(ctx, types.NamespacedName{Name: wordpressCompName, Namespace: stgNamespace}, &dWordpress); err != nil {
				return false, nil
			}

			return true, nil
		})
		Expect(err).NotTo(HaveOccurred(), "Verify DesiredComponent error")

		By("Checking all desired components have been set")
		desiredComps := &s2hv1.DesiredComponentList{}
		Expect(client.List(ctx, desiredComps, &rclient.ListOptions{Namespace: stgNamespace}))
		Expect(len(desiredComps.Items)).To(Equal(2))

		By("Creating Queues")
		for _, q := range mockQueueList.Items {
			Expect(client.Create(ctx, &q)).To(BeNil())
		}

		By("Checking all queues have been set")
		queues := &s2hv1.QueueList{}
		Expect(client.List(ctx, queues, &rclient.ListOptions{Namespace: stgNamespace}))
		Expect(len(queues.Items)).To(Equal(2))

		By("Creating StableComponents")
		for _, s := range mockStableCompList.Items {
			Expect(client.Create(ctx, &s)).To(BeNil())
		}

		By("Checking all stable components have been set")
		stableComps := &s2hv1.StableComponentList{}
		Expect(client.List(ctx, stableComps, &rclient.ListOptions{Namespace: stgNamespace}))
		Expect(len(queues.Items)).To(Equal(2))

		By("Updating components config")
		configComp := s2hv1.Config{}
		Expect(client.Get(ctx, types.NamespacedName{Name: teamName}, &configComp)).To(BeNil())
		configComp.Spec.Components = []*s2hv1.Component{{Name: redisCompName}}
		configComp.Status.Used.Components = []*s2hv1.Component{{Name: redisCompName}}
		Expect(client.Update(ctx, &configComp)).To(BeNil())

		time.Sleep(verifyTime1s)
		By("Checking DesiredComponents")
		dRedis := s2hv1.DesiredComponent{}
		Expect(client.Get(ctx, types.NamespacedName{Namespace: stgNamespace, Name: redisCompName}, &dRedis)).To(BeNil())
		dWordpress := s2hv1.DesiredComponent{}
		err = client.Get(ctx, types.NamespacedName{Namespace: stgNamespace, Name: wordpressCompName}, &dWordpress)
		Expect(errors.IsNotFound(err)).To(BeTrue())

		By("Checking TeamDesiredComponents")
		err = wait.PollImmediate(verifyTime1s, verifyTime5s, func() (ok bool, err error) {
			teamComp = s2hv1.Team{}
			if err = client.Get(ctx, types.NamespacedName{Name: teamName}, &teamComp); err != nil {
				return false, nil
			}

			if _, ok := teamComp.Status.DesiredComponentImageCreatedTime[redisCompName]; !ok {
				return false, nil
			}

			if _, ok := teamComp.Status.DesiredComponentImageCreatedTime[wordpressCompName]; ok {
				return false, nil
			}

			return true, nil
		})
		Expect(err).NotTo(HaveOccurred(), "Verify TeamDesiredComponent error")

		By("Checking Queues")
		err = wait.PollImmediate(verifyTime1s, verifyTime10s, func() (ok bool, err error) {
			qRedis := s2hv1.Queue{}
			if err = client.Get(ctx, types.NamespacedName{Namespace: stgNamespace, Name: redisCompName}, &qRedis); err != nil {
				return false, nil
			}

			qWordpress := s2hv1.Queue{}
			if err = client.Get(ctx, types.NamespacedName{Namespace: stgNamespace, Name: wordpressCompName}, &qWordpress); err != nil && !errors.IsNotFound(err) {
				return false, nil
			}

			return true, nil
		})
		Expect(err).NotTo(HaveOccurred(), "Verify StableComponents error")

		By("Checking StableComponents")
		err = wait.PollImmediate(verifyTime1s, verifyTime10s, func() (ok bool, err error) {
			sRedis := s2hv1.StableComponent{}
			if err = client.Get(ctx, types.NamespacedName{Namespace: stgNamespace, Name: redisCompName}, &sRedis); err != nil {
				return false, nil
			}

			sMaria := s2hv1.StableComponent{}
			if err = client.Get(ctx, types.NamespacedName{Namespace: stgNamespace, Name: mariaDBCompName}, &sMaria); err != nil && !errors.IsNotFound(err) {
				return false, nil
			}

			return true, nil
		})
		Expect(err).NotTo(HaveOccurred(), "Verify StableComponents error")
	}, 110)

	It("should successfully create outdated component when no any active namespace left but there are active components in team", func(done Done) {
		defer close(done)
		setupSamsahai(true)

		By("Creating Config")
		config := mockConfigOnlyRedis
		Expect(client.Create(ctx, &config)).To(BeNil())

		By("Creating Team")
		team := mockTeam
		team.Status.ActiveComponents = map[string]s2hv1.StableComponent{
			redisCompName: {Spec: stableSpecRedis},
		}
		Expect(client.Create(ctx, &team)).To(BeNil())

		By("Current active components should be set to Team")
		teamComp := s2hv1.Team{}
		err = client.Get(ctx, types.NamespacedName{Name: team.Name}, &teamComp)
		Expect(err).To(BeNil())
		Expect(len(teamComp.Status.ActiveComponents)).ToNot(BeZero())

		By("Creating ActivePromotion")
		atp := activePromotion
		Expect(client.Create(ctx, &atp)).To(BeNil())

		By("Waiting pre-active environment is successfully created")
		atpResCh := make(chan s2hv1.ActivePromotion)
		go func() {
			atpTemp := s2hv1.ActivePromotion{}
			for {
				_ = client.Get(ctx, types.NamespacedName{Name: team.Name}, &atpTemp)
				if atpTemp.Status.IsConditionTrue(s2hv1.ActivePromotionCondPreActiveCreated) {
					break
				}
				time.Sleep(500 * time.Millisecond)
			}
			atpResCh <- atpTemp
		}()
		atpRes := <-atpResCh

		By("Checking pre-active namespace has been set")
		teamComp = s2hv1.Team{}
		err = client.Get(ctx, types.NamespacedName{Name: team.Name}, &teamComp)
		Expect(err).To(BeNil())
		Expect(client.Get(ctx, types.NamespacedName{Name: team.Name}, &teamComp))
		Expect(teamComp.Status.Namespace.PreActive).ToNot(BeEmpty())
		Expect(atpRes.Status.TargetNamespace).To(Equal(teamComp.Status.Namespace.PreActive))
		Expect(atpRes.Status.PreviousActiveNamespace).To(BeEmpty())

		By("Waiting ActivePromotion state to be `Deploying`")
		err = wait.PollImmediate(verifyTime1s, verifyTime60s, func() (ok bool, err error) {
			atpComp := s2hv1.ActivePromotion{}
			if err := client.Get(ctx, types.NamespacedName{Name: atpRes.Name}, &atpComp); err != nil {
				return false, nil
			}

			if atpComp.Status.State == s2hv1.ActivePromotionDeployingComponents {
				return true, nil
			}

			return false, nil
		})
		Expect(err).NotTo(HaveOccurred(), "Change active promotion state to `Deploying` error")

		By("Updating ActivePromotion state to be `DestroyingPreActiveEnvironment`")
		atpComp := s2hv1.ActivePromotion{}
		Expect(client.Get(ctx, types.NamespacedName{Name: atpRes.Name}, &atpComp))
		atpComp.Status.State = s2hv1.ActivePromotionDestroyingPreActive
		atpComp.Status.SetCondition(s2hv1.ActivePromotionCondPreActiveDestroyed, corev1.ConditionTrue, "failed")
		Expect(client.Update(ctx, &atpComp)).To(BeNil())

		By("Delete ActivePromotion")
		atpComp = s2hv1.ActivePromotion{}
		Expect(client.Get(ctx, types.NamespacedName{Name: atpRes.Name}, &atpComp))
		Expect(client.Delete(ctx, &atpComp)).To(BeNil())

		By("Pre-active namespace should be deleted")
		preActiveNs := atpComp.Status.TargetNamespace
		err = wait.PollImmediate(verifyTime1s, verifyTime15s, func() (ok bool, err error) {
			namespace := corev1.Namespace{}
			err = client.Get(ctx, types.NamespacedName{Name: preActiveNs}, &namespace)
			if err != nil && errors.IsNotFound(err) {
				return true, nil
			}

			return false, nil
		})
		Expect(err).NotTo(HaveOccurred(), "Delete pre-active namespace error")

		By("ActivePromotion should be deleted")
		err = wait.PollImmediate(verifyTime1s, verifyTime10s, func() (ok bool, err error) {
			atpTemp := s2hv1.ActivePromotion{}
			err = client.Get(ctx, types.NamespacedName{Name: team.Name}, &atpTemp)
			if err != nil && errors.IsNotFound(err) {
				return true, nil
			}

			return false, nil
		})
		Expect(err).NotTo(HaveOccurred(), "Delete active promotion error")

		By("ActivePromotionHistory should be created")
		atpHists := &s2hv1.ActivePromotionHistoryList{}
		listOpt := &rclient.ListOptions{LabelSelector: labels.SelectorFromSet(defaultLabels)}
		err = client.List(ctx, atpHists, listOpt)
		Expect(err).To(BeNil())
		Expect(len(atpHists.Items)).To(Equal(1))
		Expect(atpHists.Items[0].Spec.ActivePromotion.Status.OutdatedComponents).ToNot(BeNil())
	}, 60)

	It("should successfully notify component changed and promote active after creating team", func(done Done) {
		defer close(done)
		setupSamsahai(false)

		By("Creating Config")
		config := mockConfigOnlyRedis
		Expect(client.Create(ctx, &config)).To(BeNil())

		By("Creating Team")
		team := mockTeam
		Expect(client.Create(ctx, &team)).To(BeNil())

		By("Verifying namespace and config have been created")
		err = wait.PollImmediate(verifyTime1s, verifyNSCreatedTimeout, func() (ok bool, err error) {
			namespace := corev1.Namespace{}
			if err := client.Get(ctx, types.NamespacedName{Name: stgNamespace}, &namespace); err != nil {
				return false, nil
			}

			config := s2hv1.Config{}
			err = client.Get(ctx, types.NamespacedName{Name: team.Name}, &config)
			if err != nil {
				return false, nil
			}

			teamComp := s2hv1.Team{}
			err = client.Get(ctx, types.NamespacedName{Name: team.Name}, &teamComp)
			if err != nil {
				return false, nil
			}

			if teamComp.Status.IsConditionTrue(s2hv1.TeamNamespaceStagingCreated) {
				return true, nil
			}

			return false, nil
		})
		Expect(err).NotTo(HaveOccurred(), "Create staging related object objects error")

		teamComp := s2hv1.Team{}
		Expect(client.Get(ctx, types.NamespacedName{Name: team.Name}, &teamComp))

		By("Waiting TeamFirstNotifyComponentChanged and TeamFirstActivePromotionRun conditions have been set")
		err = wait.PollImmediate(verifyTime1s, verifyTime15s, func() (ok bool, err error) {
			teamComp := s2hv1.Team{}
			if err = client.Get(ctx, types.NamespacedName{Name: team.Name}, &teamComp); err != nil {
				return false, nil
			}

			if teamComp.Status.IsConditionTrue(s2hv1.TeamFirstNotifyComponentChanged) &&
				teamComp.Status.IsConditionTrue(s2hv1.TeamFirstActivePromotionRun) {
				return true, nil
			}

			return false, nil
		})
		Expect(err).NotTo(HaveOccurred(),
			"Notify component changed and promote the first active error")
	}, 45)

	It("should successfully set new active namespace when success promotion on team creation", func(done Done) {
		defer close(done)
		setupSamsahai(false)

		By("Creating Config")
		config := mockConfigOnlyRedis
		Expect(client.Create(ctx, &config)).To(BeNil())

		By("Creating Team")
		team := mockTeam
		Expect(client.Create(ctx, &team)).To(BeNil())

		By("Verifying namespace and config have been created")
		err = wait.PollImmediate(verifyTime1s, verifyNSCreatedTimeout, func() (ok bool, err error) {
			namespace := corev1.Namespace{}
			if err := client.Get(ctx, types.NamespacedName{Name: stgNamespace}, &namespace); err != nil {
				return false, nil
			}

			config := s2hv1.Config{}
			err = client.Get(ctx, types.NamespacedName{Name: team.Name}, &config)
			if err != nil {
				return false, nil
			}

			return true, nil
		})
		Expect(err).NotTo(HaveOccurred(), "Create staging related object objects error")

		teamComp := s2hv1.Team{}
		Expect(client.Get(ctx, types.NamespacedName{Name: team.Name}, &teamComp))

		By("Waiting pre-active environment is successfully created")
		err = wait.PollImmediate(verifyTime1s, verifyTime15s, func() (ok bool, err error) {
			atpTemp := s2hv1.ActivePromotion{}
			if err := client.Get(ctx, types.NamespacedName{Name: team.Name}, &atpTemp); err != nil {
				return false, nil
			}

			if atpTemp.Status.IsConditionTrue(s2hv1.ActivePromotionCondPreActiveCreated) {
				return true, nil
			}

			return false, nil
		})
		Expect(err).NotTo(HaveOccurred(), "Create staging related object objects error")

		By("Checking pre-active namespace has been set")
		teamComp = s2hv1.Team{}
		Expect(client.Get(ctx, types.NamespacedName{Name: team.Name}, &teamComp))
		Expect(teamComp.Status.Namespace.PreActive).ToNot(BeEmpty())

		atpRes := s2hv1.ActivePromotion{}
		err = client.Get(ctx, types.NamespacedName{Name: team.Name}, &atpRes)
		Expect(err).NotTo(HaveOccurred(), "Get active promotion error")
		Expect(atpRes.Status.TargetNamespace).To(Equal(teamComp.Status.Namespace.PreActive))
		Expect(atpRes.Status.PreviousActiveNamespace).To(BeEmpty())

		By("Start staging controller for pre-active")
		preActiveNs := atpRes.Status.TargetNamespace
		{
			stagingCfg := rest.CopyConfig(restCfg)
			stagingMgr, err := manager.New(stagingCfg, manager.Options{
				Namespace:          preActiveNs,
				MetricsBindAddress: "0",
			})
			Expect(err).NotTo(HaveOccurred())

			stagingCfgCtrl := configctrl.New(stagingMgr)
			qCtrl := queue.New(preActiveNs, client)
			stagingPreActiveCtrl := staging.NewController(teamName, preActiveNs, samsahaiAuthToken, samsahaiClient,
				stagingMgr, qCtrl, stagingCfgCtrl, "", "", "",
				internal.StagingConfig{})
			go func() {
				defer GinkgoRecover()
				Expect(stagingMgr.Start(chStop)).NotTo(HaveOccurred())
			}()
			go stagingPreActiveCtrl.Start(chStop)
		}

		By("ActivePromotion should be deleted")
		err = wait.PollImmediate(verifyTime1s, promoteTimeOut, func() (ok bool, err error) {
			atpTemp := s2hv1.ActivePromotion{}
			err = client.Get(ctx, types.NamespacedName{Name: team.Name}, &atpTemp)
			if err != nil && errors.IsNotFound(err) {
				return true, nil
			}

			return false, nil
		})
		Expect(err).NotTo(HaveOccurred(), "Delete active promotion error")

		By("Active namespace should be set")
		err = wait.PollImmediate(verifyTime1s, verifyTime15s, func() (ok bool, err error) {
			teamComp = s2hv1.Team{}
			if err := client.Get(ctx, types.NamespacedName{Name: team.Name}, &teamComp); err != nil {
				return false, nil
			}

			if teamComp.Status.Namespace.Active == preActiveNs {
				return true, nil
			}

			return false, nil
		})
		Expect(err).NotTo(HaveOccurred(), "Active namespace is not set")

		By("Current active components should not be set as it is first time promotion")
		teamComp = s2hv1.Team{}
		err = client.Get(ctx, types.NamespacedName{Name: team.Name}, &teamComp)
		Expect(err).To(BeNil())
		Expect(len(teamComp.Status.ActiveComponents)).To(BeZero())

		By("ActivePromotionHistory should be created")
		atpHists := &s2hv1.ActivePromotionHistoryList{}
		listOpt := &rclient.ListOptions{LabelSelector: labels.SelectorFromSet(defaultLabels)}
		err = client.List(ctx, atpHists, listOpt)
		Expect(err).To(BeNil())
		Expect(len(atpHists.Items)).To(Equal(1))
		Expect(atpHists.Items[0].Spec.ActivePromotion.Status.OutdatedComponents).To(BeNil())

		By("Public API")
		{
			By("Get team")
			{
				_, data, err := utilhttp.Get(samsahaiServer.URL + "/teams/" + team.Name)
				Expect(err).NotTo(HaveOccurred())
				Expect(data).NotTo(BeNil())
				Expect(gjson.GetBytes(data, "teamName").Str).To(Equal(team.Name))
			}

			By("Get team Queue")
			{
				_, data, err := utilhttp.Get(samsahaiServer.URL + "/teams/" + team.Name + "/queue")
				Expect(err).NotTo(HaveOccurred())
				Expect(data).NotTo(BeNil())
			}

			By("Get team QueueHistories not found")
			{
				_, _, err := utilhttp.Get(samsahaiServer.URL + "/teams/" + team.Name + "/queue/histories/" + "unknown")
				Expect(err).To(HaveOccurred())
			}
		}
	}, 280)

	It("should successfully not set active namespace when failed promotion on team creation", func(done Done) {
		defer close(done)
		setupSamsahai(false)

		By("Creating Config")
		config := mockConfigOnlyRedis
		Expect(client.Create(ctx, &config)).To(BeNil())

		By("Creating Team")
		team := mockTeam
		Expect(client.Create(ctx, &team)).To(BeNil())

		By("Verifying namespace and config have been created")
		err = wait.PollImmediate(verifyTime1s, verifyNSCreatedTimeout, func() (ok bool, err error) {
			namespace := corev1.Namespace{}
			if err := client.Get(ctx, types.NamespacedName{Name: stgNamespace}, &namespace); err != nil {
				return false, nil
			}

			config := s2hv1.Config{}
			err = client.Get(ctx, types.NamespacedName{Name: team.Name}, &config)
			if err != nil {
				return false, nil
			}

			return true, nil
		})
		Expect(err).NotTo(HaveOccurred(), "Create staging related objects error")

		By("Waiting pre-active environment is successfully created")
		err = wait.PollImmediate(verifyTime1s, verifyTime10s, func() (ok bool, err error) {
			atpTemp := s2hv1.ActivePromotion{}
			err = client.Get(ctx, types.NamespacedName{Name: team.Name}, &atpTemp)
			if err != nil {
				return false, nil
			}

			if atpTemp.Status.IsConditionTrue(s2hv1.ActivePromotionCondPreActiveCreated) {
				return true, nil
			}

			return false, nil
		})
		Expect(err).NotTo(HaveOccurred(), "Delete previous namespace error")

		atpRes := s2hv1.ActivePromotion{}
		err = client.Get(ctx, types.NamespacedName{Name: team.Name}, &atpRes)
		Expect(err).NotTo(HaveOccurred(), "Get active promotion error")

		By("Checking pre-active namespace has been set")
		teamComp := s2hv1.Team{}
		err = client.Get(ctx, types.NamespacedName{Name: team.Name}, &teamComp)
		Expect(err).To(BeNil())
		Expect(client.Get(ctx, types.NamespacedName{Name: team.Name}, &teamComp))
		Expect(teamComp.Status.Namespace.PreActive).ToNot(BeEmpty())
		Expect(atpRes.Status.TargetNamespace).To(Equal(teamComp.Status.Namespace.PreActive))
		Expect(atpRes.Status.PreviousActiveNamespace).To(BeEmpty())

		By("Waiting ActivePromotion state to be `Deploying`")
		err = wait.PollImmediate(verifyTime1s, verifyTime60s, func() (ok bool, err error) {
			atpComp := s2hv1.ActivePromotion{}
			if err := client.Get(ctx, types.NamespacedName{Name: atpRes.Name}, &atpComp); err != nil {
				return false, nil
			}

			if atpComp.Status.State == s2hv1.ActivePromotionDeployingComponents {
				return true, nil
			}

			return false, nil
		})
		Expect(err).NotTo(HaveOccurred(), "Change active promotion state to `Deploying` error")

		By("Updating ActivePromotion state to be `DestroyingPreActiveEnvironment`")
		atpComp := s2hv1.ActivePromotion{}
		Expect(client.Get(ctx, types.NamespacedName{Name: atpRes.Name}, &atpComp))
		atpComp.Status.State = s2hv1.ActivePromotionDestroyingPreActive
		atpComp.Status.SetCondition(s2hv1.ActivePromotionCondPreActiveDestroyed, corev1.ConditionTrue, "failed")
		Expect(client.Update(ctx, &atpComp)).To(BeNil())

		By("Delete ActivePromotion")
		atpComp = s2hv1.ActivePromotion{}
		Expect(client.Get(ctx, types.NamespacedName{Name: atpRes.Name}, &atpComp))
		Expect(client.Delete(ctx, &atpComp)).To(BeNil())

		By("Pre-active namespace should be deleted")
		preActiveNs := atpComp.Status.TargetNamespace
		err = wait.PollImmediate(verifyTime1s, verifyTime15s, func() (ok bool, err error) {
			namespace := corev1.Namespace{}
			err = client.Get(ctx, types.NamespacedName{Name: preActiveNs}, &namespace)
			if err != nil && errors.IsNotFound(err) {
				return true, nil
			}

			return false, nil
		})
		Expect(err).NotTo(HaveOccurred(), "Delete pre-active namespace error")

		By("ActivePromotion should be deleted")
		err = wait.PollImmediate(verifyTime1s, verifyTime10s, func() (ok bool, err error) {
			atpTemp := s2hv1.ActivePromotion{}
			err = client.Get(ctx, types.NamespacedName{Name: team.Name}, &atpTemp)
			if err != nil && errors.IsNotFound(err) {
				return true, nil
			}

			return false, nil
		})
		Expect(err).NotTo(HaveOccurred(), "Delete active promotion error")

		atpHists := &s2hv1.ActivePromotionHistoryList{}
		listOpt := &rclient.ListOptions{LabelSelector: labels.SelectorFromSet(defaultLabels)}
		err = client.List(ctx, atpHists, listOpt)
		Expect(err).To(BeNil())
		Expect(len(atpHists.Items)).To(Equal(1))
		Expect(atpHists.Items[0].Spec.ActivePromotion.Status.OutdatedComponents).To(BeNil())

		By("Checking only staging namespace left")
		teamComp = s2hv1.Team{}
		err = client.Get(ctx, types.NamespacedName{Name: team.Name}, &teamComp)
		Expect(err).To(BeNil())
		Expect(teamComp.Status.Namespace.Staging).ToNot(BeEmpty())
		Expect(teamComp.Status.Namespace.Active).To(BeEmpty())
		Expect(teamComp.Status.Namespace.PreActive).To(BeEmpty())

		By("Current active components should not be set")
		Expect(len(teamComp.Status.ActiveComponents)).To(BeZero())
	}, 100)

	It("should successfully create cronjob", func(done Done) {
		defer close(done)
		setupSamsahai(true)

		By("Creating Config that have Scheduler")
		configRedis := mockConfigOnlyRedis
		configRedis.Spec.Components[0].Schedules = []string{"0 4 * * *"}
		Expect(client.Create(ctx, &configRedis)).To(BeNil())

		By("Creating Team")
		team := mockTeam
		Expect(client.Create(ctx, &team)).To(BeNil())

		By("Verifying namespace and config have been created")
		err = wait.PollImmediate(verifyTime1s, verifyNSCreatedTimeout, func() (ok bool, err error) {
			namespace := corev1.Namespace{}
			if err := client.Get(ctx, types.NamespacedName{Name: stgNamespace}, &namespace); err != nil {
				return false, nil
			}

			config := s2hv1.Config{}
			err = client.Get(ctx, types.NamespacedName{Name: team.Name}, &config)
			if err != nil {
				return false, nil
			}

			return true, nil
		})
		Expect(err).NotTo(HaveOccurred(), "Verify namespace and config error")

		By("Verifying CronJob have been created")
		err = wait.PollImmediate(verifyTime1s, verifyTime10s, func() (ok bool, err error) {
			cronjobList := &batchv1beta1.CronJobList{}
			cronjobLabel := labels.SelectorFromSet(map[string]string{"component": configRedis.Spec.Components[0].Name})
			listOption := &rclient.ListOptions{Namespace: stgNamespace, LabelSelector: cronjobLabel}
			if err := client.List(ctx, cronjobList, listOption); err != nil {
				return false, err
			}

			if len(cronjobList.Items) == 0 || len(cronjobList.Items) != len(configRedis.Spec.Components[0].Schedules) {
				return false, nil
			}
			return true, nil
		})
		Expect(err).NotTo(HaveOccurred(), "Verify creating CronJob error")

		By("Updating Config that have no Scheduler")
		configRedis = s2hv1.Config{}
		_ = client.Get(ctx, types.NamespacedName{Name: teamName}, &configRedis)
		configRedis.Spec.Components[0].Schedules = []string{}
		Expect(client.Update(ctx, &configRedis)).To(BeNil())

		By("Verifying CronJob should be deleted")
		err = wait.PollImmediate(verifyTime1s, verifyTime10s, func() (ok bool, err error) {
			cronjobList := &batchv1beta1.CronJobList{}
			cronjobLabel := labels.SelectorFromSet(map[string]string{"component": configRedis.Spec.Components[0].Name})
			listOption := &rclient.ListOptions{Namespace: stgNamespace, LabelSelector: cronjobLabel}
			if err := client.List(ctx, cronjobList, listOption); err != nil {
				return false, nil
			}

			if len(cronjobList.Items) != 0 {
				return false, nil
			}
			return true, nil
		})
		Expect(err).NotTo(HaveOccurred(), "Config should be deleted")
	}, 90)

	It("should successfully apply/update team template", func(done Done) {
		defer close(done)
		setupSamsahai(true)

		By("Creating Config")
		config := mockConfig
		Expect(client.Create(ctx, &config)).To(BeNil())

		By("Creating Team")
		team := mockTeam
		Expect(client.Create(ctx, &team)).To(BeNil())

		By("Creating Config using template")
		config2 := mockConfigUsingTemplate
		Expect(client.Create(ctx, &config2)).To(BeNil())

		By("Creating Team using template")
		team2 := mockTeam2
		Expect(client.Create(ctx, &team2)).To(BeNil())

		By("Apply team template")
		err = wait.PollImmediate(verifyTime1s, verifyTime5s, func() (ok bool, err error) {
			team := s2hv1.Team{}
			teamUsingTemplate := s2hv1.Team{}
			if err = client.Get(ctx, types.NamespacedName{Name: mockTeam.Name}, &team); err != nil {
				return false, nil
			}
			if err = client.Get(ctx, types.NamespacedName{Name: mockTeam2.Name}, &teamUsingTemplate); err != nil {
				return false, nil
			}
			if teamUsingTemplate.Status.Used.Credential == team.Status.Used.Credential ||
				teamUsingTemplate.Status.Used.StagingCtrl == team.Status.Used.StagingCtrl ||
				len(teamUsingTemplate.Status.Used.Owners) == len(team.Status.Used.Owners) {
				return true, nil
			}
			return false, nil
		})
		Expect(err).NotTo(HaveOccurred(), "Apply team template error")

		By("Update team template")
		stagingCtrlEndpoint := "http://127.0.0.1"
		err = wait.PollImmediate(verifyTime1s, verifyTime5s, func() (ok bool, err error) {
			team := s2hv1.Team{}
			teamUsingTemplate := s2hv1.Team{}
			if err = client.Get(ctx, types.NamespacedName{Name: mockTeam.Name}, &team); err != nil {
				return false, nil
			}
			team.Spec.StagingCtrl.Endpoint = stagingCtrlEndpoint
			if err = client.Update(ctx, &team); err != nil {
				return false, nil
			}
			if err = client.Get(ctx, types.NamespacedName{Name: mockTeam2.Name}, &teamUsingTemplate); err != nil {
				return false, nil
			}
			if teamUsingTemplate.Status.Used.StagingCtrl.Endpoint == stagingCtrlEndpoint &&
				teamUsingTemplate.Status.TemplateUID == team.Status.TemplateUID {
				return true, nil
			}
			return false, nil
		})
		Expect(err).NotTo(HaveOccurred(), "Update team template error")

	}, 15)
})

var (
	ctx = context.TODO()

	samsahaiAuthToken = "1234567890_"
	samsahaiSystemNs  = "samsahai-system"
	samsahaiConfig    = internal.SamsahaiConfig{
		ActivePromotion: internal.ActivePromotionConfig{
			Concurrences:          1,
			Timeout:               metav1.Duration{Duration: 5 * time.Minute},
			DemotionTimeout:       metav1.Duration{Duration: 1 * time.Second},
			RollbackTimeout:       metav1.Duration{Duration: 10 * time.Second},
			TearDownDuration:      metav1.Duration{Duration: 1 * time.Second},
			MaxHistories:          2,
			PromoteOnTeamCreation: true,
		},
		SamsahaiCredential: internal.SamsahaiCredential{
			InternalAuthToken: samsahaiAuthToken,
		},
	}

	teamName  = "teamtest-main"
	teamName2 = "teamtest-main-2"
	teamForQ1 = teamName + "-q1"
	teamForQ2 = teamName + "-q2"
	teamForQ3 = teamName + "-q3"

	defaultLabels   = internal.GetDefaultLabels(teamName)
	defaultLabelsQ1 = internal.GetDefaultLabels(teamForQ1)
	defaultLabelsQ2 = internal.GetDefaultLabels(teamForQ2)
	defaultLabelsQ3 = internal.GetDefaultLabels(teamForQ3)

	stgNamespace = internal.AppPrefix + teamName
	atvNamespace = internal.AppPrefix + teamName + "-active"

	testLabels = map[string]string{
		"created-for": "s2h-testing",
	}

	redisCompName     = "redis"
	mariaDBCompName   = "mariadb"
	wordpressCompName = "wordpress"

	maxActivePromotionRetry = 2

	mockTeamSpec = s2hv1.TeamSpec{
		Description: "team for testing",
		Owners:      []string{"samsahai@samsahai.io"},
		Credential: s2hv1.Credential{
			SecretName: s2hobject.GetTeamSecretName(teamName),
		},
		StagingCtrl: &s2hv1.StagingCtrl{
			IsDeploy: false,
		},
	}

	mockTeam = s2hv1.Team{
		ObjectMeta: metav1.ObjectMeta{
			Name:   teamName,
			Labels: testLabels,
		},
		Spec: mockTeamSpec,
		Status: s2hv1.TeamStatus{
			Namespace: s2hv1.TeamNamespace{},
			DesiredComponentImageCreatedTime: map[string]map[string]s2hv1.DesiredImageTime{
				mariaDBCompName: {
					stringutils.ConcatImageString("bitnami/mariadb", "10.3.18-debian-9-r32"): s2hv1.DesiredImageTime{
						Image:       &s2hv1.Image{Repository: "bitnami/mariadb", Tag: "10.3.18-debian-9-r32"},
						CreatedTime: metav1.Time{Time: time.Date(2019, 10, 1, 9, 0, 0, 0, time.UTC)},
					},
				},
				redisCompName: {
					stringutils.ConcatImageString("bitnami/redis", "5.0.5-debian-9-r160"): s2hv1.DesiredImageTime{
						Image:       &s2hv1.Image{Repository: "bitnami/redis", Tag: "5.0.5-debian-9-r160"},
						CreatedTime: metav1.Time{Time: time.Date(2019, 10, 1, 9, 0, 0, 0, time.UTC)},
					},
				},
				wordpressCompName: {
					stringutils.ConcatImageString("bitnami/wordpress", "5.2.4-debian-9-r18"): s2hv1.DesiredImageTime{
						Image:       &s2hv1.Image{Repository: "bitnami/wordpress", Tag: "5.2.4-debian-9-r18"},
						CreatedTime: metav1.Time{Time: time.Date(2019, 10, 1, 9, 0, 0, 0, time.UTC)},
					},
				},
			},
			TemplateUID: internal.GenTeamHashID(s2hv1.TeamStatus{Used: mockTeamSpec}),
			Used:        mockTeamSpec,
		},
	}

	mockTeam2 = s2hv1.Team{
		ObjectMeta: metav1.ObjectMeta{
			Name:   teamName2,
			Labels: testLabels,
		},
	}

	mockActiveQueue = s2hv1.Queue{
		ObjectMeta: metav1.ObjectMeta{
			Name:   "active",
			Labels: testLabels,
		},
		Status: s2hv1.QueueStatus{
			State: s2hv1.Finished,
		},
	}

	mockDeActiveQueue = s2hv1.Queue{
		ObjectMeta: metav1.ObjectMeta{
			Name:   "de-active",
			Labels: testLabels,
		},
		Status: s2hv1.QueueStatus{
			State: s2hv1.Finished,
		},
	}

	activeNamespace = corev1.Namespace{
		ObjectMeta: metav1.ObjectMeta{
			Name:   atvNamespace,
			Labels: testLabels,
		},
	}

	activePromotion = s2hv1.ActivePromotion{
		ObjectMeta: metav1.ObjectMeta{
			Name:   teamName,
			Labels: testLabels,
		},
		Spec: s2hv1.ActivePromotionSpec{
			PromotedBy: "user",
		},
	}

	activePromotionHistory = s2hv1.ActivePromotionHistory{
		ObjectMeta: metav1.ObjectMeta{
			Name:   fmt.Sprintf("%s-20191010-111111", teamName),
			Labels: defaultLabels,
		},
	}

	stableSpecMariaDB = s2hv1.StableComponentSpec{Name: mariaDBCompName, Version: "10.3.18-debian-9-r32", Repository: "bitnami/mariadb"}
	stableMariaDB     = s2hv1.StableComponent{
		ObjectMeta: metav1.ObjectMeta{Name: mariaDBCompName, Namespace: stgNamespace},
		Spec:       stableSpecMariaDB,
	}
	stableAtvMariaDB = s2hv1.StableComponent{
		ObjectMeta: metav1.ObjectMeta{Name: mariaDBCompName, Namespace: atvNamespace},
		Spec:       stableSpecMariaDB,
	}

	stableSpecRedis = s2hv1.StableComponentSpec{Name: redisCompName, Version: "5.0.5-debian-9-r160", Repository: "bitnami/redis"}
	stableRedis     = s2hv1.StableComponent{
		ObjectMeta: metav1.ObjectMeta{Name: redisCompName, Namespace: stgNamespace},
		Spec:       stableSpecRedis,
	}

	mockQueueList = &s2hv1.QueueList{
		Items: []s2hv1.Queue{
			{
				ObjectMeta: metav1.ObjectMeta{Name: redisCompName, Namespace: stgNamespace},
				Spec: s2hv1.QueueSpec{Name: redisCompName,
					Components: s2hv1.QueueComponents{
						{Name: redisCompName, Repository: "bitnami/redis", Version: "5.0.5-debian-9-r160"},
					},
				},
			},
			{
				ObjectMeta: metav1.ObjectMeta{Name: wordpressCompName, Namespace: stgNamespace},
				Spec: s2hv1.QueueSpec{Name: wordpressCompName,
					Components: s2hv1.QueueComponents{
						{Name: wordpressCompName, Repository: "bitnami/wordpress", Version: "5.2.4-debian-9-r18"},
					},
				},
			},
		},
	}

	mockStableCompList = &s2hv1.StableComponentList{
		Items: []s2hv1.StableComponent{stableMariaDB, stableRedis},
	}

	mockSecret = corev1.Secret{
		ObjectMeta: metav1.ObjectMeta{
			Name:      s2hobject.GetTeamSecretName(teamName),
			Namespace: samsahaiSystemNs,
		},
		Data: map[string][]byte{},
		Type: "Opaque",
	}

	mockEngine   = "mock"
	deployConfig = s2hv1.ConfigDeploy{
		Timeout: metav1.Duration{Duration: 5 * time.Minute},
		Engine:  &mockEngine,
		TestRunner: &s2hv1.ConfigTestRunner{
			TestMock: &s2hv1.ConfigTestMock{
				Result: true,
			},
		},
	}
	configStg = &s2hv1.ConfigStaging{
		Deployment: &deployConfig,
	}
	configAtp = &s2hv1.ConfigActivePromotion{
		Timeout:          metav1.Duration{Duration: 10 * time.Minute},
		MaxHistories:     2,
		TearDownDuration: metav1.Duration{Duration: 10 * time.Second},
		OutdatedNotification: &s2hv1.OutdatedNotification{
			ExceedDuration:            metav1.Duration{Duration: 24 * time.Hour},
			ExcludeWeekendCalculation: true,
		},
		Deployment: &deployConfig,
	}
	configReporter = &s2hv1.ConfigReporter{
		ReportMock: true,
	}
	compSource      = s2hv1.UpdatingSource("public-registry")
	configCompRedis = s2hv1.Component{
		Name: redisCompName,
		Chart: s2hv1.ComponentChart{
			Repository: "https://kubernetes-charts.storage.googleapis.com",
			Name:       redisCompName,
		},
		Image: s2hv1.ComponentImage{
			Repository: "bitnami/redis",
			Pattern:    "5.*debian-9.*",
		},
		Source: &compSource,
		Values: s2hv1.ComponentValues{
			"image": map[string]interface{}{
				"repository": "bitnami/redis",
				"pullPolicy": "IfNotPresent",
			},
			"cluster": map[string]interface{}{
				"enabled": false,
			},
			"usePassword": false,
			"master": map[string]interface{}{
				"persistence": map[string]interface{}{
					"enabled": false,
				},
			},
		},
	}
	configCompWordpress = s2hv1.Component{
		Name: wordpressCompName,
		Chart: s2hv1.ComponentChart{
			Repository: "https://kubernetes-charts.storage.googleapis.com",
			Name:       wordpressCompName,
		},
		Image: s2hv1.ComponentImage{
			Repository: "bitnami/wordpress",
			Pattern:    "5\\.2.*debian-9.*",
		},
		Source: &compSource,
		Dependencies: []*s2hv1.Dependency{
			{
				Name: mariaDBCompName,
				Image: s2hv1.ComponentImage{
					Repository: "bitnami/mariadb",
					Pattern:    "10\\.3.*debian-9.*",
				},
			},
		},
		Values: s2hv1.ComponentValues{
			"resources": nil,
			"service": map[string]interface{}{
				"type": "NodePort",
			},
			"persistence": map[string]interface{}{
				"enabled": false,
			},
			mariaDBCompName: map[string]interface{}{
				"enabled": true,
				"replication": map[string]interface{}{
					"enabled": false,
				},
				"master": map[string]interface{}{
					"persistence": map[string]interface{}{
						"enabled": false,
					},
				},
			},
		},
	}

	configSpec = s2hv1.ConfigSpec{
		Staging:         configStg,
		ActivePromotion: configAtp,
		Reporter:        configReporter,
		Components: []*s2hv1.Component{
			&configCompRedis,
			&configCompWordpress,
		},
	}

	configOnlyRedisSpec = s2hv1.ConfigSpec{
		Staging:         configStg,
		ActivePromotion: configAtp,
		Reporter:        configReporter,
		Components: []*s2hv1.Component{
			&configCompRedis,
		},
	}

	mockConfig = s2hv1.Config{
		ObjectMeta: metav1.ObjectMeta{
			Name:   teamName,
			Labels: testLabels,
		},
		Spec: configSpec,
		Status: s2hv1.ConfigStatus{
			TemplateUID: internal.GenConfigHashID(s2hv1.ConfigStatus{Used: configSpec}),
			Used:        configSpec,
		},
	}

	mockConfigUsingTemplate = s2hv1.Config{
		ObjectMeta: metav1.ObjectMeta{
			Name:   teamName2,
			Labels: testLabels,
		},
		Spec: s2hv1.ConfigSpec{
			Template: teamName,
		},
	}

	mockConfigOnlyRedis = s2hv1.Config{
		ObjectMeta: metav1.ObjectMeta{
			Name:   teamName,
			Labels: testLabels,
		},
		Spec: configOnlyRedisSpec,
		Status: s2hv1.ConfigStatus{
			TemplateUID: internal.GenConfigHashID(s2hv1.ConfigStatus{Used: configOnlyRedisSpec}),
			Used:        configOnlyRedisSpec,
		},
	}
)<|MERGE_RESOLUTION|>--- conflicted
+++ resolved
@@ -1057,13 +1057,8 @@
 		Expect(err).NotTo(HaveOccurred(), "Trigger delete active environment error")
 
 		By("Active environment should be deleted")
-<<<<<<< HEAD
-		err = wait.PollImmediate(verifyTime1s, verifyNSCreatedTimeout, func() (ok bool, err error) {
+		err = wait.PollImmediate(verifyTime1s, verifyTime30s, func() (ok bool, err error) {
 			team := s2hv1.Team{}
-=======
-		err = wait.PollImmediate(verifyTime1s, verifyTime30s, func() (ok bool, err error) {
-			team := s2hv1beta1.Team{}
->>>>>>> 5e3ed707
 			if err := client.Get(ctx, types.NamespacedName{Name: teamName}, &team); err != nil {
 				return false, nil
 			}
@@ -1071,11 +1066,7 @@
 				return false, nil
 			}
 
-<<<<<<< HEAD
-			if team.Status.IsConditionTrue(s2hv1.TeamActiveEnvironmentDelete) {
-=======
-			if team.Status.IsConditionTrue(s2hv1beta1.TeamActiveEnvironmentDeleted) {
->>>>>>> 5e3ed707
+			if team.Status.IsConditionTrue(s2hv1.TeamActiveEnvironmentDeleted) {
 				return false, nil
 			}
 
