package samsahai

import (
	"context"
	"encoding/json"
	"fmt"
	"net/http"
	"net/http/httptest"
	"os"
	"sync"
	"time"

	. "github.com/onsi/ginkgo"
	. "github.com/onsi/gomega"
	"github.com/tidwall/gjson"
	corev1 "k8s.io/api/core/v1"
	rbacv1 "k8s.io/api/rbac/v1"
	"k8s.io/apimachinery/pkg/api/errors"
	metav1 "k8s.io/apimachinery/pkg/apis/meta/v1"
	"k8s.io/apimachinery/pkg/labels"
	"k8s.io/apimachinery/pkg/types"
	"k8s.io/apimachinery/pkg/util/wait"
	"k8s.io/client-go/kubernetes/scheme"
	"k8s.io/client-go/rest"
	rclient "sigs.k8s.io/controller-runtime/pkg/client"
	"sigs.k8s.io/controller-runtime/pkg/client/config"
	"sigs.k8s.io/controller-runtime/pkg/manager"

	s2hv1 "github.com/agoda-com/samsahai/api/v1"
	"github.com/agoda-com/samsahai/internal"
	configctrl "github.com/agoda-com/samsahai/internal/config"
	"github.com/agoda-com/samsahai/internal/queue"
	"github.com/agoda-com/samsahai/internal/samsahai"
	"github.com/agoda-com/samsahai/internal/samsahai/activepromotion"
	s2hobject "github.com/agoda-com/samsahai/internal/samsahai/k8sobject"
	s2hhttp "github.com/agoda-com/samsahai/internal/samsahai/webhook"
	"github.com/agoda-com/samsahai/internal/stablecomponent"
	"github.com/agoda-com/samsahai/internal/staging"
	utilhttp "github.com/agoda-com/samsahai/internal/util/http"
	"github.com/agoda-com/samsahai/internal/util/stringutils"
	samsahairpc "github.com/agoda-com/samsahai/pkg/samsahai/rpc"
)

const (
	verifyTime1s           = 1 * time.Second
	verifyTime5s           = 5 * time.Second
	verifyTime10s          = 10 * time.Second
	verifyTime15s          = 15 * time.Second
	verifyTime30s          = 30 * time.Second
	verifyTime60s          = 60 * time.Second
	verifyNSCreatedTimeout = verifyTime15s
	promoteTimeOut         = 250 * time.Second
)

var (
	samsahaiCtrl   internal.SamsahaiController
	client         rclient.Client
	wgStop         *sync.WaitGroup
	chStop         chan struct{}
	mgr            manager.Manager
	samsahaiServer *httptest.Server
	samsahaiClient samsahairpc.RPC
	restCfg        *rest.Config
	err            error
)

func setupSamsahai(isDisabledPromoteOnTeamCreation bool) {
	s2hConfig := samsahaiConfig
	if isDisabledPromoteOnTeamCreation {
		s2hConfig.ActivePromotion.PromoteOnTeamCreation = false
	}

	samsahaiCtrl = samsahai.New(mgr, "samsahai-system", s2hConfig)
	Expect(samsahaiCtrl).ToNot(BeNil())

	activePromotionCtrl := activepromotion.New(mgr, samsahaiCtrl, s2hConfig)
	Expect(activePromotionCtrl).ToNot(BeNil())

	stableComponentCtrl := stablecomponent.New(mgr, samsahaiCtrl)
	Expect(stableComponentCtrl).ToNot(BeNil())

	wgStop = &sync.WaitGroup{}
	wgStop.Add(1)
	go func() {
		defer wgStop.Done()
		Expect(mgr.Start(chStop)).To(BeNil())
	}()

	mux := http.NewServeMux()
	mux.Handle(samsahaiCtrl.PathPrefix(), samsahaiCtrl)
	mux.Handle("/", s2hhttp.New(samsahaiCtrl))
	samsahaiServer = httptest.NewServer(mux)
	samsahaiClient = samsahairpc.NewRPCProtobufClient(samsahaiServer.URL, &http.Client{})
}

<<<<<<< HEAD
	mockTeam = s2hv1.Team{
		ObjectMeta: metav1.ObjectMeta{
			Name:   teamName,
			Labels: testLabels,
		},
		Spec: s2hv1.TeamSpec{
			Description: "team for testing",
			Owners:      []string{"samsahai@samsahai.io"},
			Credential: s2hv1.Credential{
				SecretName: s2hobject.GetTeamSecretName(teamName),
			},
			StagingCtrl: &s2hv1.StagingCtrl{
				IsDeploy: false,
			},
		},
		Status: s2hv1.TeamStatus{
			Namespace: s2hv1.TeamNamespace{},
			DesiredComponents: map[string]s2hv1.ImageCreatedTime{
				mariaDBCompName: {
					ImageCreatedTime: map[string]s2hv1.DesiredImageTime{
						stringutils.ConcatImageString("bitnami/mariadb", "10.3.18-debian-9-r32"): s2hv1.DesiredImageTime{
							Image:       &s2hv1.Image{Repository: "bitnami/mariadb", Tag: "10.3.18-debian-9-r32"},
							CreatedTime: metav1.Time{Time: time.Date(2019, 10, 1, 9, 0, 0, 0, time.UTC)},
						},
					},
				},
				redisCompName: {
					ImageCreatedTime: map[string]s2hv1.DesiredImageTime{
						stringutils.ConcatImageString("bitnami/redis", "5.0.5-debian-9-r160"): s2hv1.DesiredImageTime{
							Image:       &s2hv1.Image{Repository: "bitnami/redis", Tag: "5.0.5-debian-9-r160"},
							CreatedTime: metav1.Time{Time: time.Date(2019, 10, 1, 9, 0, 0, 0, time.UTC)},
						},
					},
				},
				wordpressCompName: {
					ImageCreatedTime: map[string]s2hv1.DesiredImageTime{
						stringutils.ConcatImageString("bitnami/wordpress", "5.2.4-debian-9-r18"): s2hv1.DesiredImageTime{
							Image:       &s2hv1.Image{Repository: "bitnami/wordpress", Tag: "5.2.4-debian-9-r18"},
							CreatedTime: metav1.Time{Time: time.Date(2019, 10, 1, 9, 0, 0, 0, time.UTC)},
						},
					},
				},
			},
		},
	}

	mockActiveQueue = s2hv1.Queue{
		ObjectMeta: metav1.ObjectMeta{
			Name:   "active",
			Labels: testLabels,
		},
		Status: s2hv1.QueueStatus{
			State: s2hv1.Finished,
		},
	}

	mockDeActiveQueue = s2hv1.Queue{
		ObjectMeta: metav1.ObjectMeta{
			Name:   "de-active",
			Labels: testLabels,
		},
		Status: s2hv1.QueueStatus{
			State: s2hv1.Finished,
		},
	}
=======
var _ = Describe("[e2e] Main controller", func() {
	BeforeEach(func(done Done) {
		defer close(done)
		chStop = make(chan struct{})

		adminRestConfig, err := config.GetConfig()
		Expect(err).NotTo(HaveOccurred(), "Please provide credential for accessing k8s cluster")

		restCfg = rest.CopyConfig(adminRestConfig)
		mgr, err = manager.New(restCfg, manager.Options{MetricsBindAddress: "0"})
		Expect(err).NotTo(HaveOccurred(), "should create manager successfully")
>>>>>>> 258d10d0

		client, err = rclient.New(restCfg, rclient.Options{Scheme: scheme.Scheme})
		Expect(err).NotTo(HaveOccurred(), "should create runtime client successfully")

<<<<<<< HEAD
	activePromotion = s2hv1.ActivePromotion{
		ObjectMeta: metav1.ObjectMeta{
			Name:   teamName,
			Labels: testLabels,
		},
	}

	activePromotionHistory = s2hv1.ActivePromotionHistory{
		ObjectMeta: metav1.ObjectMeta{
			Name:   fmt.Sprintf("%s-20191010-111111", teamName),
			Labels: defaultLabels,
		},
	}

	stableSpecMariaDB = s2hv1.StableComponentSpec{Name: mariaDBCompName, Version: "10.3.18-debian-9-r32", Repository: "bitnami/mariadb"}
	stableMariaDB     = s2hv1.StableComponent{
		ObjectMeta: metav1.ObjectMeta{Name: mariaDBCompName, Namespace: stgNamespace},
		Spec:       stableSpecMariaDB,
	}
	stableAtvMariaDB = s2hv1.StableComponent{
		ObjectMeta: metav1.ObjectMeta{Name: mariaDBCompName, Namespace: atvNamespace},
		Spec:       stableSpecMariaDB,
	}

	stableSpecRedis = s2hv1.StableComponentSpec{Name: redisCompName, Version: "5.0.5-debian-9-r160", Repository: "bitnami/redis"}
	stableRedis     = s2hv1.StableComponent{
		ObjectMeta: metav1.ObjectMeta{Name: redisCompName, Namespace: stgNamespace},
		Spec:       stableSpecRedis,
	}

	mockDesiredCompList = &s2hv1.DesiredComponentList{
		Items: []s2hv1.DesiredComponent{
			{
				ObjectMeta: metav1.ObjectMeta{Name: mariaDBCompName, Namespace: stgNamespace},
				Spec:       s2hv1.DesiredComponentSpec{Name: mariaDBCompName, Repository: "bitnami/mariadb", Version: "10.3.18-debian-9-r32"},
			},
			{
				ObjectMeta: metav1.ObjectMeta{Name: redisCompName, Namespace: stgNamespace},
				Spec:       s2hv1.DesiredComponentSpec{Name: redisCompName, Repository: "bitnami/redis", Version: "5.0.7-debian-9-r56"},
			},
			{
				ObjectMeta: metav1.ObjectMeta{Name: wordpressCompName, Namespace: stgNamespace},
				Spec:       s2hv1.DesiredComponentSpec{Name: wordpressCompName, Repository: "bitnami/wordpress", Version: "5.2.4-debian-9-r18"},
			},
		},
	}

	mockQueueList = &s2hv1.QueueList{
		Items: []s2hv1.Queue{
			{
				ObjectMeta: metav1.ObjectMeta{Name: redisCompName, Namespace: stgNamespace},
				Spec:       s2hv1.QueueSpec{Name: redisCompName, Repository: "bitnami/redis", Version: "5.0.7-debian-9-r56"},
			},
			{
				ObjectMeta: metav1.ObjectMeta{Name: wordpressCompName, Namespace: stgNamespace},
				Spec:       s2hv1.QueueSpec{Name: wordpressCompName, Repository: "bitnami/wordpress", Version: "5.2.4-debian-9-r18"},
			},
		},
	}

	mockStableCompList = &s2hv1.StableComponentList{
		Items: []s2hv1.StableComponent{stableMariaDB, stableRedis},
	}

	mockSecret = corev1.Secret{
		ObjectMeta: metav1.ObjectMeta{
			Name:      s2hobject.GetTeamSecretName(teamName),
			Namespace: samsahaiSystemNs,
		},
		Data: map[string][]byte{},
		Type: "Opaque",
	}

	engine       = "helm3"
	deployConfig = s2hv1.ConfigDeploy{
		Timeout: metav1.Duration{Duration: 5 * time.Minute},
		Engine:  &engine,
		TestRunner: &s2hv1.ConfigTestRunner{
			TestMock: &s2hv1.ConfigTestMock{
				Result: true,
			},
		},
	}
	configStg = &s2hv1.ConfigStaging{
		Deployment: &deployConfig,
	}
	configAtp = &s2hv1.ConfigActivePromotion{
		Timeout:          metav1.Duration{Duration: 10 * time.Minute},
		MaxHistories:     2,
		TearDownDuration: metav1.Duration{Duration: 10 * time.Second},
		OutdatedNotification: &s2hv1.OutdatedNotification{
			ExceedDuration:            metav1.Duration{Duration: 24 * time.Hour},
			ExcludeWeekendCalculation: true,
		},
		Deployment: &deployConfig,
	}
	configReporter = &s2hv1.ConfigReporter{
		ReportMock: true,
	}
	compSource      = s2hv1.UpdatingSource("public-registry")
	configCompRedis = s2hv1.Component{
		Name: redisCompName,
		Chart: s2hv1.ComponentChart{
			Repository: "https://kubernetes-charts.storage.googleapis.com",
			Name:       redisCompName,
		},
		Image: s2hv1.ComponentImage{
			Repository: "bitnami/redis",
			Pattern:    "5.*debian-9.*",
		},
		Source: &compSource,
		Values: s2hv1.ComponentValues{
			"image": map[string]interface{}{
				"repository": "bitnami/redis",
				"pullPolicy": "IfNotPresent",
			},
			"cluster": map[string]interface{}{
				"enabled": false,
			},
			"usePassword": false,
			"master": map[string]interface{}{
				"persistence": map[string]interface{}{
					"enabled": false,
				},
			},
		},
	}
	configCompWordpress = s2hv1.Component{
		Name: wordpressCompName,
		Chart: s2hv1.ComponentChart{
			Repository: "https://kubernetes-charts.storage.googleapis.com",
			Name:       wordpressCompName,
		},
		Image: s2hv1.ComponentImage{
			Repository: "bitnami/wordpress",
			Pattern:    "5\\.2.*debian-9.*",
		},
		Source: &compSource,
		Dependencies: []*s2hv1.Dependency{
			{
				Name: mariaDBCompName,
				Image: s2hv1.ComponentImage{
					Repository: "bitnami/mariadb",
					Pattern:    "10\\.3.*debian-9.*",
				},
			},
		},
		Values: s2hv1.ComponentValues{
			"resources": nil,
			"service": map[string]interface{}{
				"type": "NodePort",
			},
			"persistence": map[string]interface{}{
				"enabled": false,
			},
			mariaDBCompName: map[string]interface{}{
				"enabled": true,
				"replication": map[string]interface{}{
					"enabled": false,
				},
				"master": map[string]interface{}{
					"persistence": map[string]interface{}{
						"enabled": false,
					},
				},
			},
		},
	}

	mockConfig = s2hv1.Config{
		ObjectMeta: metav1.ObjectMeta{
			Name:   teamName,
			Labels: testLabels,
		},
		Spec: s2hv1.ConfigSpec{
			Staging:         configStg,
			ActivePromotion: configAtp,
			Reporter:        configReporter,
			Components: []*s2hv1.Component{
				&configCompRedis,
				&configCompWordpress,
			},
		},
	}

	mockConfigOnlyRedis = s2hv1.Config{
		ObjectMeta: metav1.ObjectMeta{
			Name:   teamName,
			Labels: testLabels,
		},
		Spec: s2hv1.ConfigSpec{
			Staging:         configStg,
			ActivePromotion: configAtp,
			Reporter:        configReporter,
			Components: []*s2hv1.Component{
				&configCompRedis,
			},
		},
	}
)

var _ = Describe("[e2e] Main controller", func() {
	BeforeEach(func(done Done) {
		defer close(done)
		chStop = make(chan struct{})

		adminRestConfig, err := config.GetConfig()
		Expect(err).NotTo(HaveOccurred(), "Please provide credential for accessing k8s cluster")

		restCfg = rest.CopyConfig(adminRestConfig)
		mgr, err = manager.New(restCfg, manager.Options{MetricsBindAddress: "0"})
		Expect(err).NotTo(HaveOccurred(), "should create manager successfully")

		client, err = rclient.New(restCfg, rclient.Options{Scheme: scheme.Scheme})
		Expect(err).NotTo(HaveOccurred(), "should create runtime client successfully")

		Expect(os.Setenv("S2H_CONFIG_PATH", "../data/application.yaml")).NotTo(HaveOccurred(),
			"should sent samsahai file config path successfully")
		s2hConfig := internal.SamsahaiConfig{
			ActivePromotion: internal.ActivePromotionConfig{
				Concurrences:          1,
				Timeout:               metav1.Duration{Duration: 5 * time.Minute},
				DemotionTimeout:       metav1.Duration{Duration: 1 * time.Second},
				RollbackTimeout:       metav1.Duration{Duration: 10 * time.Second},
				TearDownDuration:      metav1.Duration{Duration: 1 * time.Second},
				MaxHistories:          2,
				PromoteOnTeamCreation: false,
			},
			SamsahaiCredential: internal.SamsahaiCredential{
				InternalAuthToken: samsahaiAuthToken,
			},
		}

		samsahaiCtrl = samsahai.New(mgr, "samsahai-system", s2hConfig)
		Expect(samsahaiCtrl).ToNot(BeNil())

		activePromotionCtrl = activepromotion.New(mgr, samsahaiCtrl, s2hConfig)
		Expect(activePromotionCtrl).ToNot(BeNil())

		stableComponentCtrl = stablecomponent.New(mgr, samsahaiCtrl)
		Expect(stableComponentCtrl).ToNot(BeNil())

		wgStop = &sync.WaitGroup{}
		wgStop.Add(1)
		go func() {
			defer wgStop.Done()
			Expect(mgr.Start(chStop)).To(BeNil())
		}()

		mux := http.NewServeMux()
		mux.Handle(samsahaiCtrl.PathPrefix(), samsahaiCtrl)
		mux.Handle("/", s2hhttp.New(samsahaiCtrl))
		samsahaiServer = httptest.NewServer(mux)
		samsahaiClient = samsahairpc.NewRPCProtobufClient(samsahaiServer.URL, &http.Client{})

		By("Creating Secret")
		secret := mockSecret
		_ = client.Create(context.TODO(), &secret)
	}, 60)

	AfterEach(func(done Done) {
		defer close(done)
		ctx := context.TODO()

		By("Deleting all DesiredComponents")
		err = client.DeleteAllOf(ctx, &s2hv1.DesiredComponent{}, rclient.InNamespace(stgNamespace))
		Expect(err).NotTo(HaveOccurred())

		By("Deleting all Queues")
		err = client.DeleteAllOf(ctx, &s2hv1.Queue{}, rclient.InNamespace(stgNamespace))
		Expect(err).NotTo(HaveOccurred())

		By("Deleting all StableComponents")
		err = client.DeleteAllOf(ctx, &s2hv1.StableComponent{}, rclient.InNamespace(stgNamespace))
		Expect(err).NotTo(HaveOccurred())
		err = wait.PollImmediate(verifyTime1s, verifyTime10s, func() (ok bool, err error) {
			stableList := s2hv1.StableComponentList{}
			err = client.List(ctx, &stableList, &rclient.ListOptions{Namespace: stgNamespace})
			if err != nil && errors.IsNotFound(err) {
				return true, nil
			}
			if len(stableList.Items) == 0 {
				return true, nil
			}

			return false, nil
		})
		Expect(err).NotTo(HaveOccurred(), "Deleting all StableComponents error")

		By("Deleting all Teams")
		err = client.DeleteAllOf(ctx, &s2hv1.Team{}, rclient.MatchingLabels(testLabels))
		Expect(err).NotTo(HaveOccurred())
		err = wait.PollImmediate(verifyTime1s, verifyTime60s, func() (ok bool, err error) {
			teamList := s2hv1.TeamList{}
=======
		Expect(os.Setenv("S2H_CONFIG_PATH", "../data/application.yaml")).NotTo(HaveOccurred(),
			"should sent samsahai file config path successfully")

		By("Creating Secret")
		secret := mockSecret
		_ = client.Create(context.TODO(), &secret)
	}, 60)

	AfterEach(func(done Done) {
		defer close(done)
		ctx := context.TODO()

		By("Deleting all DesiredComponents")
		err = client.DeleteAllOf(ctx, &s2hv1beta1.DesiredComponent{}, rclient.InNamespace(stgNamespace))
		Expect(err).NotTo(HaveOccurred())

		By("Deleting all Queues")
		err = client.DeleteAllOf(ctx, &s2hv1beta1.Queue{}, rclient.InNamespace(stgNamespace))
		Expect(err).NotTo(HaveOccurred())

		By("Deleting all StableComponents")
		err = client.DeleteAllOf(ctx, &s2hv1beta1.StableComponent{}, rclient.InNamespace(stgNamespace))
		Expect(err).NotTo(HaveOccurred())
		err = wait.PollImmediate(verifyTime1s, verifyTime10s, func() (ok bool, err error) {
			stableList := s2hv1beta1.StableComponentList{}
			err = client.List(ctx, &stableList, &rclient.ListOptions{Namespace: stgNamespace})
			if err != nil && errors.IsNotFound(err) {
				return true, nil
			}
			if len(stableList.Items) == 0 {
				return true, nil
			}

			return false, nil
		})
		Expect(err).NotTo(HaveOccurred(), "Deleting all StableComponents error")

		By("Deleting all Teams")
		err = client.DeleteAllOf(ctx, &s2hv1beta1.Team{}, rclient.MatchingLabels(testLabels))
		Expect(err).NotTo(HaveOccurred())
		err = wait.PollImmediate(verifyTime1s, verifyTime10s, func() (ok bool, err error) {
			teamList := s2hv1beta1.TeamList{}
>>>>>>> 258d10d0
			listOpt := &rclient.ListOptions{LabelSelector: labels.SelectorFromSet(testLabels)}
			err = client.List(ctx, &teamList, listOpt)
			if err != nil && errors.IsNotFound(err) {
				return true, nil
			}
			if len(teamList.Items) == 0 {
				return true, nil
			}

			return false, nil
		})
		Expect(err).NotTo(HaveOccurred(), "Delete all Teams error")

		By("Deleting all Configs")
		err = client.DeleteAllOf(ctx, &s2hv1.Config{}, rclient.MatchingLabels(testLabels))
		Expect(err).NotTo(HaveOccurred())
		err = wait.PollImmediate(verifyTime1s, verifyTime10s, func() (ok bool, err error) {
			configList := s2hv1.ConfigList{}
			listOpt := &rclient.ListOptions{LabelSelector: labels.SelectorFromSet(testLabels)}
			err = client.List(ctx, &configList, listOpt)
			if err != nil && errors.IsNotFound(err) {
				return true, nil
			}
			if len(configList.Items) == 0 {
				return true, nil
			}

			return false, nil
		})
		Expect(err).NotTo(HaveOccurred(), "Deleting all Configs error")

		By("Deleting active namespace")
		atvNs := activeNamespace
		_ = client.Delete(context.TODO(), &atvNs)
		err = wait.PollImmediate(verifyTime1s, verifyTime10s, func() (ok bool, err error) {
			namespace := corev1.Namespace{}
			err = client.Get(ctx, types.NamespacedName{Name: atvNamespace}, &namespace)
			if err != nil && errors.IsNotFound(err) {
				return true, nil
			}
			return false, nil
		})

		By("Deleting all ActivePromotions")
		err = client.DeleteAllOf(ctx, &s2hv1.ActivePromotion{}, rclient.MatchingLabels(testLabels))
		Expect(err).NotTo(HaveOccurred())
		err = wait.PollImmediate(verifyTime1s, verifyTime10s, func() (ok bool, err error) {
			atpList := s2hv1.ActivePromotionList{}
			listOpt := &rclient.ListOptions{LabelSelector: labels.SelectorFromSet(testLabels)}
			err = client.List(ctx, &atpList, listOpt)
			if err != nil && errors.IsNotFound(err) {
				return true, nil
			}
			if len(atpList.Items) == 0 {
				return true, nil
			}

			return false, nil
		})
		Expect(err).NotTo(HaveOccurred(), "Delete all active promotions error")

		By("Deleting ActivePromotionHistories")
		err = client.DeleteAllOf(ctx, &s2hv1.ActivePromotionHistory{}, rclient.MatchingLabels(testLabels))
		Expect(err).NotTo(HaveOccurred())
		err = client.DeleteAllOf(ctx, &s2hv1.ActivePromotionHistory{}, rclient.MatchingLabels(defaultLabels))
		Expect(err).NotTo(HaveOccurred())
		err = client.DeleteAllOf(ctx, &s2hv1.ActivePromotionHistory{}, rclient.MatchingLabels(defaultLabelsQ1))
		Expect(err).NotTo(HaveOccurred())
		err = client.DeleteAllOf(ctx, &s2hv1.ActivePromotionHistory{}, rclient.MatchingLabels(defaultLabelsQ2))
		Expect(err).NotTo(HaveOccurred())
		err = client.DeleteAllOf(ctx, &s2hv1.ActivePromotionHistory{}, rclient.MatchingLabels(defaultLabelsQ3))
		Expect(err).NotTo(HaveOccurred())

		By("Deleting Secret")
		secret := mockSecret
		Expect(client.Delete(context.TODO(), &secret)).NotTo(HaveOccurred())

		By("Deleting Config")
		Expect(samsahaiCtrl.GetConfigController().Delete(teamName)).NotTo(HaveOccurred())

		close(chStop)
		samsahaiServer.Close()
		wgStop.Wait()
	}, 100)

	It("should successfully promote an active environment", func(done Done) {
		defer close(done)
		setupSamsahai(true)
		ctx := context.TODO()

		By("Creating Config")
		config := mockConfig
		Expect(client.Create(ctx, &config)).To(BeNil())

		By("Creating Team")
		team := mockTeam
		team.Status.Namespace.Active = atvNamespace
		Expect(client.Create(ctx, &team)).To(BeNil())

		By("Verifying staging related objects has been created")
		err = wait.PollImmediate(verifyTime1s, verifyNSCreatedTimeout, func() (ok bool, err error) {
			namespace := corev1.Namespace{}
			err = client.Get(ctx, types.NamespacedName{Name: stgNamespace}, &namespace)
			if err != nil {
				return false, nil
			}

			secret := corev1.Secret{}
			err = client.Get(ctx, types.NamespacedName{Name: internal.StagingCtrlName, Namespace: stgNamespace}, &secret)
			if err != nil {
				return false, nil
			}

			// TODO: uncomment when staging can be successfully deployed
			//deployment := appv1.Deployment{}
			//err = client.Get(ctx, types.NamespacedName{Name: internal.StagingCtrlName, Namespace: stgNamespace}, &deployment)
			//if err != nil || deployment.Status.AvailableReplicas != *deployment.Spec.Replicas {
			//	time.Sleep(500 * time.Millisecond)
			//	continue
			//}

			svc := corev1.Service{}
			err = client.Get(ctx, types.NamespacedName{Name: internal.StagingCtrlName, Namespace: stgNamespace}, &svc)
			if err != nil {
				return false, nil
			}

			role := rbacv1.Role{}
			err = client.Get(ctx, types.NamespacedName{Name: internal.StagingCtrlName, Namespace: stgNamespace}, &role)
			if err != nil {
				return false, nil
			}

			roleBinding := rbacv1.RoleBinding{}
			err = client.Get(ctx, types.NamespacedName{Name: internal.StagingCtrlName, Namespace: stgNamespace}, &roleBinding)
			if err != nil {
				return false, nil
			}

			clusterRole := rbacv1.ClusterRole{}
			err = client.Get(ctx, types.NamespacedName{Name: s2hobject.GenClusterRoleName(stgNamespace), Namespace: stgNamespace}, &clusterRole)
			if err != nil {
				return false, nil
			}

			clusterRoleBinding := rbacv1.ClusterRoleBinding{}
			err = client.Get(ctx, types.NamespacedName{Name: s2hobject.GenClusterRoleName(stgNamespace), Namespace: stgNamespace}, &clusterRoleBinding)
			if err != nil {
				return false, nil
			}

			sa := corev1.ServiceAccount{}
			err = client.Get(ctx, types.NamespacedName{Name: internal.StagingCtrlName, Namespace: stgNamespace}, &sa)
			if err != nil {
				return false, nil
			}

			config := s2hv1.Config{}
			err = client.Get(ctx, types.NamespacedName{Name: team.Name}, &config)
			if err != nil {
				return false, nil
			}

			return true, nil
		})
		Expect(err).NotTo(HaveOccurred(), "Create staging related object objects error")

		By("Creating active namespace")
		atvNs := activeNamespace
		Expect(client.Create(ctx, &atvNs)).To(BeNil())

		By("Creating StableComponent")
		smd := stableMariaDB
		Expect(client.Create(ctx, &smd)).To(BeNil())

		time.Sleep(1 * time.Second)
		By("Checking stable component has been set")
		teamComp := s2hv1.Team{}
		Expect(client.Get(ctx, types.NamespacedName{Name: team.Name}, &teamComp))
		teamSpecStableComps := teamComp.Status.StableComponents[mariaDBCompName].Spec
		Expect(teamSpecStableComps.Name).To(Equal(stableAtvMariaDB.Spec.Name))
		Expect(teamSpecStableComps.Repository).To(Equal(stableAtvMariaDB.Spec.Repository))
		Expect(teamSpecStableComps.Version).To(Equal(stableAtvMariaDB.Spec.Version))

		By("Creating ActivePromotionHistory 1")
		atpHist := activePromotionHistory
		atpHist.Name = atpHist.Name + "-1"
		Expect(client.Create(ctx, &atpHist)).To(BeNil())

		time.Sleep(1 * time.Second)
		By("Creating ActivePromotionHistory 2")
		atpHist = activePromotionHistory
		atpHist.Name = atpHist.Name + "-2"
		Expect(client.Create(ctx, &atpHist)).To(BeNil())

		By("Creating ActivePromotion")
		atp := activePromotion
		Expect(client.Create(ctx, &atp)).To(BeNil())

		By("Creating mock de-active queue for active namespace")
		deActiveQ := mockDeActiveQueue
		deActiveQ.Namespace = atvNamespace
		Expect(client.Create(ctx, &deActiveQ)).To(BeNil())

		By("Waiting pre-active environment is successfully created")
		atpResCh := make(chan s2hv1.ActivePromotion)
		go func() {
			atpTemp := s2hv1.ActivePromotion{}
			for {
				_ = client.Get(ctx, types.NamespacedName{Name: atp.Name}, &atpTemp)
				if atpTemp.Status.IsConditionTrue(s2hv1.ActivePromotionCondPreActiveCreated) {
					break
				}
				time.Sleep(500 * time.Millisecond)
			}
			atpResCh <- atpTemp
		}()
		atpRes := <-atpResCh

		By("Start staging controller for pre-active")
		preActiveNs := atpRes.Status.TargetNamespace
		{
			// create mgr from config
			stagingCfg := rest.CopyConfig(restCfg)
			stagingMgr, err := manager.New(stagingCfg, manager.Options{
				Namespace:          preActiveNs,
				MetricsBindAddress: "0",
			})
			Expect(err).NotTo(HaveOccurred())

			stagingCfgCtrl := configctrl.New(stagingMgr)
			qctrl := queue.New(preActiveNs, client)
			stagingPreActiveCtrl := staging.NewController(teamName, preActiveNs, samsahaiAuthToken, samsahaiClient,
				stagingMgr, qctrl, stagingCfgCtrl, "", "", "",
				internal.StagingConfig{})
			go func() {
				defer GinkgoRecover()
				Expect(stagingMgr.Start(chStop)).NotTo(HaveOccurred())
			}()
			go stagingPreActiveCtrl.Start(chStop)
		}

		By("Checking pre-active namespace has been set")
		Expect(client.Get(ctx, types.NamespacedName{Name: atp.Name}, &teamComp))
		Expect(teamComp.Status.Namespace.PreActive).ToNot(BeEmpty())
		Expect(atpRes.Status.TargetNamespace).To(Equal(teamComp.Status.Namespace.PreActive))
		Expect(atpRes.Status.PreviousActiveNamespace).To(Equal(atvNamespace))

		By("Checking stable components has been deployed to target namespace")
		stableComps := &s2hv1.StableComponentList{}
		err = client.List(ctx, stableComps, &rclient.ListOptions{Namespace: atpRes.Status.TargetNamespace})
		Expect(err).To(BeNil())
		Expect(len(stableComps.Items)).To(Equal(1))

		By("Previous active namespace should be deleted")
		err = wait.PollImmediate(verifyTime1s, promoteTimeOut, func() (ok bool, err error) {
			namespace := corev1.Namespace{}
			err = client.Get(ctx, types.NamespacedName{Name: atvNamespace}, &namespace)
			if err != nil && errors.IsNotFound(err) {
				return true, nil
			}

			return false, nil
		})
		Expect(err).NotTo(HaveOccurred(), "Delete previous namespace error")

		By("ActivePromotion should be deleted")
		err = wait.PollImmediate(verifyTime1s, verifyTime10s, func() (ok bool, err error) {
			atpTemp := s2hv1.ActivePromotion{}
			err = client.Get(ctx, types.NamespacedName{Name: atp.Name}, &atpTemp)
			if err != nil && errors.IsNotFound(err) {
				return true, nil
			}

			return false, nil
		})
		Expect(err).NotTo(HaveOccurred(), "Delete active promotion error")

		By("Checking active namespace and previous namespace has been reset")
		teamComp = s2hv1.Team{}
		err = client.Get(ctx, types.NamespacedName{Name: atp.Name}, &teamComp)
		Expect(err).To(BeNil())
		Expect(teamComp.Status.Namespace.Active).To(Equal(preActiveNs))

		err = client.Get(ctx, types.NamespacedName{Name: atvNamespace}, &atvNs)
		Expect(errors.IsNotFound(err)).To(BeTrue())

		By("Current active components should be set")
		teamComp = s2hv1.Team{}
		err = client.Get(ctx, types.NamespacedName{Name: team.Name}, &teamComp)
		Expect(err).To(BeNil())
		Expect(len(teamComp.Status.ActiveComponents)).ToNot(BeZero())

		By("ActivePromotionHistory should be created")
		atpHists := &s2hv1.ActivePromotionHistoryList{}
		listOpt := &rclient.ListOptions{LabelSelector: labels.SelectorFromSet(defaultLabels)}
		err = client.List(context.TODO(), atpHists, listOpt)
		Expect(err).To(BeNil())
		Expect(len(atpHists.Items)).To(Equal(2))
		Expect(atpHists.Items[0].Name).ToNot(Equal(atpHist.Name + "-1"))
		Expect(atpHists.Items[1].Name).ToNot(Equal(atpHist.Name + "-1"))
		Expect(atpHists.Items[1].Spec.ActivePromotion.Status.OutdatedComponents).ToNot(BeNil())

		By("Public API")
		{
			By("Get team")
			{
				_, data, err := utilhttp.Get(samsahaiServer.URL + "/teams/" + team.Name)
				Expect(err).NotTo(HaveOccurred())
				Expect(data).NotTo(BeNil())
				Expect(gjson.GetBytes(data, "teamName").Str).To(Equal(team.Name))
			}

			By("Get team Queue")
			{
				_, data, err := utilhttp.Get(samsahaiServer.URL + "/teams/" + team.Name + "/queue")
				Expect(err).NotTo(HaveOccurred())
				Expect(data).NotTo(BeNil())
			}

			By("Get team Queue not found")
			{
				_, _, err := utilhttp.Get(samsahaiServer.URL + "/teams/" + team.Name + "/queue/histories/" + "unknown")
				Expect(err).To(HaveOccurred())
			}

			By("Get Stable Values")
			{
				parentComps, err := samsahaiCtrl.GetConfigController().GetParentComponents(team.Name)
				Expect(err).NotTo(HaveOccurred())

				compName := ""
				for c := range parentComps {
					compName = c
				}

				url := fmt.Sprintf("%s/teams/%s/components/%s/values", samsahaiServer.URL, team.Name, compName)
				_, data, err := utilhttp.Get(url, utilhttp.WithHeader("Accept", "text/yaml"))
				Expect(err).NotTo(HaveOccurred())
				Expect(data).NotTo(BeNil())
			}
		}
	}, 280)

	It("should successfully promote an active environment even demote timeout", func(done Done) {
		defer close(done)
		setupSamsahai(true)
		ctx := context.TODO()

		By("Creating Config")
		config := mockConfig
		Expect(client.Create(ctx, &config)).To(BeNil())

		By("Creating Team")
		team := mockTeam
		team.Status.Namespace.Active = atvNamespace
		Expect(client.Create(ctx, &team)).To(BeNil())

		By("Creating active namespace")
		atvNs := activeNamespace
		Expect(client.Create(ctx, &atvNs)).To(BeNil())

		By("Verifying namespace and config have been created")
		err = wait.PollImmediate(verifyTime1s, verifyNSCreatedTimeout, func() (ok bool, err error) {
			namespace := corev1.Namespace{}
			if err := client.Get(ctx, types.NamespacedName{Name: stgNamespace}, &namespace); err != nil {
				return false, nil
			}

			config := s2hv1.Config{}
			err = client.Get(ctx, types.NamespacedName{Name: team.Name}, &config)
			if err != nil {
				return false, nil
			}

			return true, nil
		})
		Expect(err).NotTo(HaveOccurred(), "Verify namespace and config error")

		By("Creating ActivePromotion with `DemotingActiveEnvironment` state")
		atp := activePromotion
		atp.Status.State = s2hv1.ActivePromotionDemoting
		atp.Status.PreviousActiveNamespace = atvNamespace
		atp.Status.SetCondition(s2hv1.ActivePromotionCondActiveDemotionStarted, corev1.ConditionTrue, "start demoting")
		Expect(client.Create(ctx, &atp)).To(BeNil())

		By("Waiting ActivePromotion state to be `PromotingActiveEnvironment`")
		err = wait.PollImmediate(verifyTime1s, verifyTime10s, func() (ok bool, err error) {
			atpComp := s2hv1.ActivePromotion{}
			if err := client.Get(ctx, types.NamespacedName{Name: teamName}, &atpComp); err != nil {
				return false, nil
			}

			if atpComp.Status.State == s2hv1.ActivePromotionActiveEnvironment {
				return true, nil
			}

			return false, nil
		})
		Expect(err).NotTo(HaveOccurred(),
			"Waiting active promotion state to `PromotingActiveEnvironment` error")
	}, 40)

	It("should successfully add/remove/run active promotion from queue", func(done Done) {
		defer close(done)
		setupSamsahai(true)
		ctx := context.TODO()

		By("Creating Team for Q1")
		team1 := mockTeam
		team1.Name = teamForQ1
		Expect(client.Create(ctx, &team1)).To(BeNil())

		By("Creating Config for Q1")
		config1 := mockConfig
		config1.Name = teamForQ1
		Expect(client.Create(ctx, &config1)).To(BeNil())

		By("Creating Team for Q2")
		team2 := mockTeam
		team2.Name = teamForQ2
		Expect(client.Create(ctx, &team2)).To(BeNil())

		By("Creating Config for Q2")
		config2 := mockConfig
		config2.Name = teamForQ2
		Expect(client.Create(ctx, &config2)).To(BeNil())

		By("Creating Team for Q3")
		team3 := mockTeam
		team3.Name = teamForQ3
		Expect(client.Create(ctx, &team3)).To(BeNil())
		By("Verifying configuration has been created")

		By("Creating Config for Q3")
		config3 := mockConfig
		config3.Name = teamForQ3
		Expect(client.Create(ctx, &config3)).To(BeNil())

		By("Verifying all teams have been created")
		err = wait.PollImmediate(verifyTime1s, verifyTime10s, func() (ok bool, err error) {
			teamList := s2hv1.TeamList{}
			listOpt := &rclient.ListOptions{LabelSelector: labels.SelectorFromSet(testLabels)}
			if err := client.List(ctx, &teamList, listOpt); err != nil {
				return false, nil
			}

			if len(teamList.Items) == 3 {
				return true, nil
			}

			configList := s2hv1.ConfigList{}
			if err := client.List(ctx, &configList, listOpt); err != nil {
				return false, nil
			}

			if len(configList.Items) == 3 {
				return true, nil
			}

			return false, nil
		})
		Expect(err).NotTo(HaveOccurred(), "Create teams error")

		By("Creating ActivePromotions")
		atpQ1 := activePromotion
		atpQ1.Name = teamForQ1
		Expect(client.Create(ctx, &atpQ1)).To(BeNil())

		time.Sleep(1 * time.Second)

		atpQ2 := activePromotion
		atpQ2.Name = teamForQ2
		Expect(client.Create(ctx, &atpQ2)).To(BeNil())

		time.Sleep(verifyTime1s)
		atpQ3 := activePromotion
		atpQ3.Name = teamForQ3
		Expect(client.Create(ctx, &atpQ3)).To(BeNil())

		By("Waiting ActivePromotion Q1 state to be `Deploying`, other ActivePromotion states to be waiting")
		err = wait.PollImmediate(verifyTime1s, verifyTime10s, func() (ok bool, err error) {
			atpCompQ1 := s2hv1.ActivePromotion{}
			if err := client.Get(ctx, types.NamespacedName{Name: teamForQ1}, &atpCompQ1); err != nil {
				return false, nil
			}

			if atpCompQ1.Status.State != s2hv1.ActivePromotionDeployingComponents {
				return false, nil
			}

			waitingAtpList := &s2hv1.ActivePromotionList{}
			selectors := map[string]string{"state": "waiting"}
			listOpt := &rclient.ListOptions{LabelSelector: labels.SelectorFromSet(selectors)}
			if err := client.List(ctx, waitingAtpList, listOpt); err != nil {
				return false, nil
			}

			if len(waitingAtpList.Items) == 2 {
				return true, nil
			}

			return false, nil
		})
		Expect(err).NotTo(HaveOccurred(), "Change active promotion state error")

		By("Deleting ActivePromotion Q2 from queue")
		atpCompQ2 := s2hv1.ActivePromotion{}
		Expect(client.Get(ctx, types.NamespacedName{Name: teamForQ2}, &atpCompQ2)).To(BeNil())
		Expect(client.Delete(context.TODO(), &atpCompQ2)).NotTo(HaveOccurred())
		err = wait.PollImmediate(verifyTime1s, verifyTime10s, func() (ok bool, err error) {
			atpTemp := s2hv1.ActivePromotion{}
			err = client.Get(ctx, types.NamespacedName{Name: teamForQ2}, &atpTemp)
			if err != nil && errors.IsNotFound(err) {
				return true, nil
			}

			return false, nil
		})
		Expect(err).NotTo(HaveOccurred(), "Delete active promotion for Team2 error")

		atpCompQ3 := s2hv1.ActivePromotion{}
		Expect(client.Get(ctx, types.NamespacedName{Name: teamForQ3}, &atpCompQ3)).To(BeNil())
		Expect(atpCompQ3.Status.State).To(Equal(s2hv1.ActivePromotionWaiting))

		By("Deleting ActivePromotion Q1")
		atpCompQ1 := s2hv1.ActivePromotion{}
		Expect(client.Get(ctx, types.NamespacedName{Name: teamForQ1}, &atpCompQ1)).To(BeNil())
		Expect(client.Delete(context.TODO(), &atpCompQ1)).NotTo(HaveOccurred())

		By("Creating mock de-active Q1")
		preActiveNs := atpCompQ1.Status.TargetNamespace
		deActiveQ := mockDeActiveQueue
		deActiveQ.Namespace = preActiveNs
		Expect(client.Create(ctx, &deActiveQ)).To(BeNil())

		By("Verifying delete ActivePromotion Q1")
		err = wait.PollImmediate(verifyTime1s, verifyTime30s, func() (ok bool, err error) {
			atpTemp := s2hv1.ActivePromotion{}
			err = client.Get(ctx, types.NamespacedName{Name: teamForQ1}, &atpTemp)
			if err != nil && errors.IsNotFound(err) {
				return true, nil
			}

			return false, nil
		})
		Expect(err).NotTo(HaveOccurred(), "Delete active promotion for Team1 error")

		By("Checking ActivePromotion Q3 should be run")
		err = wait.PollImmediate(verifyTime1s, verifyTime10s, func() (ok bool, err error) {
			atpTemp := s2hv1.ActivePromotion{}
			if err := client.Get(ctx, types.NamespacedName{Name: teamForQ3}, &atpTemp); err != nil {
				return false, nil
			}

			if atpTemp.Status.State == s2hv1.ActivePromotionDeployingComponents {
				return true, nil
			}

			return false, nil
		})
		Expect(err).NotTo(HaveOccurred(), "Promote Team3 error")

	}, 60)

	It("should successfully rollback and delete active promotion", func(done Done) {
		defer close(done)
		setupSamsahai(true)
		ctx := context.TODO()

		By("Creating Config")
		config := mockConfig
		Expect(client.Create(ctx, &config)).To(BeNil())

		By("Creating Team")
		team := mockTeam
		team.Status.Namespace.Active = atvNamespace
		Expect(client.Create(ctx, &team)).To(BeNil())

		By("Creating active namespace")
		atvNs := activeNamespace
		Expect(client.Create(ctx, &atvNs)).To(BeNil())

		By("Creating StableComponent in active namespace")
		smd := stableAtvMariaDB
		Expect(client.Create(ctx, &smd)).To(BeNil())

		By("Verifying namespace and config have been created")
		err = wait.PollImmediate(verifyTime1s, verifyNSCreatedTimeout, func() (ok bool, err error) {
			namespace := corev1.Namespace{}
			if err := client.Get(ctx, types.NamespacedName{Name: stgNamespace}, &namespace); err != nil {
				return false, nil
			}
			config := s2hv1.Config{}
			err = client.Get(ctx, types.NamespacedName{Name: team.Name}, &config)
			if err != nil {
				return false, nil
			}

			return true, nil
		})
		Expect(err).NotTo(HaveOccurred(), "Verify namespace and config error")

		By("Creating ActivePromotion")
		atp := activePromotion
		Expect(client.Create(ctx, &atp)).To(BeNil())

		By("Waiting ActivePromotion state to be `Deploying`")
		err = wait.PollImmediate(verifyTime1s, verifyTime10s, func() (ok bool, err error) {
			atpComp := s2hv1.ActivePromotion{}
			if err := client.Get(ctx, types.NamespacedName{Name: teamName}, &atpComp); err != nil {
				return false, nil
			}

			if atpComp.Status.State == s2hv1.ActivePromotionDeployingComponents {
				return true, nil
			}

			return false, nil
		})
		Expect(err).NotTo(HaveOccurred(), "Change active promotion state to `Deploying` error")

		By("Updating ActivePromotion state to be `PromotingActiveEnvironment`")
		atpComp := s2hv1.ActivePromotion{}
		Expect(client.Get(ctx, types.NamespacedName{Name: teamName}, &atpComp))
		atpComp.Status.State = s2hv1.ActivePromotionActiveEnvironment
		atpComp.Status.SetCondition(s2hv1.ActivePromotionCondVerified, corev1.ConditionTrue, "verified")
		Expect(client.Update(ctx, &atpComp)).To(BeNil())

		By("Delete ActivePromotion")
		atpComp = s2hv1.ActivePromotion{}
		Expect(client.Get(ctx, types.NamespacedName{Name: teamName}, &atpComp))
		Expect(client.Delete(context.TODO(), &atpComp)).To(BeNil())

		By("Creating mock active queue for active namespace")
		activeQ := mockActiveQueue
		activeQ.Namespace = atvNamespace
		Expect(client.Create(ctx, &activeQ)).To(BeNil())

		By("Pre-active namespace should be deleted")
		preActiveNs := atpComp.Status.TargetNamespace
		err = wait.PollImmediate(verifyTime1s, verifyTime15s, func() (ok bool, err error) {
			namespace := corev1.Namespace{}
			err = client.Get(ctx, types.NamespacedName{Name: preActiveNs}, &namespace)
			if err != nil && errors.IsNotFound(err) {
				return true, nil
			}

			return false, nil
		})
		Expect(err).NotTo(HaveOccurred(), "Delete pre-active namespace error")

		By("ActivePromotion should be deleted")
		err = wait.PollImmediate(verifyTime1s, verifyTime10s, func() (ok bool, err error) {
			atpTemp := s2hv1.ActivePromotion{}
			err = client.Get(ctx, types.NamespacedName{Name: atp.Name}, &atpTemp)
			if err != nil && errors.IsNotFound(err) {
				return true, nil
			}

			return false, nil
		})
		Expect(err).NotTo(HaveOccurred(), "Delete active promotion error")

		By("Current active components should not be set")
		teamComp := s2hv1.Team{}
		err = client.Get(ctx, types.NamespacedName{Name: team.Name}, &teamComp)
		Expect(err).To(BeNil())
		Expect(len(teamComp.Status.ActiveComponents)).To(BeZero())

		atpHists := &s2hv1.ActivePromotionHistoryList{}
		listOpt := &rclient.ListOptions{LabelSelector: labels.SelectorFromSet(defaultLabels)}
		err = client.List(context.TODO(), atpHists, listOpt)
		Expect(err).To(BeNil())
		Expect(len(atpHists.Items)).To(Equal(1))
		Expect(atpHists.Items[0].Spec.ActivePromotion.Status.OutdatedComponents).ToNot(BeNil())
	}, 60)

	It("should rollback active environment timeout", func(done Done) {
		defer close(done)
		setupSamsahai(true)
		ctx := context.TODO()

		By("Creating Config")
		config := mockConfig
		Expect(client.Create(ctx, &config)).To(BeNil())

		By("Creating Team")
		team := mockTeam
		Expect(client.Create(ctx, &team)).To(BeNil())

		By("Verifying namespace and config have been created")
		err = wait.PollImmediate(verifyTime1s, verifyNSCreatedTimeout, func() (ok bool, err error) {
			namespace := corev1.Namespace{}
			if err := client.Get(ctx, types.NamespacedName{Name: stgNamespace}, &namespace); err != nil {
				return false, nil
			}

			config := s2hv1.Config{}
			err = client.Get(ctx, types.NamespacedName{Name: team.Name}, &config)
			if err != nil {
				return false, nil
			}

			return true, nil
		})
		Expect(err).NotTo(HaveOccurred(), "Verify namespace and config error")

		By("Creating ActivePromotion with `Rollback` state")
		atp := activePromotion
		atp.Status.State = s2hv1.ActivePromotionRollback
		atp.Status.SetCondition(s2hv1.ActivePromotionCondRollbackStarted, corev1.ConditionTrue, "start rollback")
		startedTime := metav1.Now().Add(-10 * time.Second)
		atp.Status.Conditions[0].LastTransitionTime = metav1.Time{Time: startedTime}
		Expect(client.Create(ctx, &atp)).To(BeNil())

		By("ActivePromotion should be deleted")
		err = wait.PollImmediate(verifyTime1s, verifyTime10s, func() (ok bool, err error) {
			atpTemp := s2hv1.ActivePromotion{}
			err = client.Get(ctx, types.NamespacedName{Name: atp.Name}, &atpTemp)
			if err != nil && errors.IsNotFound(err) {
				return true, nil
			}

			return false, nil
		})
		Expect(err).NotTo(HaveOccurred(), "Delete active promotion error")
	}, 30)

	It("should successfully delete config when delete team", func(done Done) {
		defer close(done)
		setupSamsahai(true)
		ctx := context.TODO()

		By("Creating Config")
		config := mockConfig
		Expect(client.Create(ctx, &config)).To(BeNil())

		By("Creating Team")
		team := mockTeam
		Expect(client.Create(ctx, &team)).To(BeNil())

		By("Verifying namespace and config have been created")
		err = wait.PollImmediate(verifyTime1s, verifyNSCreatedTimeout, func() (ok bool, err error) {
			team := s2hv1.Team{}
			if err := client.Get(ctx, types.NamespacedName{Name: teamName}, &team); err != nil {
				return false, nil
			}

			if len(team.ObjectMeta.Finalizers) == 0 {
				return false, nil
			}

			config := s2hv1.Config{}
			err = client.Get(ctx, types.NamespacedName{Name: teamName}, &config)
			if err != nil {
				return false, nil
			}

			return true, nil
		})
		Expect(err).NotTo(HaveOccurred(), "Verify namespace and config error")

		By("Deleting Team")
		_ = client.Get(ctx, types.NamespacedName{Name: teamName}, &team)
		Expect(client.Delete(ctx, &team)).To(BeNil())

		By("Verifying Config should be deleted")
		err = wait.PollImmediate(verifyTime1s, verifyTime15s, func() (ok bool, err error) {
			config := s2hv1.Config{}
			err = client.Get(ctx, types.NamespacedName{Name: teamName}, &config)
			if err != nil && errors.IsNotFound(err) {
				return true, nil
			}

			return false, nil
		})
		Expect(err).NotTo(HaveOccurred(), "Config should be deleted")

	}, 30)

	It("should be error when creating team if config does not exist", func(done Done) {
		defer close(done)
		setupSamsahai(true)
		ctx := context.TODO()

		By("Creating Team")
		team := mockTeam
		Expect(client.Create(ctx, &team)).To(BeNil())

		By("Team should be error if missing Config")
		err = wait.PollImmediate(verifyTime1s, verifyTime10s, func() (ok bool, err error) {
			team := s2hv1.Team{}
			if err := client.Get(ctx, types.NamespacedName{Name: teamName}, &team); err != nil {
				return false, nil
			}

			for i, c := range team.Status.Conditions {
				if c.Type == s2hv1.TeamConfigExisted {
					if team.Status.Conditions[i].Status == corev1.ConditionFalse {
						return true, nil
					}
				}
			}

			return false, nil
		})
		Expect(err).NotTo(HaveOccurred(), "Team should be error if missing Config")
	}, 15)

	It("should create DesiredComponent on team staging namespace", func(done Done) {
		defer close(done)
		setupSamsahai(true)

		By("Starting Samsahai internal process")
		go samsahaiCtrl.Start(chStop)

		By("Starting http server")
		mux := http.NewServeMux()
		mux.Handle(samsahaiCtrl.PathPrefix(), samsahaiCtrl)
		mux.Handle("/", s2hhttp.New(samsahaiCtrl))
		server := httptest.NewServer(mux)
		defer server.Close()

		ctx := context.TODO()
		By("Creating Config")
		config := mockConfig
		Expect(client.Create(ctx, &config)).To(BeNil())

		By("Creating Team")
		team := mockTeam
		Expect(client.Create(ctx, &team)).To(BeNil())

		By("Verifying namespace and config have been created")
		err = wait.PollImmediate(verifyTime1s, verifyNSCreatedTimeout, func() (ok bool, err error) {
			namespace := corev1.Namespace{}
			if err := client.Get(ctx, types.NamespacedName{Name: stgNamespace}, &namespace); err != nil {
				return false, nil
			}

			config := s2hv1.Config{}
			err = client.Get(ctx, types.NamespacedName{Name: team.Name}, &config)
			if err != nil {
				return false, nil
			}

			return true, nil
		})
		Expect(err).NotTo(HaveOccurred(), "Verify namespace and config error")

		By("Send webhook")
		jsonData, err := json.Marshal(map[string]interface{}{
			"component": redisCompName,
		})
		Expect(err).NotTo(HaveOccurred())
		_, _, err = utilhttp.Post(server.URL+"/webhook/component", jsonData)
		Expect(err).NotTo(HaveOccurred())

		By("Verifying DesiredComponent has been created")
		err = wait.PollImmediate(verifyTime1s, verifyTime30s, func() (ok bool, err error) {
			_, _, _ = utilhttp.Post(server.URL+"/webhook/component", jsonData)

			dc := s2hv1.DesiredComponent{}
			if err = client.Get(ctx, types.NamespacedName{Name: redisCompName, Namespace: stgNamespace}, &dc); err != nil {
				return false, nil
			}

			return true, nil
		})
		Expect(err).NotTo(HaveOccurred(), "Verify DesiredComponent error")
	}, 60)

	It("should detect image missing and not create desired component", func(done Done) {
		defer close(done)
		setupSamsahai(true)

		By("Starting Samsahai internal process")
		go samsahaiCtrl.Start(chStop)

		By("Starting http server")
		mux := http.NewServeMux()
		mux.Handle(samsahaiCtrl.PathPrefix(), samsahaiCtrl)
		mux.Handle("/", s2hhttp.New(samsahaiCtrl))
		server := httptest.NewServer(mux)
		defer server.Close()

		ctx := context.TODO()

		By("Creating Config")
		config := mockConfig
		redisComp := configCompRedis
		redisComp.Image.Repository = "bitnami/rediss"
		redisComp.Image.Pattern = "image-missing"
		redisComp.Values = map[string]interface{}{
			"image": map[string]interface{}{
				"repository": "bitnami/rediss",
			},
		}
		config.Spec.Components = []*s2hv1.Component{&redisComp}
		Expect(client.Create(ctx, &config)).To(BeNil())

		By("Creating Team")
		team := mockTeam
		Expect(client.Create(ctx, &team)).To(BeNil())

		By("Verifying namespace and config have been created")
		err = wait.PollImmediate(verifyTime1s, verifyNSCreatedTimeout, func() (ok bool, err error) {
			namespace := corev1.Namespace{}
			if err := client.Get(ctx, types.NamespacedName{Name: stgNamespace}, &namespace); err != nil {
				return false, nil
			}

			config := s2hv1.Config{}
			err = client.Get(ctx, types.NamespacedName{Name: team.Name}, &config)
			if err != nil {
				return false, nil
			}

			return true, nil
		})
		Expect(err).NotTo(HaveOccurred(), "Verify namespace and config error")

		components, err := samsahaiCtrl.GetConfigController().GetComponents(team.Name)
		Expect(err).NotTo(HaveOccurred())

		By("Send webhook")
		jsonData, err := json.Marshal(map[string]interface{}{
			"component": redisCompName,
		})

		componentRepository := components[redisCompName].Image.Repository
		Expect(err).NotTo(HaveOccurred())
		_, _, err = utilhttp.Post(server.URL+"/webhook/component", jsonData)
		Expect(err).NotTo(HaveOccurred())
		Expect(componentRepository).NotTo(Equal(""))

		By("Get Team")
		Expect(client.Get(ctx, types.NamespacedName{Name: teamName}, &team)).NotTo(HaveOccurred())

		By("Verifying DesiredComponents has been updated")
		err = wait.PollImmediate(verifyTime1s, verifyTime10s, func() (ok bool, err error) {
			teamComp := s2hv1.Team{}
			if err := client.Get(ctx, types.NamespacedName{Name: team.Name}, &teamComp); err != nil {
				return false, nil
			}

			image := stringutils.ConcatImageString(componentRepository, "image-missing")
			if _, ok = teamComp.Status.DesiredComponents[redisCompName].ImageCreatedTime[image]; !ok {
				return false, nil
			}

			return true, nil
		})
		Expect(err).NotTo(HaveOccurred(), "Update DesiredComponents error")

		By("Verifying DesiredComponent has not been created")
		foundCh := make(chan bool)
		go func() {
			const maxCount = 2
			count := 0
			for count < maxCount {
				dc := s2hv1.DesiredComponent{}
				err := client.Get(
					ctx,
					types.NamespacedName{Name: redisCompName, Namespace: team.Status.Namespace.Staging},
					&dc)
				if err != nil {
					count++
					time.Sleep(time.Second)
					continue
				}

				foundCh <- true
				return
			}
			foundCh <- false
		}()
		found := <-foundCh
		Expect(found).To(BeFalse())

	}, 60)

	It("should successfully detect changed components", func(done Done) {
		defer close(done)
		setupSamsahai(true)

		By("Starting Samsahai internal process")
		go samsahaiCtrl.Start(chStop)

		By("Starting http server")
		mux := http.NewServeMux()
		mux.Handle(samsahaiCtrl.PathPrefix(), samsahaiCtrl)
		mux.Handle("/", s2hhttp.New(samsahaiCtrl))
		server := httptest.NewServer(mux)
		defer server.Close()

		ctx := context.TODO()

		By("Creating Config")
		config := mockConfig
		Expect(client.Create(ctx, &config)).To(BeNil())

		By("Creating Team")
		teamComp := mockTeam
		Expect(client.Create(ctx, &teamComp)).To(BeNil())

		By("Verifying namespace and config have been created")
		err = wait.PollImmediate(verifyTime1s, verifyNSCreatedTimeout, func() (ok bool, err error) {
			namespace := corev1.Namespace{}
			if err := client.Get(ctx, types.NamespacedName{Name: stgNamespace}, &namespace); err != nil {
				return false, nil
			}

			config := s2hv1.Config{}
			err = client.Get(ctx, types.NamespacedName{Name: teamComp.Name}, &config)
			if err != nil {
				return false, nil
			}

			return true, nil
		})
		Expect(err).NotTo(HaveOccurred(), "Verify namespace and config error")

		By("Send webhook")
		jsonDataRedis, err := json.Marshal(map[string]interface{}{
			"component": redisCompName,
		})
		Expect(err).NotTo(HaveOccurred())

		jsonDataWordpress, err := json.Marshal(map[string]interface{}{
			"component": wordpressCompName,
		})
		Expect(err).NotTo(HaveOccurred())

		By("Verifying redis DesiredComponent has been created")
		err = wait.PollImmediate(verifyTime1s, 50*time.Second, func() (ok bool, err error) {
			_, _, _ = utilhttp.Post(server.URL+"/webhook/component", jsonDataRedis)
			dRedis := s2hv1.DesiredComponent{}
			if err = client.Get(ctx, types.NamespacedName{Name: redisCompName, Namespace: stgNamespace}, &dRedis); err != nil {
				return false, nil
			}

			_, _, _ = utilhttp.Post(server.URL+"/webhook/component", jsonDataWordpress)
			dWordpress := s2hv1.DesiredComponent{}
			if err = client.Get(ctx, types.NamespacedName{Name: wordpressCompName, Namespace: stgNamespace}, &dWordpress); err != nil {
				return false, nil
			}

			return true, nil
		})
		Expect(err).NotTo(HaveOccurred(), "Verify DesiredComponent error")

		By("Checking all desired components have been set")
		desiredComps := &s2hv1.DesiredComponentList{}
		Expect(client.List(ctx, desiredComps, &rclient.ListOptions{Namespace: stgNamespace}))
		Expect(len(desiredComps.Items)).To(Equal(2))

		By("Creating Queues")
		for _, q := range mockQueueList.Items {
			Expect(client.Create(ctx, &q)).To(BeNil())
		}

		By("Checking all queues have been set")
		queues := &s2hv1.QueueList{}
		Expect(client.List(ctx, queues, &rclient.ListOptions{Namespace: stgNamespace}))
		Expect(len(queues.Items)).To(Equal(2))

		By("Creating StableComponents")
		for _, s := range mockStableCompList.Items {
			Expect(client.Create(ctx, &s)).To(BeNil())
		}

		By("Checking all stable components have been set")
		stableComps := &s2hv1.StableComponentList{}
		Expect(client.List(ctx, stableComps, &rclient.ListOptions{Namespace: stgNamespace}))
		Expect(len(queues.Items)).To(Equal(2))

		By("Updating components config")
		configComp := s2hv1.Config{}
		Expect(client.Get(ctx, types.NamespacedName{Name: teamName}, &configComp)).To(BeNil())
		configComp.Spec.Components = []*s2hv1.Component{{Name: redisCompName}}
		Expect(client.Update(ctx, &configComp)).To(BeNil())

		time.Sleep(verifyTime1s)
		By("Checking DesiredComponents")
		dRedis := s2hv1.DesiredComponent{}
		Expect(client.Get(ctx, types.NamespacedName{Namespace: stgNamespace, Name: redisCompName}, &dRedis)).To(BeNil())
		dWordpress := s2hv1.DesiredComponent{}
		err = client.Get(ctx, types.NamespacedName{Namespace: stgNamespace, Name: wordpressCompName}, &dWordpress)
		Expect(errors.IsNotFound(err)).To(BeTrue())

		By("Checking TeamDesiredComponents")
		err = wait.PollImmediate(verifyTime1s, verifyTime5s, func() (ok bool, err error) {
			teamComp = s2hv1.Team{}
			if err = client.Get(ctx, types.NamespacedName{Name: teamName}, &teamComp); err != nil {
				return false, nil
			}

			if _, ok := teamComp.Status.DesiredComponents[redisCompName]; !ok {
				return false, nil
			}

			if _, ok := teamComp.Status.DesiredComponents[wordpressCompName]; ok {
				return false, nil
			}

			return true, nil
		})
		Expect(err).NotTo(HaveOccurred(), "Verify TeamDesiredComponent error")

		By("Checking Queues")
		err = wait.PollImmediate(verifyTime1s, verifyTime10s, func() (ok bool, err error) {
			qRedis := s2hv1.Queue{}
			if err = client.Get(ctx, types.NamespacedName{Namespace: stgNamespace, Name: redisCompName}, &qRedis); err != nil {
				return false, nil
			}

			qWordpress := s2hv1.Queue{}
			if err = client.Get(ctx, types.NamespacedName{Namespace: stgNamespace, Name: wordpressCompName}, &qWordpress); err != nil && !errors.IsNotFound(err) {
				return false, nil
			}

			return true, nil
		})
		Expect(err).NotTo(HaveOccurred(), "Verify StableComponents error")

		By("Checking StableComponents")
		err = wait.PollImmediate(verifyTime1s, verifyTime10s, func() (ok bool, err error) {
			sRedis := s2hv1.StableComponent{}
			if err = client.Get(ctx, types.NamespacedName{Namespace: stgNamespace, Name: redisCompName}, &sRedis); err != nil {
				return false, nil
			}

			sMaria := s2hv1.StableComponent{}
			if err = client.Get(ctx, types.NamespacedName{Namespace: stgNamespace, Name: mariaDBCompName}, &sMaria); err != nil && !errors.IsNotFound(err) {
				return false, nil
			}

			return true, nil
		})
		Expect(err).NotTo(HaveOccurred(), "Verify StableComponents error")
	}, 100)

	It("should successfully create outdated component when no any active namespace left but there are active components in team", func(done Done) {
		defer close(done)
		setupSamsahai(true)
		ctx := context.TODO()

		By("Creating Config")
		config := mockConfigOnlyRedis
		Expect(client.Create(ctx, &config)).To(BeNil())

		By("Creating Team")
		team := mockTeam
		team.Status.ActiveComponents = map[string]s2hv1.StableComponent{
			redisCompName: {Spec: stableSpecRedis},
		}
		Expect(client.Create(ctx, &team)).To(BeNil())

		By("Current active components should be set to Team")
		teamComp := s2hv1.Team{}
		err = client.Get(ctx, types.NamespacedName{Name: team.Name}, &teamComp)
		Expect(err).To(BeNil())
		Expect(len(teamComp.Status.ActiveComponents)).ToNot(BeZero())

		By("Creating ActivePromotion")
		atp := activePromotion
		Expect(client.Create(ctx, &atp)).To(BeNil())

		By("Waiting pre-active environment is successfully created")
		atpResCh := make(chan s2hv1.ActivePromotion)
		go func() {
			atpTemp := s2hv1.ActivePromotion{}
			for {
				_ = client.Get(ctx, types.NamespacedName{Name: team.Name}, &atpTemp)
				if atpTemp.Status.IsConditionTrue(s2hv1.ActivePromotionCondPreActiveCreated) {
					break
				}
				time.Sleep(500 * time.Millisecond)
			}
			atpResCh <- atpTemp
		}()
		atpRes := <-atpResCh

		By("Checking pre-active namespace has been set")
		teamComp = s2hv1.Team{}
		err = client.Get(ctx, types.NamespacedName{Name: team.Name}, &teamComp)
		Expect(err).To(BeNil())
		Expect(client.Get(ctx, types.NamespacedName{Name: team.Name}, &teamComp))
		Expect(teamComp.Status.Namespace.PreActive).ToNot(BeEmpty())
		Expect(atpRes.Status.TargetNamespace).To(Equal(teamComp.Status.Namespace.PreActive))
		Expect(atpRes.Status.PreviousActiveNamespace).To(BeEmpty())

		By("Waiting ActivePromotion state to be `Deploying`")
		err = wait.PollImmediate(verifyTime1s, verifyTime60s, func() (ok bool, err error) {
			atpComp := s2hv1.ActivePromotion{}
			if err := client.Get(ctx, types.NamespacedName{Name: atpRes.Name}, &atpComp); err != nil {
				return false, nil
			}

			if atpComp.Status.State == s2hv1.ActivePromotionDeployingComponents {
				return true, nil
			}

			return false, nil
		})
		Expect(err).NotTo(HaveOccurred(), "Change active promotion state to `Deploying` error")

		By("Updating ActivePromotion state to be `DestroyingPreActiveEnvironment`")
		atpComp := s2hv1.ActivePromotion{}
		Expect(client.Get(ctx, types.NamespacedName{Name: atpRes.Name}, &atpComp))
		atpComp.Status.State = s2hv1.ActivePromotionDestroyingPreActive
		atpComp.Status.SetCondition(s2hv1.ActivePromotionCondPreActiveDestroyed, corev1.ConditionTrue, "failed")
		Expect(client.Update(ctx, &atpComp)).To(BeNil())

		By("Delete ActivePromotion")
		atpComp = s2hv1.ActivePromotion{}
		Expect(client.Get(ctx, types.NamespacedName{Name: atpRes.Name}, &atpComp))
		Expect(client.Delete(context.TODO(), &atpComp)).To(BeNil())

		By("Pre-active namespace should be deleted")
		preActiveNs := atpComp.Status.TargetNamespace
		err = wait.PollImmediate(verifyTime1s, verifyTime15s, func() (ok bool, err error) {
			namespace := corev1.Namespace{}
			err = client.Get(ctx, types.NamespacedName{Name: preActiveNs}, &namespace)
			if err != nil && errors.IsNotFound(err) {
				return true, nil
			}

			return false, nil
		})
		Expect(err).NotTo(HaveOccurred(), "Delete pre-active namespace error")

		By("ActivePromotion should be deleted")
		err = wait.PollImmediate(verifyTime1s, verifyTime10s, func() (ok bool, err error) {
			atpTemp := s2hv1.ActivePromotion{}
			err = client.Get(ctx, types.NamespacedName{Name: team.Name}, &atpTemp)
			if err != nil && errors.IsNotFound(err) {
				return true, nil
			}

			return false, nil
		})
		Expect(err).NotTo(HaveOccurred(), "Delete active promotion error")

		By("ActivePromotionHistory should be created")
		atpHists := &s2hv1.ActivePromotionHistoryList{}
		listOpt := &rclient.ListOptions{LabelSelector: labels.SelectorFromSet(defaultLabels)}
		err = client.List(context.TODO(), atpHists, listOpt)
		Expect(err).To(BeNil())
		Expect(len(atpHists.Items)).To(Equal(1))
		Expect(atpHists.Items[0].Spec.ActivePromotion.Status.OutdatedComponents).ToNot(BeNil())
	}, 60)

	It("should successfully set new active namespace when success promotion on team creation", func(done Done) {
		defer close(done)
		setupSamsahai(false)
		ctx := context.TODO()

		By("Creating Config")
		config := mockConfigOnlyRedis
		Expect(client.Create(ctx, &config)).To(BeNil())

		By("Creating Team")
		team := mockTeam
		Expect(client.Create(ctx, &team)).To(BeNil())

		By("Verifying namespace and config have been created")
		err = wait.PollImmediate(verifyTime1s, verifyNSCreatedTimeout, func() (ok bool, err error) {
			namespace := corev1.Namespace{}
			if err := client.Get(ctx, types.NamespacedName{Name: stgNamespace}, &namespace); err != nil {
				return false, nil
			}

			config := s2hv1beta1.Config{}
			err = client.Get(ctx, types.NamespacedName{Name: team.Name}, &config)
			if err != nil {
				return false, nil
			}

			return true, nil
		})
		Expect(err).NotTo(HaveOccurred(), "Create staging related object objects error")

		teamComp := s2hv1beta1.Team{}
		Expect(client.Get(ctx, types.NamespacedName{Name: team.Name}, &teamComp))

		By("Waiting pre-active environment is successfully created")
		atpResCh := make(chan s2hv1beta1.ActivePromotion)
		go func() {
			atpTemp := s2hv1beta1.ActivePromotion{}
			for {
				_ = client.Get(ctx, types.NamespacedName{Name: team.Name}, &atpTemp)
				if atpTemp.Status.IsConditionTrue(s2hv1beta1.ActivePromotionCondPreActiveCreated) {
					break
				}
				time.Sleep(500 * time.Millisecond)
			}
			atpResCh <- atpTemp
		}()
		atpRes := <-atpResCh

		By("Checking pre-active namespace has been set")
		Expect(client.Get(ctx, types.NamespacedName{Name: team.Name}, &teamComp))
		Expect(teamComp.Status.Namespace.PreActive).ToNot(BeEmpty())
		Expect(atpRes.Status.TargetNamespace).To(Equal(teamComp.Status.Namespace.PreActive))
		Expect(atpRes.Status.PreviousActiveNamespace).To(BeEmpty())

		By("Start staging controller for pre-active")
		preActiveNs := atpRes.Status.TargetNamespace
		{
			stagingCfg := rest.CopyConfig(restCfg)
			stagingMgr, err := manager.New(stagingCfg, manager.Options{
				Namespace:          preActiveNs,
				MetricsBindAddress: "0",
			})
			Expect(err).NotTo(HaveOccurred())

			stagingCfgCtrl := configctrl.New(stagingMgr)
			qCtrl := queue.New(preActiveNs, client)
			stagingPreActiveCtrl := staging.NewController(teamName, preActiveNs, samsahaiAuthToken, samsahaiClient,
				stagingMgr, qCtrl, stagingCfgCtrl, "", "", "",
				internal.StagingConfig{})
			go func() {
				defer GinkgoRecover()
				Expect(stagingMgr.Start(chStop)).NotTo(HaveOccurred())
			}()
			go stagingPreActiveCtrl.Start(chStop)
		}

<<<<<<< HEAD
		By("Deleting all StableComponents")
		err = client.DeleteAllOf(ctx, &s2hv1.StableComponent{}, rclient.InNamespace(stgNamespace))
		Expect(err).NotTo(HaveOccurred())
		err = wait.PollImmediate(verifyTime1s, verifyTime10s, func() (ok bool, err error) {
			stableList := s2hv1.StableComponentList{}
			err = client.List(ctx, &stableList, &rclient.ListOptions{Namespace: stgNamespace})
=======
		By("ActivePromotion should be deleted")
		err = wait.PollImmediate(verifyTime1s, promoteTimeOut, func() (ok bool, err error) {
			atpTemp := s2hv1beta1.ActivePromotion{}
			err = client.Get(ctx, types.NamespacedName{Name: team.Name}, &atpTemp)
>>>>>>> 258d10d0
			if err != nil && errors.IsNotFound(err) {
				return true, nil
			}

			return false, nil
		})
<<<<<<< HEAD
		Expect(err).NotTo(HaveOccurred(), "Deleting all StableComponents error")

		By("Deleting all Teams")
		err = client.DeleteAllOf(ctx, &s2hv1.Team{}, rclient.MatchingLabels(testLabels))
		Expect(err).NotTo(HaveOccurred())
		err = wait.PollImmediate(verifyTime1s, verifyTime60s, func() (ok bool, err error) {
			teamList := s2hv1.TeamList{}
			listOpt := &rclient.ListOptions{LabelSelector: labels.SelectorFromSet(testLabels)}
			err = client.List(ctx, &teamList, listOpt)
			if err != nil && errors.IsNotFound(err) {
				return true, nil
			}
			if len(teamList.Items) == 0 {
				return true, nil
			}

			return false, nil
		})
		Expect(err).NotTo(HaveOccurred(), "Delete all Teams error")

		By("Deleting all Configs")
		err = client.DeleteAllOf(ctx, &s2hv1.Config{}, rclient.MatchingLabels(testLabels))
		Expect(err).NotTo(HaveOccurred())
		err = wait.PollImmediate(verifyTime1s, verifyTime10s, func() (ok bool, err error) {
			configList := s2hv1.ConfigList{}
			listOpt := &rclient.ListOptions{LabelSelector: labels.SelectorFromSet(testLabels)}
			err = client.List(ctx, &configList, listOpt)
			if err != nil && errors.IsNotFound(err) {
				return true, nil
			}
			if len(configList.Items) == 0 {
				return true, nil
			}

			return false, nil
		})
		Expect(err).NotTo(HaveOccurred(), "Deleting all Configs error")

		By("Deleting all ActivePromotions")
		err = client.DeleteAllOf(ctx, &s2hv1.ActivePromotion{}, rclient.MatchingLabels(testLabels))
		Expect(err).NotTo(HaveOccurred())
		err = wait.PollImmediate(verifyTime1s, verifyTime10s, func() (ok bool, err error) {
			atpList := s2hv1.ActivePromotionList{}
			listOpt := &rclient.ListOptions{LabelSelector: labels.SelectorFromSet(testLabels)}
			err = client.List(ctx, &atpList, listOpt)
			if err != nil && errors.IsNotFound(err) {
				return true, nil
			}
			if len(atpList.Items) == 0 {
				return true, nil
			}

			return false, nil
		})
		Expect(err).NotTo(HaveOccurred(), "Delete all active promotions error")

		By("Deleting ActivePromotionHistories")
		err = client.DeleteAllOf(ctx, &s2hv1.ActivePromotionHistory{}, rclient.MatchingLabels(testLabels))
		Expect(err).NotTo(HaveOccurred())
		err = client.DeleteAllOf(ctx, &s2hv1.ActivePromotionHistory{}, rclient.MatchingLabels(defaultLabels))
		Expect(err).NotTo(HaveOccurred())

		By("Deleting Secret")
		secret := mockSecret
		Expect(client.Delete(context.TODO(), &secret)).NotTo(HaveOccurred())

		close(chStop)
		samsahaiServer.Close()
		wgStop.Wait()
	}, 100)

	It("should successfully set new active namespace on new team creation", func(done Done) {
		defer close(done)
		ctx := context.TODO()

		By("Creating Config")
		config := mockConfigOnlyRedis
		Expect(client.Create(ctx, &config)).To(BeNil())

		By("Creating Team")
		team := mockTeam
		Expect(client.Create(ctx, &team)).To(BeNil())

		By("Verifying namespace and config have been created")
		err = wait.PollImmediate(verifyTime1s, verifyNSCreatedTimeout, func() (ok bool, err error) {
			namespace := corev1.Namespace{}
			if err := client.Get(ctx, types.NamespacedName{Name: stgNamespace}, &namespace); err != nil {
				return false, nil
			}

			config := s2hv1.Config{}
			err = client.Get(ctx, types.NamespacedName{Name: team.Name}, &config)
			if err != nil {
				return false, nil
			}

			return true, nil
		})
		Expect(err).NotTo(HaveOccurred(), "Create staging related object objects error")

		teamComp := s2hv1.Team{}
		Expect(client.Get(ctx, types.NamespacedName{Name: team.Name}, &teamComp))

		By("Waiting pre-active environment is successfully created")
		atpResCh := make(chan s2hv1.ActivePromotion)
		go func() {
			atpTemp := s2hv1.ActivePromotion{}
			for {
				_ = client.Get(ctx, types.NamespacedName{Name: team.Name}, &atpTemp)
				if atpTemp.Status.IsConditionTrue(s2hv1.ActivePromotionCondPreActiveCreated) {
					break
				}
				time.Sleep(500 * time.Millisecond)
			}
			atpResCh <- atpTemp
		}()
		atpRes := <-atpResCh

		By("Checking pre-active namespace has been set")
		Expect(client.Get(ctx, types.NamespacedName{Name: team.Name}, &teamComp))
		Expect(teamComp.Status.Namespace.PreActive).ToNot(BeEmpty())
		Expect(atpRes.Status.TargetNamespace).To(Equal(teamComp.Status.Namespace.PreActive))
		Expect(atpRes.Status.PreviousActiveNamespace).To(BeEmpty())

		By("Start staging controller for pre-active")
		preActiveNs := atpRes.Status.TargetNamespace
		{
			stagingCfg := rest.CopyConfig(restCfg)
			stagingMgr, err := manager.New(stagingCfg, manager.Options{
				Namespace:          preActiveNs,
				MetricsBindAddress: "0",
			})
			Expect(err).NotTo(HaveOccurred())

			stagingCfgCtrl := configctrl.New(stagingMgr)
			qCtrl := queue.New(preActiveNs, client)
			stagingPreActiveCtrl = staging.NewController(teamName, preActiveNs, samsahaiAuthToken, samsahaiClient,
				stagingMgr, qCtrl, stagingCfgCtrl, "", "", "",
				internal.StagingConfig{})
			go func() {
				defer GinkgoRecover()
				Expect(stagingMgr.Start(chStop)).NotTo(HaveOccurred())
			}()
			go stagingPreActiveCtrl.Start(chStop)
		}

		By("ActivePromotion should be deleted")
		err = wait.PollImmediate(verifyTime1s, promoteTimeOut, func() (ok bool, err error) {
			atpTemp := s2hv1.ActivePromotion{}
			err = client.Get(ctx, types.NamespacedName{Name: team.Name}, &atpTemp)
			if err != nil && errors.IsNotFound(err) {
				return true, nil
			}

			return false, nil
		})
=======
>>>>>>> 258d10d0
		Expect(err).NotTo(HaveOccurred(), "Delete active promotion error")

		By("Active namespace should be set")
		err = wait.PollImmediate(verifyTime1s, verifyTime15s, func() (ok bool, err error) {
			teamComp = s2hv1.Team{}
			if err := client.Get(ctx, types.NamespacedName{Name: team.Name}, &teamComp); err != nil {
				return false, nil
			}

			if teamComp.Status.Namespace.Active == preActiveNs {
				return true, nil
			}

			return false, nil
		})
		Expect(err).NotTo(HaveOccurred(), "Active namespace is not set")

		By("Current active components should not be set as it is first time promotion")
		teamComp = s2hv1.Team{}
		err = client.Get(ctx, types.NamespacedName{Name: team.Name}, &teamComp)
		Expect(err).To(BeNil())
		Expect(len(teamComp.Status.ActiveComponents)).To(BeZero())

		By("ActivePromotionHistory should be created")
		atpHists := &s2hv1.ActivePromotionHistoryList{}
		listOpt := &rclient.ListOptions{LabelSelector: labels.SelectorFromSet(defaultLabels)}
		err = client.List(context.TODO(), atpHists, listOpt)
		Expect(err).To(BeNil())
		Expect(len(atpHists.Items)).To(Equal(1))
		Expect(atpHists.Items[0].Spec.ActivePromotion.Status.OutdatedComponents).To(BeNil())

		By("Public API")
		{
			By("Get team")
			{
				_, data, err := utilhttp.Get(samsahaiServer.URL + "/teams/" + team.Name)
				Expect(err).NotTo(HaveOccurred())
				Expect(data).NotTo(BeNil())
				Expect(gjson.GetBytes(data, "teamName").Str).To(Equal(team.Name))
			}

			By("Get team Queue")
			{
				_, data, err := utilhttp.Get(samsahaiServer.URL + "/teams/" + team.Name + "/queue")
				Expect(err).NotTo(HaveOccurred())
				Expect(data).NotTo(BeNil())
			}

			By("Get team QueueHistories not found")
			{
				_, _, err := utilhttp.Get(samsahaiServer.URL + "/teams/" + team.Name + "/queue/histories/" + "unknown")
				Expect(err).To(HaveOccurred())
			}
		}
	}, 280)

	It("should successfully not set active namespace when failed promotion on team creation", func(done Done) {
		defer close(done)
		setupSamsahai(false)
		ctx := context.TODO()

		By("Creating Config")
		config := mockConfigOnlyRedis
		Expect(client.Create(ctx, &config)).To(BeNil())

		By("Creating Team")
		team := mockTeam
		Expect(client.Create(ctx, &team)).To(BeNil())

		By("Verifying namespace and config have been created")
		err = wait.PollImmediate(verifyTime1s, verifyNSCreatedTimeout, func() (ok bool, err error) {
			namespace := corev1.Namespace{}
			if err := client.Get(ctx, types.NamespacedName{Name: stgNamespace}, &namespace); err != nil {
				return false, nil
			}

			config := s2hv1.Config{}
			err = client.Get(ctx, types.NamespacedName{Name: team.Name}, &config)
			if err != nil {
				return false, nil
			}

			return true, nil
		})
		Expect(err).NotTo(HaveOccurred(), "Create staging related objects error")

		By("Waiting pre-active environment is successfully created")
		atpResCh := make(chan s2hv1.ActivePromotion)
		go func() {
			atpTemp := s2hv1.ActivePromotion{}
			for {
				_ = client.Get(ctx, types.NamespacedName{Name: team.Name}, &atpTemp)
				if atpTemp.Status.IsConditionTrue(s2hv1.ActivePromotionCondPreActiveCreated) {
					break
				}
				time.Sleep(500 * time.Millisecond)
			}
			atpResCh <- atpTemp
		}()
		atpRes := <-atpResCh

		By("Checking pre-active namespace has been set")
		teamComp := s2hv1.Team{}
		err = client.Get(ctx, types.NamespacedName{Name: team.Name}, &teamComp)
		Expect(err).To(BeNil())
		Expect(client.Get(ctx, types.NamespacedName{Name: team.Name}, &teamComp))
		Expect(teamComp.Status.Namespace.PreActive).ToNot(BeEmpty())
		Expect(atpRes.Status.TargetNamespace).To(Equal(teamComp.Status.Namespace.PreActive))
		Expect(atpRes.Status.PreviousActiveNamespace).To(BeEmpty())

		By("Waiting ActivePromotion state to be `Deploying`")
		err = wait.PollImmediate(verifyTime1s, verifyTime60s, func() (ok bool, err error) {
			atpComp := s2hv1.ActivePromotion{}
			if err := client.Get(ctx, types.NamespacedName{Name: atpRes.Name}, &atpComp); err != nil {
				return false, nil
			}

			if atpComp.Status.State == s2hv1.ActivePromotionDeployingComponents {
				return true, nil
			}

			return false, nil
		})
		Expect(err).NotTo(HaveOccurred(), "Change active promotion state to `Deploying` error")

		By("Updating ActivePromotion state to be `DestroyingPreActiveEnvironment`")
		atpComp := s2hv1.ActivePromotion{}
		Expect(client.Get(ctx, types.NamespacedName{Name: atpRes.Name}, &atpComp))
		atpComp.Status.State = s2hv1.ActivePromotionDestroyingPreActive
		atpComp.Status.SetCondition(s2hv1.ActivePromotionCondPreActiveDestroyed, corev1.ConditionTrue, "failed")
		Expect(client.Update(ctx, &atpComp)).To(BeNil())

		By("Delete ActivePromotion")
		atpComp = s2hv1.ActivePromotion{}
		Expect(client.Get(ctx, types.NamespacedName{Name: atpRes.Name}, &atpComp))
		Expect(client.Delete(context.TODO(), &atpComp)).To(BeNil())

		By("Pre-active namespace should be deleted")
		preActiveNs := atpComp.Status.TargetNamespace
		err = wait.PollImmediate(verifyTime1s, verifyTime15s, func() (ok bool, err error) {
			namespace := corev1.Namespace{}
			err = client.Get(ctx, types.NamespacedName{Name: preActiveNs}, &namespace)
			if err != nil && errors.IsNotFound(err) {
				return true, nil
			}

			return false, nil
		})
		Expect(err).NotTo(HaveOccurred(), "Delete pre-active namespace error")

		By("ActivePromotion should be deleted")
		err = wait.PollImmediate(verifyTime1s, verifyTime10s, func() (ok bool, err error) {
			atpTemp := s2hv1.ActivePromotion{}
			err = client.Get(ctx, types.NamespacedName{Name: team.Name}, &atpTemp)
			if err != nil && errors.IsNotFound(err) {
				return true, nil
			}

			return false, nil
		})
		Expect(err).NotTo(HaveOccurred(), "Delete active promotion error")

		atpHists := &s2hv1.ActivePromotionHistoryList{}
		listOpt := &rclient.ListOptions{LabelSelector: labels.SelectorFromSet(defaultLabels)}
		err = client.List(context.TODO(), atpHists, listOpt)
		Expect(err).To(BeNil())
		Expect(len(atpHists.Items)).To(Equal(1))
		Expect(atpHists.Items[0].Spec.ActivePromotion.Status.OutdatedComponents).To(BeNil())

		By("Checking only staging namespace left")
		teamComp = s2hv1.Team{}
		err = client.Get(ctx, types.NamespacedName{Name: team.Name}, &teamComp)
		Expect(err).To(BeNil())
		Expect(teamComp.Status.Namespace.Staging).ToNot(BeEmpty())
		Expect(teamComp.Status.Namespace.Active).To(BeEmpty())
		Expect(teamComp.Status.Namespace.PreActive).To(BeEmpty())

		By("Current active components should not be set")
		Expect(len(teamComp.Status.ActiveComponents)).To(BeZero())
	}, 60)
})

var (
	samsahaiAuthToken = "1234567890_"
	samsahaiSystemNs  = "samsahai-system"
	samsahaiConfig    = internal.SamsahaiConfig{
		ActivePromotion: internal.ActivePromotionConfig{
			Concurrences:          1,
			Timeout:               metav1.Duration{Duration: 5 * time.Minute},
			DemotionTimeout:       metav1.Duration{Duration: 1 * time.Second},
			RollbackTimeout:       metav1.Duration{Duration: 10 * time.Second},
			TearDownDuration:      metav1.Duration{Duration: 1 * time.Second},
			MaxHistories:          2,
			PromoteOnTeamCreation: true,
		},
		SamsahaiCredential: internal.SamsahaiCredential{
			InternalAuthToken: samsahaiAuthToken,
		},
	}

	teamName  = "teamtest"
	teamForQ1 = teamName + "-q1"
	teamForQ2 = teamName + "-q2"
	teamForQ3 = teamName + "-q3"

	defaultLabels   = internal.GetDefaultLabels(teamName)
	defaultLabelsQ1 = internal.GetDefaultLabels(teamForQ1)
	defaultLabelsQ2 = internal.GetDefaultLabels(teamForQ2)
	defaultLabelsQ3 = internal.GetDefaultLabels(teamForQ3)

	stgNamespace = internal.AppPrefix + teamName
	atvNamespace = internal.AppPrefix + teamName + "-active"

	testLabels = map[string]string{
		"created-for": "s2h-testing",
	}

	redisCompName     = "redis"
	mariaDBCompName   = "mariadb"
	wordpressCompName = "wordpress"

	mockTeam = s2hv1beta1.Team{
		ObjectMeta: metav1.ObjectMeta{
			Name:   teamName,
			Labels: testLabels,
		},
		Spec: s2hv1beta1.TeamSpec{
			Description: "team for testing",
			Owners:      []string{"samsahai@samsahai.io"},
			Credential: s2hv1beta1.Credential{
				SecretName: s2hobject.GetTeamSecretName(teamName),
			},
			StagingCtrl: &s2hv1beta1.StagingCtrl{
				IsDeploy: false,
			},
		},
		Status: s2hv1beta1.TeamStatus{
			Namespace: s2hv1beta1.TeamNamespace{},
			DesiredComponentImageCreatedTime: map[string]map[string]s2hv1beta1.DesiredImageTime{
				mariaDBCompName: {
					stringutils.ConcatImageString("bitnami/mariadb", "10.3.18-debian-9-r32"): s2hv1beta1.DesiredImageTime{
						Image:       &s2hv1beta1.Image{Repository: "bitnami/mariadb", Tag: "10.3.18-debian-9-r32"},
						CreatedTime: metav1.Time{Time: time.Date(2019, 10, 1, 9, 0, 0, 0, time.UTC)},
					},
				},
				redisCompName: {
					stringutils.ConcatImageString("bitnami/redis", "5.0.5-debian-9-r160"): s2hv1beta1.DesiredImageTime{
						Image:       &s2hv1beta1.Image{Repository: "bitnami/redis", Tag: "5.0.5-debian-9-r160"},
						CreatedTime: metav1.Time{Time: time.Date(2019, 10, 1, 9, 0, 0, 0, time.UTC)},
					},
				},
				wordpressCompName: {
					stringutils.ConcatImageString("bitnami/wordpress", "5.2.4-debian-9-r18"): s2hv1beta1.DesiredImageTime{
						Image:       &s2hv1beta1.Image{Repository: "bitnami/wordpress", Tag: "5.2.4-debian-9-r18"},
						CreatedTime: metav1.Time{Time: time.Date(2019, 10, 1, 9, 0, 0, 0, time.UTC)},
					},
				},
			},
		},
	}

	mockActiveQueue = s2hv1beta1.Queue{
		ObjectMeta: metav1.ObjectMeta{
			Name:   "active",
			Labels: testLabels,
		},
		Status: s2hv1beta1.QueueStatus{
			State: s2hv1beta1.Finished,
		},
	}

	mockDeActiveQueue = s2hv1beta1.Queue{
		ObjectMeta: metav1.ObjectMeta{
			Name:   "de-active",
			Labels: testLabels,
		},
		Status: s2hv1beta1.QueueStatus{
			State: s2hv1beta1.Finished,
		},
	}

	activeNamespace = corev1.Namespace{
		ObjectMeta: metav1.ObjectMeta{
			Name:   atvNamespace,
			Labels: testLabels,
		},
	}

	activePromotion = s2hv1beta1.ActivePromotion{
		ObjectMeta: metav1.ObjectMeta{
			Name:   teamName,
			Labels: testLabels,
		},
	}

	activePromotionHistory = s2hv1beta1.ActivePromotionHistory{
		ObjectMeta: metav1.ObjectMeta{
			Name:   fmt.Sprintf("%s-20191010-111111", teamName),
			Labels: defaultLabels,
		},
	}

	stableSpecMariaDB = s2hv1beta1.StableComponentSpec{Name: mariaDBCompName, Version: "10.3.18-debian-9-r32", Repository: "bitnami/mariadb"}
	stableMariaDB     = s2hv1beta1.StableComponent{
		ObjectMeta: metav1.ObjectMeta{Name: mariaDBCompName, Namespace: stgNamespace},
		Spec:       stableSpecMariaDB,
	}
	stableAtvMariaDB = s2hv1beta1.StableComponent{
		ObjectMeta: metav1.ObjectMeta{Name: mariaDBCompName, Namespace: atvNamespace},
		Spec:       stableSpecMariaDB,
	}

	stableSpecRedis = s2hv1beta1.StableComponentSpec{Name: redisCompName, Version: "5.0.5-debian-9-r160", Repository: "bitnami/redis"}
	stableRedis     = s2hv1beta1.StableComponent{
		ObjectMeta: metav1.ObjectMeta{Name: redisCompName, Namespace: stgNamespace},
		Spec:       stableSpecRedis,
	}

	mockDesiredCompList = &s2hv1beta1.DesiredComponentList{
		Items: []s2hv1beta1.DesiredComponent{
			{
				ObjectMeta: metav1.ObjectMeta{Name: mariaDBCompName, Namespace: stgNamespace},
				Spec:       s2hv1beta1.DesiredComponentSpec{Name: mariaDBCompName, Repository: "bitnami/mariadb", Version: "10.3.18-debian-9-r32"},
			},
			{
				ObjectMeta: metav1.ObjectMeta{Name: redisCompName, Namespace: stgNamespace},
				Spec:       s2hv1beta1.DesiredComponentSpec{Name: redisCompName, Repository: "bitnami/redis", Version: "5.0.7-debian-9-r56"},
			},
			{
				ObjectMeta: metav1.ObjectMeta{Name: wordpressCompName, Namespace: stgNamespace},
				Spec:       s2hv1beta1.DesiredComponentSpec{Name: wordpressCompName, Repository: "bitnami/wordpress", Version: "5.2.4-debian-9-r18"},
			},
		},
	}

	mockQueueList = &s2hv1beta1.QueueList{
		Items: []s2hv1beta1.Queue{
			{
				ObjectMeta: metav1.ObjectMeta{Name: redisCompName, Namespace: stgNamespace},
				Spec:       s2hv1beta1.QueueSpec{Name: redisCompName, Repository: "bitnami/redis", Version: "5.0.7-debian-9-r56"},
			},
			{
				ObjectMeta: metav1.ObjectMeta{Name: wordpressCompName, Namespace: stgNamespace},
				Spec:       s2hv1beta1.QueueSpec{Name: wordpressCompName, Repository: "bitnami/wordpress", Version: "5.2.4-debian-9-r18"},
			},
		},
	}

	mockStableCompList = &s2hv1beta1.StableComponentList{
		Items: []s2hv1beta1.StableComponent{stableMariaDB, stableRedis},
	}

	mockSecret = corev1.Secret{
		ObjectMeta: metav1.ObjectMeta{
			Name:      s2hobject.GetTeamSecretName(teamName),
			Namespace: samsahaiSystemNs,
		},
		Data: map[string][]byte{},
		Type: "Opaque",
	}

	engine       = "helm3"
	deployConfig = s2hv1beta1.ConfigDeploy{
		Timeout: metav1.Duration{Duration: 5 * time.Minute},
		Engine:  &engine,
		TestRunner: &s2hv1beta1.ConfigTestRunner{
			TestMock: &s2hv1beta1.ConfigTestMock{
				Result: true,
			},
		},
	}
	configStg = &s2hv1beta1.ConfigStaging{
		Deployment: &deployConfig,
	}
	configAtp = &s2hv1beta1.ConfigActivePromotion{
		Timeout:          metav1.Duration{Duration: 10 * time.Minute},
		MaxHistories:     2,
		TearDownDuration: metav1.Duration{Duration: 10 * time.Second},
		OutdatedNotification: &s2hv1beta1.OutdatedNotification{
			ExceedDuration:            metav1.Duration{Duration: 24 * time.Hour},
			ExcludeWeekendCalculation: true,
		},
		Deployment: &deployConfig,
	}
	configReporter = &s2hv1beta1.ConfigReporter{
		ReportMock: true,
	}
	compSource      = s2hv1beta1.UpdatingSource("public-registry")
	configCompRedis = s2hv1beta1.Component{
		Name: redisCompName,
		Chart: s2hv1beta1.ComponentChart{
			Repository: "https://kubernetes-charts.storage.googleapis.com",
			Name:       redisCompName,
		},
		Image: s2hv1beta1.ComponentImage{
			Repository: "bitnami/redis",
			Pattern:    "5.*debian-9.*",
		},
		Source: &compSource,
		Values: s2hv1beta1.ComponentValues{
			"image": map[string]interface{}{
				"repository": "bitnami/redis",
				"pullPolicy": "IfNotPresent",
			},
			"cluster": map[string]interface{}{
				"enabled": false,
			},
			"usePassword": false,
			"master": map[string]interface{}{
				"persistence": map[string]interface{}{
					"enabled": false,
				},
			},
		},
	}
	configCompWordpress = s2hv1beta1.Component{
		Name: wordpressCompName,
		Chart: s2hv1beta1.ComponentChart{
			Repository: "https://kubernetes-charts.storage.googleapis.com",
			Name:       wordpressCompName,
		},
		Image: s2hv1beta1.ComponentImage{
			Repository: "bitnami/wordpress",
			Pattern:    "5\\.2.*debian-9.*",
		},
		Source: &compSource,
		Dependencies: []*s2hv1beta1.Component{
			{
				Name: mariaDBCompName,
				Image: s2hv1beta1.ComponentImage{
					Repository: "bitnami/mariadb",
					Pattern:    "10\\.3.*debian-9.*",
				},
			},
		},
		Values: s2hv1beta1.ComponentValues{
			"resources": nil,
			"service": map[string]interface{}{
				"type": "NodePort",
			},
			"persistence": map[string]interface{}{
				"enabled": false,
			},
			mariaDBCompName: map[string]interface{}{
				"enabled": true,
				"replication": map[string]interface{}{
					"enabled": false,
				},
				"master": map[string]interface{}{
					"persistence": map[string]interface{}{
						"enabled": false,
					},
				},
			},
		},
	}

	mockConfig = s2hv1beta1.Config{
		ObjectMeta: metav1.ObjectMeta{
			Name:   teamName,
			Labels: testLabels,
		},
		Spec: s2hv1beta1.ConfigSpec{
			Staging:         configStg,
			ActivePromotion: configAtp,
			Reporter:        configReporter,
			Components: []*s2hv1beta1.Component{
				&configCompRedis,
				&configCompWordpress,
			},
		},
	}

	mockConfigOnlyRedis = s2hv1beta1.Config{
		ObjectMeta: metav1.ObjectMeta{
			Name:   teamName,
			Labels: testLabels,
		},
		Spec: s2hv1beta1.ConfigSpec{
			Staging:         configStg,
			ActivePromotion: configAtp,
			Reporter:        configReporter,
			Components: []*s2hv1beta1.Component{
				&configCompRedis,
			},
		},
	}
)<|MERGE_RESOLUTION|>--- conflicted
+++ resolved
@@ -93,7 +93,1625 @@
 	samsahaiClient = samsahairpc.NewRPCProtobufClient(samsahaiServer.URL, &http.Client{})
 }
 
-<<<<<<< HEAD
+var _ = Describe("[e2e] Main controller", func() {
+	BeforeEach(func(done Done) {
+		defer close(done)
+		chStop = make(chan struct{})
+
+		adminRestConfig, err := config.GetConfig()
+		Expect(err).NotTo(HaveOccurred(), "Please provide credential for accessing k8s cluster")
+
+		restCfg = rest.CopyConfig(adminRestConfig)
+		mgr, err = manager.New(restCfg, manager.Options{MetricsBindAddress: "0"})
+		Expect(err).NotTo(HaveOccurred(), "should create manager successfully")
+
+		client, err = rclient.New(restCfg, rclient.Options{Scheme: scheme.Scheme})
+		Expect(err).NotTo(HaveOccurred(), "should create runtime client successfully")
+
+		Expect(os.Setenv("S2H_CONFIG_PATH", "../data/application.yaml")).NotTo(HaveOccurred(),
+			"should sent samsahai file config path successfully")
+
+		By("Creating Secret")
+		secret := mockSecret
+		_ = client.Create(context.TODO(), &secret)
+	}, 60)
+
+	AfterEach(func(done Done) {
+		defer close(done)
+		ctx := context.TODO()
+
+		By("Deleting all DesiredComponents")
+		err = client.DeleteAllOf(ctx, &s2hv1.DesiredComponent{}, rclient.InNamespace(stgNamespace))
+		Expect(err).NotTo(HaveOccurred())
+
+		By("Deleting all Queues")
+		err = client.DeleteAllOf(ctx, &s2hv1.Queue{}, rclient.InNamespace(stgNamespace))
+		Expect(err).NotTo(HaveOccurred())
+
+		By("Deleting all StableComponents")
+		err = client.DeleteAllOf(ctx, &s2hv1.StableComponent{}, rclient.InNamespace(stgNamespace))
+		Expect(err).NotTo(HaveOccurred())
+		err = wait.PollImmediate(verifyTime1s, verifyTime10s, func() (ok bool, err error) {
+			stableList := s2hv1.StableComponentList{}
+			err = client.List(ctx, &stableList, &rclient.ListOptions{Namespace: stgNamespace})
+			if err != nil && errors.IsNotFound(err) {
+				return true, nil
+			}
+			if len(stableList.Items) == 0 {
+				return true, nil
+			}
+
+			return false, nil
+		})
+		Expect(err).NotTo(HaveOccurred(), "Deleting all StableComponents error")
+
+		By("Deleting all Teams")
+		err = client.DeleteAllOf(ctx, &s2hv1.Team{}, rclient.MatchingLabels(testLabels))
+		Expect(err).NotTo(HaveOccurred())
+		err = wait.PollImmediate(verifyTime1s, verifyTime60s, func() (ok bool, err error) {
+			teamList := s2hv1.TeamList{}
+			listOpt := &rclient.ListOptions{LabelSelector: labels.SelectorFromSet(testLabels)}
+			err = client.List(ctx, &teamList, listOpt)
+			if err != nil && errors.IsNotFound(err) {
+				return true, nil
+			}
+			if len(teamList.Items) == 0 {
+				return true, nil
+			}
+
+			return false, nil
+		})
+		Expect(err).NotTo(HaveOccurred(), "Delete all Teams error")
+
+		By("Deleting all Configs")
+		err = client.DeleteAllOf(ctx, &s2hv1.Config{}, rclient.MatchingLabels(testLabels))
+		Expect(err).NotTo(HaveOccurred())
+		err = wait.PollImmediate(verifyTime1s, verifyTime10s, func() (ok bool, err error) {
+			configList := s2hv1.ConfigList{}
+			listOpt := &rclient.ListOptions{LabelSelector: labels.SelectorFromSet(testLabels)}
+			err = client.List(ctx, &configList, listOpt)
+			if err != nil && errors.IsNotFound(err) {
+				return true, nil
+			}
+			if len(configList.Items) == 0 {
+				return true, nil
+			}
+
+			return false, nil
+		})
+		Expect(err).NotTo(HaveOccurred(), "Deleting all Configs error")
+
+		By("Deleting active namespace")
+		atvNs := activeNamespace
+		_ = client.Delete(context.TODO(), &atvNs)
+		err = wait.PollImmediate(verifyTime1s, verifyTime10s, func() (ok bool, err error) {
+			namespace := corev1.Namespace{}
+			err = client.Get(ctx, types.NamespacedName{Name: atvNamespace}, &namespace)
+			if err != nil && errors.IsNotFound(err) {
+				return true, nil
+			}
+			return false, nil
+		})
+
+		By("Deleting all ActivePromotions")
+		err = client.DeleteAllOf(ctx, &s2hv1.ActivePromotion{}, rclient.MatchingLabels(testLabels))
+		Expect(err).NotTo(HaveOccurred())
+		err = wait.PollImmediate(verifyTime1s, verifyTime10s, func() (ok bool, err error) {
+			atpList := s2hv1.ActivePromotionList{}
+			listOpt := &rclient.ListOptions{LabelSelector: labels.SelectorFromSet(testLabels)}
+			err = client.List(ctx, &atpList, listOpt)
+			if err != nil && errors.IsNotFound(err) {
+				return true, nil
+			}
+			if len(atpList.Items) == 0 {
+				return true, nil
+			}
+
+			return false, nil
+		})
+		Expect(err).NotTo(HaveOccurred(), "Delete all active promotions error")
+
+		By("Deleting ActivePromotionHistories")
+		err = client.DeleteAllOf(ctx, &s2hv1.ActivePromotionHistory{}, rclient.MatchingLabels(testLabels))
+		Expect(err).NotTo(HaveOccurred())
+		err = client.DeleteAllOf(ctx, &s2hv1.ActivePromotionHistory{}, rclient.MatchingLabels(defaultLabels))
+		Expect(err).NotTo(HaveOccurred())
+		err = client.DeleteAllOf(ctx, &s2hv1.ActivePromotionHistory{}, rclient.MatchingLabels(defaultLabelsQ1))
+		Expect(err).NotTo(HaveOccurred())
+		err = client.DeleteAllOf(ctx, &s2hv1.ActivePromotionHistory{}, rclient.MatchingLabels(defaultLabelsQ2))
+		Expect(err).NotTo(HaveOccurred())
+		err = client.DeleteAllOf(ctx, &s2hv1.ActivePromotionHistory{}, rclient.MatchingLabels(defaultLabelsQ3))
+		Expect(err).NotTo(HaveOccurred())
+
+		By("Deleting Secret")
+		secret := mockSecret
+		Expect(client.Delete(context.TODO(), &secret)).NotTo(HaveOccurred())
+
+		By("Deleting Config")
+		Expect(samsahaiCtrl.GetConfigController().Delete(teamName)).NotTo(HaveOccurred())
+
+		close(chStop)
+		samsahaiServer.Close()
+		wgStop.Wait()
+	}, 100)
+
+	It("should successfully promote an active environment", func(done Done) {
+		defer close(done)
+		setupSamsahai(true)
+		ctx := context.TODO()
+
+		By("Creating Config")
+		config := mockConfig
+		Expect(client.Create(ctx, &config)).To(BeNil())
+
+		By("Creating Team")
+		team := mockTeam
+		team.Status.Namespace.Active = atvNamespace
+		Expect(client.Create(ctx, &team)).To(BeNil())
+
+		By("Verifying staging related objects has been created")
+		err = wait.PollImmediate(verifyTime1s, verifyNSCreatedTimeout, func() (ok bool, err error) {
+			namespace := corev1.Namespace{}
+			err = client.Get(ctx, types.NamespacedName{Name: stgNamespace}, &namespace)
+			if err != nil {
+				return false, nil
+			}
+
+			secret := corev1.Secret{}
+			err = client.Get(ctx, types.NamespacedName{Name: internal.StagingCtrlName, Namespace: stgNamespace}, &secret)
+			if err != nil {
+				return false, nil
+			}
+
+			// TODO: uncomment when staging can be successfully deployed
+			//deployment := appv1.Deployment{}
+			//err = client.Get(ctx, types.NamespacedName{Name: internal.StagingCtrlName, Namespace: stgNamespace}, &deployment)
+			//if err != nil || deployment.Status.AvailableReplicas != *deployment.Spec.Replicas {
+			//	time.Sleep(500 * time.Millisecond)
+			//	continue
+			//}
+
+			svc := corev1.Service{}
+			err = client.Get(ctx, types.NamespacedName{Name: internal.StagingCtrlName, Namespace: stgNamespace}, &svc)
+			if err != nil {
+				return false, nil
+			}
+
+			role := rbacv1.Role{}
+			err = client.Get(ctx, types.NamespacedName{Name: internal.StagingCtrlName, Namespace: stgNamespace}, &role)
+			if err != nil {
+				return false, nil
+			}
+
+			roleBinding := rbacv1.RoleBinding{}
+			err = client.Get(ctx, types.NamespacedName{Name: internal.StagingCtrlName, Namespace: stgNamespace}, &roleBinding)
+			if err != nil {
+				return false, nil
+			}
+
+			clusterRole := rbacv1.ClusterRole{}
+			err = client.Get(ctx, types.NamespacedName{Name: s2hobject.GenClusterRoleName(stgNamespace), Namespace: stgNamespace}, &clusterRole)
+			if err != nil {
+				return false, nil
+			}
+
+			clusterRoleBinding := rbacv1.ClusterRoleBinding{}
+			err = client.Get(ctx, types.NamespacedName{Name: s2hobject.GenClusterRoleName(stgNamespace), Namespace: stgNamespace}, &clusterRoleBinding)
+			if err != nil {
+				return false, nil
+			}
+
+			sa := corev1.ServiceAccount{}
+			err = client.Get(ctx, types.NamespacedName{Name: internal.StagingCtrlName, Namespace: stgNamespace}, &sa)
+			if err != nil {
+				return false, nil
+			}
+
+			config := s2hv1.Config{}
+			err = client.Get(ctx, types.NamespacedName{Name: team.Name}, &config)
+			if err != nil {
+				return false, nil
+			}
+
+			return true, nil
+		})
+		Expect(err).NotTo(HaveOccurred(), "Create staging related object objects error")
+
+		By("Creating active namespace")
+		atvNs := activeNamespace
+		Expect(client.Create(ctx, &atvNs)).To(BeNil())
+
+		By("Creating StableComponent")
+		smd := stableMariaDB
+		Expect(client.Create(ctx, &smd)).To(BeNil())
+
+		time.Sleep(1 * time.Second)
+		By("Checking stable component has been set")
+		teamComp := s2hv1.Team{}
+		Expect(client.Get(ctx, types.NamespacedName{Name: team.Name}, &teamComp))
+		teamSpecStableComps := teamComp.Status.StableComponents[mariaDBCompName].Spec
+		Expect(teamSpecStableComps.Name).To(Equal(stableAtvMariaDB.Spec.Name))
+		Expect(teamSpecStableComps.Repository).To(Equal(stableAtvMariaDB.Spec.Repository))
+		Expect(teamSpecStableComps.Version).To(Equal(stableAtvMariaDB.Spec.Version))
+
+		By("Creating ActivePromotionHistory 1")
+		atpHist := activePromotionHistory
+		atpHist.Name = atpHist.Name + "-1"
+		Expect(client.Create(ctx, &atpHist)).To(BeNil())
+
+		time.Sleep(1 * time.Second)
+		By("Creating ActivePromotionHistory 2")
+		atpHist = activePromotionHistory
+		atpHist.Name = atpHist.Name + "-2"
+		Expect(client.Create(ctx, &atpHist)).To(BeNil())
+
+		By("Creating ActivePromotion")
+		atp := activePromotion
+		Expect(client.Create(ctx, &atp)).To(BeNil())
+
+		By("Creating mock de-active queue for active namespace")
+		deActiveQ := mockDeActiveQueue
+		deActiveQ.Namespace = atvNamespace
+		Expect(client.Create(ctx, &deActiveQ)).To(BeNil())
+
+		By("Waiting pre-active environment is successfully created")
+		atpResCh := make(chan s2hv1.ActivePromotion)
+		go func() {
+			atpTemp := s2hv1.ActivePromotion{}
+			for {
+				_ = client.Get(ctx, types.NamespacedName{Name: atp.Name}, &atpTemp)
+				if atpTemp.Status.IsConditionTrue(s2hv1.ActivePromotionCondPreActiveCreated) {
+					break
+				}
+				time.Sleep(500 * time.Millisecond)
+			}
+			atpResCh <- atpTemp
+		}()
+		atpRes := <-atpResCh
+
+		By("Start staging controller for pre-active")
+		preActiveNs := atpRes.Status.TargetNamespace
+		{
+			// create mgr from config
+			stagingCfg := rest.CopyConfig(restCfg)
+			stagingMgr, err := manager.New(stagingCfg, manager.Options{
+				Namespace:          preActiveNs,
+				MetricsBindAddress: "0",
+			})
+			Expect(err).NotTo(HaveOccurred())
+
+			stagingCfgCtrl := configctrl.New(stagingMgr)
+			qctrl := queue.New(preActiveNs, client)
+			stagingPreActiveCtrl := staging.NewController(teamName, preActiveNs, samsahaiAuthToken, samsahaiClient,
+				stagingMgr, qctrl, stagingCfgCtrl, "", "", "",
+				internal.StagingConfig{})
+			go func() {
+				defer GinkgoRecover()
+				Expect(stagingMgr.Start(chStop)).NotTo(HaveOccurred())
+			}()
+			go stagingPreActiveCtrl.Start(chStop)
+		}
+
+		By("Checking pre-active namespace has been set")
+		Expect(client.Get(ctx, types.NamespacedName{Name: atp.Name}, &teamComp))
+		Expect(teamComp.Status.Namespace.PreActive).ToNot(BeEmpty())
+		Expect(atpRes.Status.TargetNamespace).To(Equal(teamComp.Status.Namespace.PreActive))
+		Expect(atpRes.Status.PreviousActiveNamespace).To(Equal(atvNamespace))
+
+		By("Checking stable components has been deployed to target namespace")
+		stableComps := &s2hv1.StableComponentList{}
+		err = client.List(ctx, stableComps, &rclient.ListOptions{Namespace: atpRes.Status.TargetNamespace})
+		Expect(err).To(BeNil())
+		Expect(len(stableComps.Items)).To(Equal(1))
+
+		By("Previous active namespace should be deleted")
+		err = wait.PollImmediate(verifyTime1s, promoteTimeOut, func() (ok bool, err error) {
+			namespace := corev1.Namespace{}
+			err = client.Get(ctx, types.NamespacedName{Name: atvNamespace}, &namespace)
+			if err != nil && errors.IsNotFound(err) {
+				return true, nil
+			}
+
+			return false, nil
+		})
+		Expect(err).NotTo(HaveOccurred(), "Delete previous namespace error")
+
+		By("ActivePromotion should be deleted")
+		err = wait.PollImmediate(verifyTime1s, verifyTime10s, func() (ok bool, err error) {
+			atpTemp := s2hv1.ActivePromotion{}
+			err = client.Get(ctx, types.NamespacedName{Name: atp.Name}, &atpTemp)
+			if err != nil && errors.IsNotFound(err) {
+				return true, nil
+			}
+
+			return false, nil
+		})
+		Expect(err).NotTo(HaveOccurred(), "Delete active promotion error")
+
+		By("Checking active namespace and previous namespace has been reset")
+		teamComp = s2hv1.Team{}
+		err = client.Get(ctx, types.NamespacedName{Name: atp.Name}, &teamComp)
+		Expect(err).To(BeNil())
+		Expect(teamComp.Status.Namespace.Active).To(Equal(preActiveNs))
+
+		err = client.Get(ctx, types.NamespacedName{Name: atvNamespace}, &atvNs)
+		Expect(errors.IsNotFound(err)).To(BeTrue())
+
+		By("Current active components should be set")
+		teamComp = s2hv1.Team{}
+		err = client.Get(ctx, types.NamespacedName{Name: team.Name}, &teamComp)
+		Expect(err).To(BeNil())
+		Expect(len(teamComp.Status.ActiveComponents)).ToNot(BeZero())
+
+		By("ActivePromotionHistory should be created")
+		atpHists := &s2hv1.ActivePromotionHistoryList{}
+		listOpt := &rclient.ListOptions{LabelSelector: labels.SelectorFromSet(defaultLabels)}
+		err = client.List(context.TODO(), atpHists, listOpt)
+		Expect(err).To(BeNil())
+		Expect(len(atpHists.Items)).To(Equal(2))
+		Expect(atpHists.Items[0].Name).ToNot(Equal(atpHist.Name + "-1"))
+		Expect(atpHists.Items[1].Name).ToNot(Equal(atpHist.Name + "-1"))
+		Expect(atpHists.Items[1].Spec.ActivePromotion.Status.OutdatedComponents).ToNot(BeNil())
+
+		By("Public API")
+		{
+			By("Get team")
+			{
+				_, data, err := utilhttp.Get(samsahaiServer.URL + "/teams/" + team.Name)
+				Expect(err).NotTo(HaveOccurred())
+				Expect(data).NotTo(BeNil())
+				Expect(gjson.GetBytes(data, "teamName").Str).To(Equal(team.Name))
+			}
+
+			By("Get team Queue")
+			{
+				_, data, err := utilhttp.Get(samsahaiServer.URL + "/teams/" + team.Name + "/queue")
+				Expect(err).NotTo(HaveOccurred())
+				Expect(data).NotTo(BeNil())
+			}
+
+			By("Get team Queue not found")
+			{
+				_, _, err := utilhttp.Get(samsahaiServer.URL + "/teams/" + team.Name + "/queue/histories/" + "unknown")
+				Expect(err).To(HaveOccurred())
+			}
+
+			By("Get Stable Values")
+			{
+				parentComps, err := samsahaiCtrl.GetConfigController().GetParentComponents(team.Name)
+				Expect(err).NotTo(HaveOccurred())
+
+				compName := ""
+				for c := range parentComps {
+					compName = c
+				}
+
+				url := fmt.Sprintf("%s/teams/%s/components/%s/values", samsahaiServer.URL, team.Name, compName)
+				_, data, err := utilhttp.Get(url, utilhttp.WithHeader("Accept", "text/yaml"))
+				Expect(err).NotTo(HaveOccurred())
+				Expect(data).NotTo(BeNil())
+			}
+		}
+	}, 280)
+
+	It("should successfully promote an active environment even demote timeout", func(done Done) {
+		defer close(done)
+		setupSamsahai(true)
+		ctx := context.TODO()
+
+		By("Creating Config")
+		config := mockConfig
+		Expect(client.Create(ctx, &config)).To(BeNil())
+
+		By("Creating Team")
+		team := mockTeam
+		team.Status.Namespace.Active = atvNamespace
+		Expect(client.Create(ctx, &team)).To(BeNil())
+
+		By("Creating active namespace")
+		atvNs := activeNamespace
+		Expect(client.Create(ctx, &atvNs)).To(BeNil())
+
+		By("Verifying namespace and config have been created")
+		err = wait.PollImmediate(verifyTime1s, verifyNSCreatedTimeout, func() (ok bool, err error) {
+			namespace := corev1.Namespace{}
+			if err := client.Get(ctx, types.NamespacedName{Name: stgNamespace}, &namespace); err != nil {
+				return false, nil
+			}
+
+			config := s2hv1.Config{}
+			err = client.Get(ctx, types.NamespacedName{Name: team.Name}, &config)
+			if err != nil {
+				return false, nil
+			}
+
+			return true, nil
+		})
+		Expect(err).NotTo(HaveOccurred(), "Verify namespace and config error")
+
+		By("Creating ActivePromotion with `DemotingActiveEnvironment` state")
+		atp := activePromotion
+		atp.Status.State = s2hv1.ActivePromotionDemoting
+		atp.Status.PreviousActiveNamespace = atvNamespace
+		atp.Status.SetCondition(s2hv1.ActivePromotionCondActiveDemotionStarted, corev1.ConditionTrue, "start demoting")
+		Expect(client.Create(ctx, &atp)).To(BeNil())
+
+		By("Waiting ActivePromotion state to be `PromotingActiveEnvironment`")
+		err = wait.PollImmediate(verifyTime1s, verifyTime10s, func() (ok bool, err error) {
+			atpComp := s2hv1.ActivePromotion{}
+			if err := client.Get(ctx, types.NamespacedName{Name: teamName}, &atpComp); err != nil {
+				return false, nil
+			}
+
+			if atpComp.Status.State == s2hv1.ActivePromotionActiveEnvironment {
+				return true, nil
+			}
+
+			return false, nil
+		})
+		Expect(err).NotTo(HaveOccurred(),
+			"Waiting active promotion state to `PromotingActiveEnvironment` error")
+	}, 40)
+
+	It("should successfully add/remove/run active promotion from queue", func(done Done) {
+		defer close(done)
+		setupSamsahai(true)
+		ctx := context.TODO()
+
+		By("Creating Team for Q1")
+		team1 := mockTeam
+		team1.Name = teamForQ1
+		Expect(client.Create(ctx, &team1)).To(BeNil())
+
+		By("Creating Config for Q1")
+		config1 := mockConfig
+		config1.Name = teamForQ1
+		Expect(client.Create(ctx, &config1)).To(BeNil())
+
+		By("Creating Team for Q2")
+		team2 := mockTeam
+		team2.Name = teamForQ2
+		Expect(client.Create(ctx, &team2)).To(BeNil())
+
+		By("Creating Config for Q2")
+		config2 := mockConfig
+		config2.Name = teamForQ2
+		Expect(client.Create(ctx, &config2)).To(BeNil())
+
+		By("Creating Team for Q3")
+		team3 := mockTeam
+		team3.Name = teamForQ3
+		Expect(client.Create(ctx, &team3)).To(BeNil())
+		By("Verifying configuration has been created")
+
+		By("Creating Config for Q3")
+		config3 := mockConfig
+		config3.Name = teamForQ3
+		Expect(client.Create(ctx, &config3)).To(BeNil())
+
+		By("Verifying all teams have been created")
+		err = wait.PollImmediate(verifyTime1s, verifyTime10s, func() (ok bool, err error) {
+			teamList := s2hv1.TeamList{}
+			listOpt := &rclient.ListOptions{LabelSelector: labels.SelectorFromSet(testLabels)}
+			if err := client.List(ctx, &teamList, listOpt); err != nil {
+				return false, nil
+			}
+
+			if len(teamList.Items) == 3 {
+				return true, nil
+			}
+
+			configList := s2hv1.ConfigList{}
+			if err := client.List(ctx, &configList, listOpt); err != nil {
+				return false, nil
+			}
+
+			if len(configList.Items) == 3 {
+				return true, nil
+			}
+
+			return false, nil
+		})
+		Expect(err).NotTo(HaveOccurred(), "Create teams error")
+
+		By("Creating ActivePromotions")
+		atpQ1 := activePromotion
+		atpQ1.Name = teamForQ1
+		Expect(client.Create(ctx, &atpQ1)).To(BeNil())
+
+		time.Sleep(1 * time.Second)
+
+		atpQ2 := activePromotion
+		atpQ2.Name = teamForQ2
+		Expect(client.Create(ctx, &atpQ2)).To(BeNil())
+
+		time.Sleep(verifyTime1s)
+		atpQ3 := activePromotion
+		atpQ3.Name = teamForQ3
+		Expect(client.Create(ctx, &atpQ3)).To(BeNil())
+
+		By("Waiting ActivePromotion Q1 state to be `Deploying`, other ActivePromotion states to be waiting")
+		err = wait.PollImmediate(verifyTime1s, verifyTime10s, func() (ok bool, err error) {
+			atpCompQ1 := s2hv1.ActivePromotion{}
+			if err := client.Get(ctx, types.NamespacedName{Name: teamForQ1}, &atpCompQ1); err != nil {
+				return false, nil
+			}
+
+			if atpCompQ1.Status.State != s2hv1.ActivePromotionDeployingComponents {
+				return false, nil
+			}
+
+			waitingAtpList := &s2hv1.ActivePromotionList{}
+			selectors := map[string]string{"state": "waiting"}
+			listOpt := &rclient.ListOptions{LabelSelector: labels.SelectorFromSet(selectors)}
+			if err := client.List(ctx, waitingAtpList, listOpt); err != nil {
+				return false, nil
+			}
+
+			if len(waitingAtpList.Items) == 2 {
+				return true, nil
+			}
+
+			return false, nil
+		})
+		Expect(err).NotTo(HaveOccurred(), "Change active promotion state error")
+
+		By("Deleting ActivePromotion Q2 from queue")
+		atpCompQ2 := s2hv1.ActivePromotion{}
+		Expect(client.Get(ctx, types.NamespacedName{Name: teamForQ2}, &atpCompQ2)).To(BeNil())
+		Expect(client.Delete(context.TODO(), &atpCompQ2)).NotTo(HaveOccurred())
+		err = wait.PollImmediate(verifyTime1s, verifyTime10s, func() (ok bool, err error) {
+			atpTemp := s2hv1.ActivePromotion{}
+			err = client.Get(ctx, types.NamespacedName{Name: teamForQ2}, &atpTemp)
+			if err != nil && errors.IsNotFound(err) {
+				return true, nil
+			}
+
+			return false, nil
+		})
+		Expect(err).NotTo(HaveOccurred(), "Delete active promotion for Team2 error")
+
+		atpCompQ3 := s2hv1.ActivePromotion{}
+		Expect(client.Get(ctx, types.NamespacedName{Name: teamForQ3}, &atpCompQ3)).To(BeNil())
+		Expect(atpCompQ3.Status.State).To(Equal(s2hv1.ActivePromotionWaiting))
+
+		By("Deleting ActivePromotion Q1")
+		atpCompQ1 := s2hv1.ActivePromotion{}
+		Expect(client.Get(ctx, types.NamespacedName{Name: teamForQ1}, &atpCompQ1)).To(BeNil())
+		Expect(client.Delete(context.TODO(), &atpCompQ1)).NotTo(HaveOccurred())
+
+		By("Creating mock de-active Q1")
+		preActiveNs := atpCompQ1.Status.TargetNamespace
+		deActiveQ := mockDeActiveQueue
+		deActiveQ.Namespace = preActiveNs
+		Expect(client.Create(ctx, &deActiveQ)).To(BeNil())
+
+		By("Verifying delete ActivePromotion Q1")
+		err = wait.PollImmediate(verifyTime1s, verifyTime30s, func() (ok bool, err error) {
+			atpTemp := s2hv1.ActivePromotion{}
+			err = client.Get(ctx, types.NamespacedName{Name: teamForQ1}, &atpTemp)
+			if err != nil && errors.IsNotFound(err) {
+				return true, nil
+			}
+
+			return false, nil
+		})
+		Expect(err).NotTo(HaveOccurred(), "Delete active promotion for Team1 error")
+
+		By("Checking ActivePromotion Q3 should be run")
+		err = wait.PollImmediate(verifyTime1s, verifyTime10s, func() (ok bool, err error) {
+			atpTemp := s2hv1.ActivePromotion{}
+			if err := client.Get(ctx, types.NamespacedName{Name: teamForQ3}, &atpTemp); err != nil {
+				return false, nil
+			}
+
+			if atpTemp.Status.State == s2hv1.ActivePromotionDeployingComponents {
+				return true, nil
+			}
+
+			return false, nil
+		})
+		Expect(err).NotTo(HaveOccurred(), "Promote Team3 error")
+
+	}, 60)
+
+	It("should successfully rollback and delete active promotion", func(done Done) {
+		defer close(done)
+		setupSamsahai(true)
+		ctx := context.TODO()
+
+		By("Creating Config")
+		config := mockConfig
+		Expect(client.Create(ctx, &config)).To(BeNil())
+
+		By("Creating Team")
+		team := mockTeam
+		team.Status.Namespace.Active = atvNamespace
+		Expect(client.Create(ctx, &team)).To(BeNil())
+
+		By("Creating active namespace")
+		atvNs := activeNamespace
+		Expect(client.Create(ctx, &atvNs)).To(BeNil())
+
+		By("Creating StableComponent in active namespace")
+		smd := stableAtvMariaDB
+		Expect(client.Create(ctx, &smd)).To(BeNil())
+
+		By("Verifying namespace and config have been created")
+		err = wait.PollImmediate(verifyTime1s, verifyNSCreatedTimeout, func() (ok bool, err error) {
+			namespace := corev1.Namespace{}
+			if err := client.Get(ctx, types.NamespacedName{Name: stgNamespace}, &namespace); err != nil {
+				return false, nil
+			}
+
+			config := s2hv1.Config{}
+			err = client.Get(ctx, types.NamespacedName{Name: team.Name}, &config)
+			if err != nil {
+				return false, nil
+			}
+
+			return true, nil
+		})
+		Expect(err).NotTo(HaveOccurred(), "Verify namespace and config error")
+
+		By("Creating ActivePromotion")
+		atp := activePromotion
+		Expect(client.Create(ctx, &atp)).To(BeNil())
+
+		By("Waiting ActivePromotion state to be `Deploying`")
+		err = wait.PollImmediate(verifyTime1s, verifyTime10s, func() (ok bool, err error) {
+			atpComp := s2hv1.ActivePromotion{}
+			if err := client.Get(ctx, types.NamespacedName{Name: teamName}, &atpComp); err != nil {
+				return false, nil
+			}
+
+			if atpComp.Status.State == s2hv1.ActivePromotionDeployingComponents {
+				return true, nil
+			}
+
+			return false, nil
+		})
+		Expect(err).NotTo(HaveOccurred(), "Change active promotion state to `Deploying` error")
+
+		By("Updating ActivePromotion state to be `PromotingActiveEnvironment`")
+		atpComp := s2hv1.ActivePromotion{}
+		Expect(client.Get(ctx, types.NamespacedName{Name: teamName}, &atpComp))
+		atpComp.Status.State = s2hv1.ActivePromotionActiveEnvironment
+		atpComp.Status.SetCondition(s2hv1.ActivePromotionCondVerified, corev1.ConditionTrue, "verified")
+		Expect(client.Update(ctx, &atpComp)).To(BeNil())
+
+		By("Delete ActivePromotion")
+		atpComp = s2hv1.ActivePromotion{}
+		Expect(client.Get(ctx, types.NamespacedName{Name: teamName}, &atpComp))
+		Expect(client.Delete(context.TODO(), &atpComp)).To(BeNil())
+
+		By("Creating mock active queue for active namespace")
+		activeQ := mockActiveQueue
+		activeQ.Namespace = atvNamespace
+		Expect(client.Create(ctx, &activeQ)).To(BeNil())
+
+		By("Pre-active namespace should be deleted")
+		preActiveNs := atpComp.Status.TargetNamespace
+		err = wait.PollImmediate(verifyTime1s, verifyTime15s, func() (ok bool, err error) {
+			namespace := corev1.Namespace{}
+			err = client.Get(ctx, types.NamespacedName{Name: preActiveNs}, &namespace)
+			if err != nil && errors.IsNotFound(err) {
+				return true, nil
+			}
+
+			return false, nil
+		})
+		Expect(err).NotTo(HaveOccurred(), "Delete pre-active namespace error")
+
+		By("ActivePromotion should be deleted")
+		err = wait.PollImmediate(verifyTime1s, verifyTime10s, func() (ok bool, err error) {
+			atpTemp := s2hv1.ActivePromotion{}
+			err = client.Get(ctx, types.NamespacedName{Name: atp.Name}, &atpTemp)
+			if err != nil && errors.IsNotFound(err) {
+				return true, nil
+			}
+
+			return false, nil
+		})
+		Expect(err).NotTo(HaveOccurred(), "Delete active promotion error")
+
+		By("Current active components should not be set")
+		teamComp := s2hv1.Team{}
+		err = client.Get(ctx, types.NamespacedName{Name: team.Name}, &teamComp)
+		Expect(err).To(BeNil())
+		Expect(len(teamComp.Status.ActiveComponents)).To(BeZero())
+
+		atpHists := &s2hv1.ActivePromotionHistoryList{}
+		listOpt := &rclient.ListOptions{LabelSelector: labels.SelectorFromSet(defaultLabels)}
+		err = client.List(context.TODO(), atpHists, listOpt)
+		Expect(err).To(BeNil())
+		Expect(len(atpHists.Items)).To(Equal(1))
+		Expect(atpHists.Items[0].Spec.ActivePromotion.Status.OutdatedComponents).ToNot(BeNil())
+	}, 60)
+
+	It("should rollback active environment timeout", func(done Done) {
+		defer close(done)
+		setupSamsahai(true)
+		ctx := context.TODO()
+
+		By("Creating Config")
+		config := mockConfig
+		Expect(client.Create(ctx, &config)).To(BeNil())
+
+		By("Creating Team")
+		team := mockTeam
+		Expect(client.Create(ctx, &team)).To(BeNil())
+
+		By("Verifying namespace and config have been created")
+		err = wait.PollImmediate(verifyTime1s, verifyNSCreatedTimeout, func() (ok bool, err error) {
+			namespace := corev1.Namespace{}
+			if err := client.Get(ctx, types.NamespacedName{Name: stgNamespace}, &namespace); err != nil {
+				return false, nil
+			}
+
+			config := s2hv1.Config{}
+			err = client.Get(ctx, types.NamespacedName{Name: team.Name}, &config)
+			if err != nil {
+				return false, nil
+			}
+
+			return true, nil
+		})
+		Expect(err).NotTo(HaveOccurred(), "Verify namespace and config error")
+
+		By("Creating ActivePromotion with `Rollback` state")
+		atp := activePromotion
+		atp.Status.State = s2hv1.ActivePromotionRollback
+		atp.Status.SetCondition(s2hv1.ActivePromotionCondRollbackStarted, corev1.ConditionTrue, "start rollback")
+		startedTime := metav1.Now().Add(-10 * time.Second)
+		atp.Status.Conditions[0].LastTransitionTime = metav1.Time{Time: startedTime}
+		Expect(client.Create(ctx, &atp)).To(BeNil())
+
+		By("ActivePromotion should be deleted")
+		err = wait.PollImmediate(verifyTime1s, verifyTime10s, func() (ok bool, err error) {
+			atpTemp := s2hv1.ActivePromotion{}
+			err = client.Get(ctx, types.NamespacedName{Name: atp.Name}, &atpTemp)
+			if err != nil && errors.IsNotFound(err) {
+				return true, nil
+			}
+
+			return false, nil
+		})
+		Expect(err).NotTo(HaveOccurred(), "Delete active promotion error")
+	}, 30)
+
+	It("should successfully delete config when delete team", func(done Done) {
+		defer close(done)
+		setupSamsahai(true)
+		ctx := context.TODO()
+
+		By("Creating Config")
+		config := mockConfig
+		Expect(client.Create(ctx, &config)).To(BeNil())
+
+		By("Creating Team")
+		team := mockTeam
+		Expect(client.Create(ctx, &team)).To(BeNil())
+
+		By("Verifying namespace and config have been created")
+		err = wait.PollImmediate(verifyTime1s, verifyNSCreatedTimeout, func() (ok bool, err error) {
+			team := s2hv1.Team{}
+			if err := client.Get(ctx, types.NamespacedName{Name: teamName}, &team); err != nil {
+				return false, nil
+			}
+
+			if len(team.ObjectMeta.Finalizers) == 0 {
+				return false, nil
+			}
+
+			config := s2hv1.Config{}
+			err = client.Get(ctx, types.NamespacedName{Name: teamName}, &config)
+			if err != nil {
+				return false, nil
+			}
+
+			return true, nil
+		})
+		Expect(err).NotTo(HaveOccurred(), "Verify namespace and config error")
+
+		By("Deleting Team")
+		_ = client.Get(ctx, types.NamespacedName{Name: teamName}, &team)
+		Expect(client.Delete(ctx, &team)).To(BeNil())
+
+		By("Verifying Config should be deleted")
+		err = wait.PollImmediate(verifyTime1s, verifyTime15s, func() (ok bool, err error) {
+			config := s2hv1.Config{}
+			err = client.Get(ctx, types.NamespacedName{Name: teamName}, &config)
+			if err != nil && errors.IsNotFound(err) {
+				return true, nil
+			}
+
+			return false, nil
+		})
+		Expect(err).NotTo(HaveOccurred(), "Config should be deleted")
+
+	}, 30)
+
+	It("should be error when creating team if config does not exist", func(done Done) {
+		defer close(done)
+		setupSamsahai(true)
+		ctx := context.TODO()
+
+		By("Creating Team")
+		team := mockTeam
+		Expect(client.Create(ctx, &team)).To(BeNil())
+
+		By("Team should be error if missing Config")
+		err = wait.PollImmediate(verifyTime1s, verifyTime10s, func() (ok bool, err error) {
+			team := s2hv1.Team{}
+			if err := client.Get(ctx, types.NamespacedName{Name: teamName}, &team); err != nil {
+				return false, nil
+			}
+
+			for i, c := range team.Status.Conditions {
+				if c.Type == s2hv1.TeamConfigExisted {
+					if team.Status.Conditions[i].Status == corev1.ConditionFalse {
+						return true, nil
+					}
+				}
+			}
+
+			return false, nil
+		})
+		Expect(err).NotTo(HaveOccurred(), "Team should be error if missing Config")
+	}, 15)
+
+	It("should create DesiredComponent on team staging namespace", func(done Done) {
+		defer close(done)
+		setupSamsahai(true)
+
+		By("Starting Samsahai internal process")
+		go samsahaiCtrl.Start(chStop)
+
+		By("Starting http server")
+		mux := http.NewServeMux()
+		mux.Handle(samsahaiCtrl.PathPrefix(), samsahaiCtrl)
+		mux.Handle("/", s2hhttp.New(samsahaiCtrl))
+		server := httptest.NewServer(mux)
+		defer server.Close()
+
+		ctx := context.TODO()
+		By("Creating Config")
+		config := mockConfig
+		Expect(client.Create(ctx, &config)).To(BeNil())
+
+		By("Creating Team")
+		team := mockTeam
+		Expect(client.Create(ctx, &team)).To(BeNil())
+
+		By("Verifying namespace and config have been created")
+		err = wait.PollImmediate(verifyTime1s, verifyNSCreatedTimeout, func() (ok bool, err error) {
+			namespace := corev1.Namespace{}
+			if err := client.Get(ctx, types.NamespacedName{Name: stgNamespace}, &namespace); err != nil {
+				return false, nil
+			}
+
+			config := s2hv1.Config{}
+			err = client.Get(ctx, types.NamespacedName{Name: team.Name}, &config)
+			if err != nil {
+				return false, nil
+			}
+
+			return true, nil
+		})
+		Expect(err).NotTo(HaveOccurred(), "Verify namespace and config error")
+
+		By("Send webhook")
+		jsonData, err := json.Marshal(map[string]interface{}{
+			"component": redisCompName,
+		})
+		Expect(err).NotTo(HaveOccurred())
+		_, _, err = utilhttp.Post(server.URL+"/webhook/component", jsonData)
+		Expect(err).NotTo(HaveOccurred())
+
+		By("Verifying DesiredComponent has been created")
+		err = wait.PollImmediate(verifyTime1s, verifyTime60s, func() (ok bool, err error) {
+			_, _, _ = utilhttp.Post(server.URL+"/webhook/component", jsonData)
+
+			dc := s2hv1.DesiredComponent{}
+			if err = client.Get(ctx, types.NamespacedName{Name: redisCompName, Namespace: stgNamespace}, &dc); err != nil {
+				return false, nil
+			}
+
+			return true, nil
+		})
+		Expect(err).NotTo(HaveOccurred(), "Verify DesiredComponent error")
+	}, 90)
+
+	It("should detect image missing and not create desired component", func(done Done) {
+		defer close(done)
+		setupSamsahai(true)
+
+		By("Starting Samsahai internal process")
+		go samsahaiCtrl.Start(chStop)
+
+		By("Starting http server")
+		mux := http.NewServeMux()
+		mux.Handle(samsahaiCtrl.PathPrefix(), samsahaiCtrl)
+		mux.Handle("/", s2hhttp.New(samsahaiCtrl))
+		server := httptest.NewServer(mux)
+		defer server.Close()
+
+		ctx := context.TODO()
+
+		By("Creating Config")
+		config := mockConfig
+		redisComp := configCompRedis
+		redisComp.Image.Repository = "bitnami/rediss"
+		redisComp.Image.Pattern = "image-missing"
+		redisComp.Values = map[string]interface{}{
+			"image": map[string]interface{}{
+				"repository": "bitnami/rediss",
+			},
+		}
+		config.Spec.Components = []*s2hv1.Component{&redisComp}
+		Expect(client.Create(ctx, &config)).To(BeNil())
+
+		By("Creating Team")
+		team := mockTeam
+		Expect(client.Create(ctx, &team)).To(BeNil())
+
+		By("Verifying namespace and config have been created")
+		err = wait.PollImmediate(verifyTime1s, verifyNSCreatedTimeout, func() (ok bool, err error) {
+			namespace := corev1.Namespace{}
+			if err := client.Get(ctx, types.NamespacedName{Name: stgNamespace}, &namespace); err != nil {
+				return false, nil
+			}
+
+			config := s2hv1.Config{}
+			err = client.Get(ctx, types.NamespacedName{Name: team.Name}, &config)
+			if err != nil {
+				return false, nil
+			}
+
+			return true, nil
+		})
+		Expect(err).NotTo(HaveOccurred(), "Verify namespace and config error")
+
+		components, err := samsahaiCtrl.GetConfigController().GetComponents(team.Name)
+		Expect(err).NotTo(HaveOccurred())
+
+		By("Send webhook")
+		jsonData, err := json.Marshal(map[string]interface{}{
+			"component": redisCompName,
+		})
+
+		componentRepository := components[redisCompName].Image.Repository
+		Expect(err).NotTo(HaveOccurred())
+		_, _, err = utilhttp.Post(server.URL+"/webhook/component", jsonData)
+		Expect(err).NotTo(HaveOccurred())
+		Expect(componentRepository).NotTo(Equal(""))
+
+		By("Get Team")
+		Expect(client.Get(ctx, types.NamespacedName{Name: teamName}, &team)).NotTo(HaveOccurred())
+
+		By("Verifying DesiredComponents has been updated")
+		err = wait.PollImmediate(verifyTime1s, verifyTime10s, func() (ok bool, err error) {
+			teamComp := s2hv1.Team{}
+			if err := client.Get(ctx, types.NamespacedName{Name: team.Name}, &teamComp); err != nil {
+				return false, nil
+			}
+
+			image := stringutils.ConcatImageString(componentRepository, "image-missing")
+			if _, ok = teamComp.Status.DesiredComponents[redisCompName].ImageCreatedTime[image]; !ok {
+				return false, nil
+			}
+
+			return true, nil
+		})
+		Expect(err).NotTo(HaveOccurred(), "Update DesiredComponents error")
+
+		By("Verifying DesiredComponent has not been created")
+		foundCh := make(chan bool)
+		go func() {
+			const maxCount = 2
+			count := 0
+			for count < maxCount {
+				dc := s2hv1.DesiredComponent{}
+				err := client.Get(
+					ctx,
+					types.NamespacedName{Name: redisCompName, Namespace: team.Status.Namespace.Staging},
+					&dc)
+				if err != nil {
+					count++
+					time.Sleep(time.Second)
+					continue
+				}
+
+				foundCh <- true
+				return
+			}
+			foundCh <- false
+		}()
+		found := <-foundCh
+		Expect(found).To(BeFalse())
+
+	}, 60)
+
+	It("should successfully detect changed components", func(done Done) {
+		defer close(done)
+		setupSamsahai(true)
+
+		By("Starting Samsahai internal process")
+		go samsahaiCtrl.Start(chStop)
+
+		By("Starting http server")
+		mux := http.NewServeMux()
+		mux.Handle(samsahaiCtrl.PathPrefix(), samsahaiCtrl)
+		mux.Handle("/", s2hhttp.New(samsahaiCtrl))
+		server := httptest.NewServer(mux)
+		defer server.Close()
+
+		ctx := context.TODO()
+
+		By("Creating Config")
+		config := mockConfig
+		Expect(client.Create(ctx, &config)).To(BeNil())
+
+		By("Creating Team")
+		teamComp := mockTeam
+		Expect(client.Create(ctx, &teamComp)).To(BeNil())
+
+		By("Verifying namespace and config have been created")
+		err = wait.PollImmediate(verifyTime1s, verifyNSCreatedTimeout, func() (ok bool, err error) {
+			namespace := corev1.Namespace{}
+			if err := client.Get(ctx, types.NamespacedName{Name: stgNamespace}, &namespace); err != nil {
+				return false, nil
+			}
+
+			config := s2hv1.Config{}
+			err = client.Get(ctx, types.NamespacedName{Name: teamComp.Name}, &config)
+			if err != nil {
+				return false, nil
+			}
+
+			return true, nil
+		})
+		Expect(err).NotTo(HaveOccurred(), "Verify namespace and config error")
+
+		By("Send webhook")
+		jsonDataRedis, err := json.Marshal(map[string]interface{}{
+			"component": redisCompName,
+		})
+		Expect(err).NotTo(HaveOccurred())
+
+		jsonDataWordpress, err := json.Marshal(map[string]interface{}{
+			"component": wordpressCompName,
+		})
+		Expect(err).NotTo(HaveOccurred())
+
+		By("Verifying redis DesiredComponent has been created")
+		err = wait.PollImmediate(verifyTime1s, 50*time.Second, func() (ok bool, err error) {
+			_, _, _ = utilhttp.Post(server.URL+"/webhook/component", jsonDataRedis)
+			dRedis := s2hv1.DesiredComponent{}
+			if err = client.Get(ctx, types.NamespacedName{Name: redisCompName, Namespace: stgNamespace}, &dRedis); err != nil {
+				return false, nil
+			}
+
+			_, _, _ = utilhttp.Post(server.URL+"/webhook/component", jsonDataWordpress)
+			dWordpress := s2hv1.DesiredComponent{}
+			if err = client.Get(ctx, types.NamespacedName{Name: wordpressCompName, Namespace: stgNamespace}, &dWordpress); err != nil {
+				return false, nil
+			}
+
+			return true, nil
+		})
+		Expect(err).NotTo(HaveOccurred(), "Verify DesiredComponent error")
+
+		By("Checking all desired components have been set")
+		desiredComps := &s2hv1.DesiredComponentList{}
+		Expect(client.List(ctx, desiredComps, &rclient.ListOptions{Namespace: stgNamespace}))
+		Expect(len(desiredComps.Items)).To(Equal(2))
+
+		By("Creating Queues")
+		for _, q := range mockQueueList.Items {
+			Expect(client.Create(ctx, &q)).To(BeNil())
+		}
+
+		By("Checking all queues have been set")
+		queues := &s2hv1.QueueList{}
+		Expect(client.List(ctx, queues, &rclient.ListOptions{Namespace: stgNamespace}))
+		Expect(len(queues.Items)).To(Equal(2))
+
+		By("Creating StableComponents")
+		for _, s := range mockStableCompList.Items {
+			Expect(client.Create(ctx, &s)).To(BeNil())
+		}
+
+		By("Checking all stable components have been set")
+		stableComps := &s2hv1.StableComponentList{}
+		Expect(client.List(ctx, stableComps, &rclient.ListOptions{Namespace: stgNamespace}))
+		Expect(len(queues.Items)).To(Equal(2))
+
+		By("Updating components config")
+		configComp := s2hv1.Config{}
+		Expect(client.Get(ctx, types.NamespacedName{Name: teamName}, &configComp)).To(BeNil())
+		configComp.Spec.Components = []*s2hv1.Component{{Name: redisCompName}}
+		Expect(client.Update(ctx, &configComp)).To(BeNil())
+
+		time.Sleep(verifyTime1s)
+		By("Checking DesiredComponents")
+		dRedis := s2hv1.DesiredComponent{}
+		Expect(client.Get(ctx, types.NamespacedName{Namespace: stgNamespace, Name: redisCompName}, &dRedis)).To(BeNil())
+		dWordpress := s2hv1.DesiredComponent{}
+		err = client.Get(ctx, types.NamespacedName{Namespace: stgNamespace, Name: wordpressCompName}, &dWordpress)
+		Expect(errors.IsNotFound(err)).To(BeTrue())
+
+		By("Checking TeamDesiredComponents")
+		err = wait.PollImmediate(verifyTime1s, verifyTime5s, func() (ok bool, err error) {
+			teamComp = s2hv1.Team{}
+			if err = client.Get(ctx, types.NamespacedName{Name: teamName}, &teamComp); err != nil {
+				return false, nil
+			}
+
+			if _, ok := teamComp.Status.DesiredComponents[redisCompName]; !ok {
+				return false, nil
+			}
+
+			if _, ok := teamComp.Status.DesiredComponents[wordpressCompName]; ok {
+				return false, nil
+			}
+
+			return true, nil
+		})
+		Expect(err).NotTo(HaveOccurred(), "Verify TeamDesiredComponent error")
+
+		By("Checking Queues")
+		err = wait.PollImmediate(verifyTime1s, verifyTime10s, func() (ok bool, err error) {
+			qRedis := s2hv1.Queue{}
+			if err = client.Get(ctx, types.NamespacedName{Namespace: stgNamespace, Name: redisCompName}, &qRedis); err != nil {
+				return false, nil
+			}
+
+			qWordpress := s2hv1.Queue{}
+			if err = client.Get(ctx, types.NamespacedName{Namespace: stgNamespace, Name: wordpressCompName}, &qWordpress); err != nil && !errors.IsNotFound(err) {
+				return false, nil
+			}
+
+			return true, nil
+		})
+		Expect(err).NotTo(HaveOccurred(), "Verify StableComponents error")
+
+		By("Checking StableComponents")
+		err = wait.PollImmediate(verifyTime1s, verifyTime10s, func() (ok bool, err error) {
+			sRedis := s2hv1.StableComponent{}
+			if err = client.Get(ctx, types.NamespacedName{Namespace: stgNamespace, Name: redisCompName}, &sRedis); err != nil {
+				return false, nil
+			}
+
+			sMaria := s2hv1.StableComponent{}
+			if err = client.Get(ctx, types.NamespacedName{Namespace: stgNamespace, Name: mariaDBCompName}, &sMaria); err != nil && !errors.IsNotFound(err) {
+				return false, nil
+			}
+
+			return true, nil
+		})
+		Expect(err).NotTo(HaveOccurred(), "Verify StableComponents error")
+	}, 100)
+
+	It("should successfully create outdated component when no any active namespace left but there are active components in team", func(done Done) {
+		defer close(done)
+		setupSamsahai(true)
+		ctx := context.TODO()
+
+		By("Creating Config")
+		config := mockConfigOnlyRedis
+		Expect(client.Create(ctx, &config)).To(BeNil())
+
+		By("Creating Team")
+		team := mockTeam
+		team.Status.ActiveComponents = map[string]s2hv1.StableComponent{
+			redisCompName: {Spec: stableSpecRedis},
+		}
+		Expect(client.Create(ctx, &team)).To(BeNil())
+
+		By("Current active components should be set to Team")
+		teamComp := s2hv1.Team{}
+		err = client.Get(ctx, types.NamespacedName{Name: team.Name}, &teamComp)
+		Expect(err).To(BeNil())
+		Expect(len(teamComp.Status.ActiveComponents)).ToNot(BeZero())
+
+		By("Creating ActivePromotion")
+		atp := activePromotion
+		Expect(client.Create(ctx, &atp)).To(BeNil())
+
+		By("Waiting pre-active environment is successfully created")
+		atpResCh := make(chan s2hv1.ActivePromotion)
+		go func() {
+			atpTemp := s2hv1.ActivePromotion{}
+			for {
+				_ = client.Get(ctx, types.NamespacedName{Name: team.Name}, &atpTemp)
+				if atpTemp.Status.IsConditionTrue(s2hv1.ActivePromotionCondPreActiveCreated) {
+					break
+				}
+				time.Sleep(500 * time.Millisecond)
+			}
+			atpResCh <- atpTemp
+		}()
+		atpRes := <-atpResCh
+
+		By("Checking pre-active namespace has been set")
+		teamComp = s2hv1.Team{}
+		err = client.Get(ctx, types.NamespacedName{Name: team.Name}, &teamComp)
+		Expect(err).To(BeNil())
+		Expect(client.Get(ctx, types.NamespacedName{Name: team.Name}, &teamComp))
+		Expect(teamComp.Status.Namespace.PreActive).ToNot(BeEmpty())
+		Expect(atpRes.Status.TargetNamespace).To(Equal(teamComp.Status.Namespace.PreActive))
+		Expect(atpRes.Status.PreviousActiveNamespace).To(BeEmpty())
+
+		By("Waiting ActivePromotion state to be `Deploying`")
+		err = wait.PollImmediate(verifyTime1s, verifyTime60s, func() (ok bool, err error) {
+			atpComp := s2hv1.ActivePromotion{}
+			if err := client.Get(ctx, types.NamespacedName{Name: atpRes.Name}, &atpComp); err != nil {
+				return false, nil
+			}
+
+			if atpComp.Status.State == s2hv1.ActivePromotionDeployingComponents {
+				return true, nil
+			}
+
+			return false, nil
+		})
+		Expect(err).NotTo(HaveOccurred(), "Change active promotion state to `Deploying` error")
+
+		By("Updating ActivePromotion state to be `DestroyingPreActiveEnvironment`")
+		atpComp := s2hv1.ActivePromotion{}
+		Expect(client.Get(ctx, types.NamespacedName{Name: atpRes.Name}, &atpComp))
+		atpComp.Status.State = s2hv1.ActivePromotionDestroyingPreActive
+		atpComp.Status.SetCondition(s2hv1.ActivePromotionCondPreActiveDestroyed, corev1.ConditionTrue, "failed")
+		Expect(client.Update(ctx, &atpComp)).To(BeNil())
+
+		By("Delete ActivePromotion")
+		atpComp = s2hv1.ActivePromotion{}
+		Expect(client.Get(ctx, types.NamespacedName{Name: atpRes.Name}, &atpComp))
+		Expect(client.Delete(context.TODO(), &atpComp)).To(BeNil())
+
+		By("Pre-active namespace should be deleted")
+		preActiveNs := atpComp.Status.TargetNamespace
+		err = wait.PollImmediate(verifyTime1s, verifyTime15s, func() (ok bool, err error) {
+			namespace := corev1.Namespace{}
+			err = client.Get(ctx, types.NamespacedName{Name: preActiveNs}, &namespace)
+			if err != nil && errors.IsNotFound(err) {
+				return true, nil
+			}
+
+			return false, nil
+		})
+		Expect(err).NotTo(HaveOccurred(), "Delete pre-active namespace error")
+
+		By("ActivePromotion should be deleted")
+		err = wait.PollImmediate(verifyTime1s, verifyTime10s, func() (ok bool, err error) {
+			atpTemp := s2hv1.ActivePromotion{}
+			err = client.Get(ctx, types.NamespacedName{Name: team.Name}, &atpTemp)
+			if err != nil && errors.IsNotFound(err) {
+				return true, nil
+			}
+
+			return false, nil
+		})
+		Expect(err).NotTo(HaveOccurred(), "Delete active promotion error")
+
+		By("ActivePromotionHistory should be created")
+		atpHists := &s2hv1.ActivePromotionHistoryList{}
+		listOpt := &rclient.ListOptions{LabelSelector: labels.SelectorFromSet(defaultLabels)}
+		err = client.List(context.TODO(), atpHists, listOpt)
+		Expect(err).To(BeNil())
+		Expect(len(atpHists.Items)).To(Equal(1))
+		Expect(atpHists.Items[0].Spec.ActivePromotion.Status.OutdatedComponents).ToNot(BeNil())
+	}, 60)
+
+	It("should successfully set new active namespace when success promotion on team creation", func(done Done) {
+		defer close(done)
+		setupSamsahai(false)
+		ctx := context.TODO()
+
+		By("Creating Config")
+		config := mockConfigOnlyRedis
+		Expect(client.Create(ctx, &config)).To(BeNil())
+
+		By("Creating Team")
+		team := mockTeam
+		Expect(client.Create(ctx, &team)).To(BeNil())
+
+		By("Verifying namespace and config have been created")
+		err = wait.PollImmediate(verifyTime1s, verifyNSCreatedTimeout, func() (ok bool, err error) {
+			namespace := corev1.Namespace{}
+			if err := client.Get(ctx, types.NamespacedName{Name: stgNamespace}, &namespace); err != nil {
+				return false, nil
+			}
+
+			config := s2hv1.Config{}
+			err = client.Get(ctx, types.NamespacedName{Name: team.Name}, &config)
+			if err != nil {
+				return false, nil
+			}
+
+			return true, nil
+		})
+		Expect(err).NotTo(HaveOccurred(), "Create staging related object objects error")
+
+		teamComp := s2hv1.Team{}
+		Expect(client.Get(ctx, types.NamespacedName{Name: team.Name}, &teamComp))
+
+		By("Waiting pre-active environment is successfully created")
+		atpResCh := make(chan s2hv1.ActivePromotion)
+		go func() {
+			atpTemp := s2hv1.ActivePromotion{}
+			for {
+				_ = client.Get(ctx, types.NamespacedName{Name: team.Name}, &atpTemp)
+				if atpTemp.Status.IsConditionTrue(s2hv1.ActivePromotionCondPreActiveCreated) {
+					break
+				}
+				time.Sleep(500 * time.Millisecond)
+			}
+			atpResCh <- atpTemp
+		}()
+		atpRes := <-atpResCh
+
+		By("Checking pre-active namespace has been set")
+		Expect(client.Get(ctx, types.NamespacedName{Name: team.Name}, &teamComp))
+		Expect(teamComp.Status.Namespace.PreActive).ToNot(BeEmpty())
+		Expect(atpRes.Status.TargetNamespace).To(Equal(teamComp.Status.Namespace.PreActive))
+		Expect(atpRes.Status.PreviousActiveNamespace).To(BeEmpty())
+
+		By("Start staging controller for pre-active")
+		preActiveNs := atpRes.Status.TargetNamespace
+		{
+			stagingCfg := rest.CopyConfig(restCfg)
+			stagingMgr, err := manager.New(stagingCfg, manager.Options{
+				Namespace:          preActiveNs,
+				MetricsBindAddress: "0",
+			})
+			Expect(err).NotTo(HaveOccurred())
+
+			stagingCfgCtrl := configctrl.New(stagingMgr)
+			qCtrl := queue.New(preActiveNs, client)
+			stagingPreActiveCtrl := staging.NewController(teamName, preActiveNs, samsahaiAuthToken, samsahaiClient,
+				stagingMgr, qCtrl, stagingCfgCtrl, "", "", "",
+				internal.StagingConfig{})
+			go func() {
+				defer GinkgoRecover()
+				Expect(stagingMgr.Start(chStop)).NotTo(HaveOccurred())
+			}()
+			go stagingPreActiveCtrl.Start(chStop)
+		}
+
+		By("ActivePromotion should be deleted")
+		err = wait.PollImmediate(verifyTime1s, promoteTimeOut, func() (ok bool, err error) {
+			atpTemp := s2hv1.ActivePromotion{}
+			err = client.Get(ctx, types.NamespacedName{Name: team.Name}, &atpTemp)
+			if err != nil && errors.IsNotFound(err) {
+				return true, nil
+			}
+
+			return false, nil
+		})
+		Expect(err).NotTo(HaveOccurred(), "Delete active promotion error")
+
+		By("Active namespace should be set")
+		err = wait.PollImmediate(verifyTime1s, verifyTime15s, func() (ok bool, err error) {
+			teamComp = s2hv1.Team{}
+			if err := client.Get(ctx, types.NamespacedName{Name: team.Name}, &teamComp); err != nil {
+				return false, nil
+			}
+
+			if teamComp.Status.Namespace.Active == preActiveNs {
+				return true, nil
+			}
+
+			return false, nil
+		})
+		Expect(err).NotTo(HaveOccurred(), "Active namespace is not set")
+
+		By("Current active components should not be set as it is first time promotion")
+		teamComp = s2hv1.Team{}
+		err = client.Get(ctx, types.NamespacedName{Name: team.Name}, &teamComp)
+		Expect(err).To(BeNil())
+		Expect(len(teamComp.Status.ActiveComponents)).To(BeZero())
+
+		By("ActivePromotionHistory should be created")
+		atpHists := &s2hv1.ActivePromotionHistoryList{}
+		listOpt := &rclient.ListOptions{LabelSelector: labels.SelectorFromSet(defaultLabels)}
+		err = client.List(context.TODO(), atpHists, listOpt)
+		Expect(err).To(BeNil())
+		Expect(len(atpHists.Items)).To(Equal(1))
+		Expect(atpHists.Items[0].Spec.ActivePromotion.Status.OutdatedComponents).To(BeNil())
+
+		By("Public API")
+		{
+			By("Get team")
+			{
+				_, data, err := utilhttp.Get(samsahaiServer.URL + "/teams/" + team.Name)
+				Expect(err).NotTo(HaveOccurred())
+				Expect(data).NotTo(BeNil())
+				Expect(gjson.GetBytes(data, "teamName").Str).To(Equal(team.Name))
+			}
+
+			By("Get team Queue")
+			{
+				_, data, err := utilhttp.Get(samsahaiServer.URL + "/teams/" + team.Name + "/queue")
+				Expect(err).NotTo(HaveOccurred())
+				Expect(data).NotTo(BeNil())
+			}
+
+			By("Get team QueueHistories not found")
+			{
+				_, _, err := utilhttp.Get(samsahaiServer.URL + "/teams/" + team.Name + "/queue/histories/" + "unknown")
+				Expect(err).To(HaveOccurred())
+			}
+		}
+	}, 280)
+
+	It("should successfully not set active namespace when failed promotion on team creation", func(done Done) {
+		defer close(done)
+		setupSamsahai(false)
+		ctx := context.TODO()
+
+		By("Creating Config")
+		config := mockConfigOnlyRedis
+		Expect(client.Create(ctx, &config)).To(BeNil())
+
+		By("Creating Team")
+		team := mockTeam
+		Expect(client.Create(ctx, &team)).To(BeNil())
+
+		By("Verifying namespace and config have been created")
+		err = wait.PollImmediate(verifyTime1s, verifyNSCreatedTimeout, func() (ok bool, err error) {
+			namespace := corev1.Namespace{}
+			if err := client.Get(ctx, types.NamespacedName{Name: stgNamespace}, &namespace); err != nil {
+				return false, nil
+			}
+
+			config := s2hv1.Config{}
+			err = client.Get(ctx, types.NamespacedName{Name: team.Name}, &config)
+			if err != nil {
+				return false, nil
+			}
+
+			return true, nil
+		})
+		Expect(err).NotTo(HaveOccurred(), "Create staging related objects error")
+
+		By("Waiting pre-active environment is successfully created")
+		atpResCh := make(chan s2hv1.ActivePromotion)
+		go func() {
+			atpTemp := s2hv1.ActivePromotion{}
+			for {
+				_ = client.Get(ctx, types.NamespacedName{Name: team.Name}, &atpTemp)
+				if atpTemp.Status.IsConditionTrue(s2hv1.ActivePromotionCondPreActiveCreated) {
+					break
+				}
+				time.Sleep(500 * time.Millisecond)
+			}
+			atpResCh <- atpTemp
+		}()
+		atpRes := <-atpResCh
+
+		By("Checking pre-active namespace has been set")
+		teamComp := s2hv1.Team{}
+		err = client.Get(ctx, types.NamespacedName{Name: team.Name}, &teamComp)
+		Expect(err).To(BeNil())
+		Expect(client.Get(ctx, types.NamespacedName{Name: team.Name}, &teamComp))
+		Expect(teamComp.Status.Namespace.PreActive).ToNot(BeEmpty())
+		Expect(atpRes.Status.TargetNamespace).To(Equal(teamComp.Status.Namespace.PreActive))
+		Expect(atpRes.Status.PreviousActiveNamespace).To(BeEmpty())
+
+		By("Waiting ActivePromotion state to be `Deploying`")
+		err = wait.PollImmediate(verifyTime1s, verifyTime60s, func() (ok bool, err error) {
+			atpComp := s2hv1.ActivePromotion{}
+			if err := client.Get(ctx, types.NamespacedName{Name: atpRes.Name}, &atpComp); err != nil {
+				return false, nil
+			}
+
+			if atpComp.Status.State == s2hv1.ActivePromotionDeployingComponents {
+				return true, nil
+			}
+
+			return false, nil
+		})
+		Expect(err).NotTo(HaveOccurred(), "Change active promotion state to `Deploying` error")
+
+		By("Updating ActivePromotion state to be `DestroyingPreActiveEnvironment`")
+		atpComp := s2hv1.ActivePromotion{}
+		Expect(client.Get(ctx, types.NamespacedName{Name: atpRes.Name}, &atpComp))
+		atpComp.Status.State = s2hv1.ActivePromotionDestroyingPreActive
+		atpComp.Status.SetCondition(s2hv1.ActivePromotionCondPreActiveDestroyed, corev1.ConditionTrue, "failed")
+		Expect(client.Update(ctx, &atpComp)).To(BeNil())
+
+		By("Delete ActivePromotion")
+		atpComp = s2hv1.ActivePromotion{}
+		Expect(client.Get(ctx, types.NamespacedName{Name: atpRes.Name}, &atpComp))
+		Expect(client.Delete(context.TODO(), &atpComp)).To(BeNil())
+
+		By("Pre-active namespace should be deleted")
+		preActiveNs := atpComp.Status.TargetNamespace
+		err = wait.PollImmediate(verifyTime1s, verifyTime15s, func() (ok bool, err error) {
+			namespace := corev1.Namespace{}
+			err = client.Get(ctx, types.NamespacedName{Name: preActiveNs}, &namespace)
+			if err != nil && errors.IsNotFound(err) {
+				return true, nil
+			}
+
+			return false, nil
+		})
+		Expect(err).NotTo(HaveOccurred(), "Delete pre-active namespace error")
+
+		By("ActivePromotion should be deleted")
+		err = wait.PollImmediate(verifyTime1s, verifyTime10s, func() (ok bool, err error) {
+			atpTemp := s2hv1.ActivePromotion{}
+			err = client.Get(ctx, types.NamespacedName{Name: team.Name}, &atpTemp)
+			if err != nil && errors.IsNotFound(err) {
+				return true, nil
+			}
+
+			return false, nil
+		})
+		Expect(err).NotTo(HaveOccurred(), "Delete active promotion error")
+
+		atpHists := &s2hv1.ActivePromotionHistoryList{}
+		listOpt := &rclient.ListOptions{LabelSelector: labels.SelectorFromSet(defaultLabels)}
+		err = client.List(context.TODO(), atpHists, listOpt)
+		Expect(err).To(BeNil())
+		Expect(len(atpHists.Items)).To(Equal(1))
+		Expect(atpHists.Items[0].Spec.ActivePromotion.Status.OutdatedComponents).To(BeNil())
+
+		By("Checking only staging namespace left")
+		teamComp = s2hv1.Team{}
+		err = client.Get(ctx, types.NamespacedName{Name: team.Name}, &teamComp)
+		Expect(err).To(BeNil())
+		Expect(teamComp.Status.Namespace.Staging).ToNot(BeEmpty())
+		Expect(teamComp.Status.Namespace.Active).To(BeEmpty())
+		Expect(teamComp.Status.Namespace.PreActive).To(BeEmpty())
+
+		By("Current active components should not be set")
+		Expect(len(teamComp.Status.ActiveComponents)).To(BeZero())
+	}, 60)
+})
+
+var (
+	samsahaiAuthToken = "1234567890_"
+	samsahaiSystemNs  = "samsahai-system"
+	samsahaiConfig    = internal.SamsahaiConfig{
+		ActivePromotion: internal.ActivePromotionConfig{
+			Concurrences:          1,
+			Timeout:               metav1.Duration{Duration: 5 * time.Minute},
+			DemotionTimeout:       metav1.Duration{Duration: 1 * time.Second},
+			RollbackTimeout:       metav1.Duration{Duration: 10 * time.Second},
+			TearDownDuration:      metav1.Duration{Duration: 1 * time.Second},
+			MaxHistories:          2,
+			PromoteOnTeamCreation: true,
+		},
+		SamsahaiCredential: internal.SamsahaiCredential{
+			InternalAuthToken: samsahaiAuthToken,
+		},
+	}
+
+	teamName  = "teamtest"
+	teamForQ1 = teamName + "-q1"
+	teamForQ2 = teamName + "-q2"
+	teamForQ3 = teamName + "-q3"
+
+	defaultLabels   = internal.GetDefaultLabels(teamName)
+	defaultLabelsQ1 = internal.GetDefaultLabels(teamForQ1)
+	defaultLabelsQ2 = internal.GetDefaultLabels(teamForQ2)
+	defaultLabelsQ3 = internal.GetDefaultLabels(teamForQ3)
+
+	stgNamespace = internal.AppPrefix + teamName
+	atvNamespace = internal.AppPrefix + teamName + "-active"
+
+	testLabels = map[string]string{
+		"created-for": "s2h-testing",
+	}
+
+	redisCompName     = "redis"
+	mariaDBCompName   = "mariadb"
+	wordpressCompName = "wordpress"
+
 	mockTeam = s2hv1.Team{
 		ObjectMeta: metav1.ObjectMeta{
 			Name:   teamName,
@@ -159,24 +1777,14 @@
 			State: s2hv1.Finished,
 		},
 	}
-=======
-var _ = Describe("[e2e] Main controller", func() {
-	BeforeEach(func(done Done) {
-		defer close(done)
-		chStop = make(chan struct{})
-
-		adminRestConfig, err := config.GetConfig()
-		Expect(err).NotTo(HaveOccurred(), "Please provide credential for accessing k8s cluster")
-
-		restCfg = rest.CopyConfig(adminRestConfig)
-		mgr, err = manager.New(restCfg, manager.Options{MetricsBindAddress: "0"})
-		Expect(err).NotTo(HaveOccurred(), "should create manager successfully")
->>>>>>> 258d10d0
-
-		client, err = rclient.New(restCfg, rclient.Options{Scheme: scheme.Scheme})
-		Expect(err).NotTo(HaveOccurred(), "should create runtime client successfully")
-
-<<<<<<< HEAD
+
+	activeNamespace = corev1.Namespace{
+		ObjectMeta: metav1.ObjectMeta{
+			Name:   atvNamespace,
+			Labels: testLabels,
+		},
+	}
+
 	activePromotion = s2hv1.ActivePromotion{
 		ObjectMeta: metav1.ObjectMeta{
 			Name:   teamName,
@@ -376,2138 +1984,4 @@
 			},
 		},
 	}
-)
-
-var _ = Describe("[e2e] Main controller", func() {
-	BeforeEach(func(done Done) {
-		defer close(done)
-		chStop = make(chan struct{})
-
-		adminRestConfig, err := config.GetConfig()
-		Expect(err).NotTo(HaveOccurred(), "Please provide credential for accessing k8s cluster")
-
-		restCfg = rest.CopyConfig(adminRestConfig)
-		mgr, err = manager.New(restCfg, manager.Options{MetricsBindAddress: "0"})
-		Expect(err).NotTo(HaveOccurred(), "should create manager successfully")
-
-		client, err = rclient.New(restCfg, rclient.Options{Scheme: scheme.Scheme})
-		Expect(err).NotTo(HaveOccurred(), "should create runtime client successfully")
-
-		Expect(os.Setenv("S2H_CONFIG_PATH", "../data/application.yaml")).NotTo(HaveOccurred(),
-			"should sent samsahai file config path successfully")
-		s2hConfig := internal.SamsahaiConfig{
-			ActivePromotion: internal.ActivePromotionConfig{
-				Concurrences:          1,
-				Timeout:               metav1.Duration{Duration: 5 * time.Minute},
-				DemotionTimeout:       metav1.Duration{Duration: 1 * time.Second},
-				RollbackTimeout:       metav1.Duration{Duration: 10 * time.Second},
-				TearDownDuration:      metav1.Duration{Duration: 1 * time.Second},
-				MaxHistories:          2,
-				PromoteOnTeamCreation: false,
-			},
-			SamsahaiCredential: internal.SamsahaiCredential{
-				InternalAuthToken: samsahaiAuthToken,
-			},
-		}
-
-		samsahaiCtrl = samsahai.New(mgr, "samsahai-system", s2hConfig)
-		Expect(samsahaiCtrl).ToNot(BeNil())
-
-		activePromotionCtrl = activepromotion.New(mgr, samsahaiCtrl, s2hConfig)
-		Expect(activePromotionCtrl).ToNot(BeNil())
-
-		stableComponentCtrl = stablecomponent.New(mgr, samsahaiCtrl)
-		Expect(stableComponentCtrl).ToNot(BeNil())
-
-		wgStop = &sync.WaitGroup{}
-		wgStop.Add(1)
-		go func() {
-			defer wgStop.Done()
-			Expect(mgr.Start(chStop)).To(BeNil())
-		}()
-
-		mux := http.NewServeMux()
-		mux.Handle(samsahaiCtrl.PathPrefix(), samsahaiCtrl)
-		mux.Handle("/", s2hhttp.New(samsahaiCtrl))
-		samsahaiServer = httptest.NewServer(mux)
-		samsahaiClient = samsahairpc.NewRPCProtobufClient(samsahaiServer.URL, &http.Client{})
-
-		By("Creating Secret")
-		secret := mockSecret
-		_ = client.Create(context.TODO(), &secret)
-	}, 60)
-
-	AfterEach(func(done Done) {
-		defer close(done)
-		ctx := context.TODO()
-
-		By("Deleting all DesiredComponents")
-		err = client.DeleteAllOf(ctx, &s2hv1.DesiredComponent{}, rclient.InNamespace(stgNamespace))
-		Expect(err).NotTo(HaveOccurred())
-
-		By("Deleting all Queues")
-		err = client.DeleteAllOf(ctx, &s2hv1.Queue{}, rclient.InNamespace(stgNamespace))
-		Expect(err).NotTo(HaveOccurred())
-
-		By("Deleting all StableComponents")
-		err = client.DeleteAllOf(ctx, &s2hv1.StableComponent{}, rclient.InNamespace(stgNamespace))
-		Expect(err).NotTo(HaveOccurred())
-		err = wait.PollImmediate(verifyTime1s, verifyTime10s, func() (ok bool, err error) {
-			stableList := s2hv1.StableComponentList{}
-			err = client.List(ctx, &stableList, &rclient.ListOptions{Namespace: stgNamespace})
-			if err != nil && errors.IsNotFound(err) {
-				return true, nil
-			}
-			if len(stableList.Items) == 0 {
-				return true, nil
-			}
-
-			return false, nil
-		})
-		Expect(err).NotTo(HaveOccurred(), "Deleting all StableComponents error")
-
-		By("Deleting all Teams")
-		err = client.DeleteAllOf(ctx, &s2hv1.Team{}, rclient.MatchingLabels(testLabels))
-		Expect(err).NotTo(HaveOccurred())
-		err = wait.PollImmediate(verifyTime1s, verifyTime60s, func() (ok bool, err error) {
-			teamList := s2hv1.TeamList{}
-=======
-		Expect(os.Setenv("S2H_CONFIG_PATH", "../data/application.yaml")).NotTo(HaveOccurred(),
-			"should sent samsahai file config path successfully")
-
-		By("Creating Secret")
-		secret := mockSecret
-		_ = client.Create(context.TODO(), &secret)
-	}, 60)
-
-	AfterEach(func(done Done) {
-		defer close(done)
-		ctx := context.TODO()
-
-		By("Deleting all DesiredComponents")
-		err = client.DeleteAllOf(ctx, &s2hv1beta1.DesiredComponent{}, rclient.InNamespace(stgNamespace))
-		Expect(err).NotTo(HaveOccurred())
-
-		By("Deleting all Queues")
-		err = client.DeleteAllOf(ctx, &s2hv1beta1.Queue{}, rclient.InNamespace(stgNamespace))
-		Expect(err).NotTo(HaveOccurred())
-
-		By("Deleting all StableComponents")
-		err = client.DeleteAllOf(ctx, &s2hv1beta1.StableComponent{}, rclient.InNamespace(stgNamespace))
-		Expect(err).NotTo(HaveOccurred())
-		err = wait.PollImmediate(verifyTime1s, verifyTime10s, func() (ok bool, err error) {
-			stableList := s2hv1beta1.StableComponentList{}
-			err = client.List(ctx, &stableList, &rclient.ListOptions{Namespace: stgNamespace})
-			if err != nil && errors.IsNotFound(err) {
-				return true, nil
-			}
-			if len(stableList.Items) == 0 {
-				return true, nil
-			}
-
-			return false, nil
-		})
-		Expect(err).NotTo(HaveOccurred(), "Deleting all StableComponents error")
-
-		By("Deleting all Teams")
-		err = client.DeleteAllOf(ctx, &s2hv1beta1.Team{}, rclient.MatchingLabels(testLabels))
-		Expect(err).NotTo(HaveOccurred())
-		err = wait.PollImmediate(verifyTime1s, verifyTime10s, func() (ok bool, err error) {
-			teamList := s2hv1beta1.TeamList{}
->>>>>>> 258d10d0
-			listOpt := &rclient.ListOptions{LabelSelector: labels.SelectorFromSet(testLabels)}
-			err = client.List(ctx, &teamList, listOpt)
-			if err != nil && errors.IsNotFound(err) {
-				return true, nil
-			}
-			if len(teamList.Items) == 0 {
-				return true, nil
-			}
-
-			return false, nil
-		})
-		Expect(err).NotTo(HaveOccurred(), "Delete all Teams error")
-
-		By("Deleting all Configs")
-		err = client.DeleteAllOf(ctx, &s2hv1.Config{}, rclient.MatchingLabels(testLabels))
-		Expect(err).NotTo(HaveOccurred())
-		err = wait.PollImmediate(verifyTime1s, verifyTime10s, func() (ok bool, err error) {
-			configList := s2hv1.ConfigList{}
-			listOpt := &rclient.ListOptions{LabelSelector: labels.SelectorFromSet(testLabels)}
-			err = client.List(ctx, &configList, listOpt)
-			if err != nil && errors.IsNotFound(err) {
-				return true, nil
-			}
-			if len(configList.Items) == 0 {
-				return true, nil
-			}
-
-			return false, nil
-		})
-		Expect(err).NotTo(HaveOccurred(), "Deleting all Configs error")
-
-		By("Deleting active namespace")
-		atvNs := activeNamespace
-		_ = client.Delete(context.TODO(), &atvNs)
-		err = wait.PollImmediate(verifyTime1s, verifyTime10s, func() (ok bool, err error) {
-			namespace := corev1.Namespace{}
-			err = client.Get(ctx, types.NamespacedName{Name: atvNamespace}, &namespace)
-			if err != nil && errors.IsNotFound(err) {
-				return true, nil
-			}
-			return false, nil
-		})
-
-		By("Deleting all ActivePromotions")
-		err = client.DeleteAllOf(ctx, &s2hv1.ActivePromotion{}, rclient.MatchingLabels(testLabels))
-		Expect(err).NotTo(HaveOccurred())
-		err = wait.PollImmediate(verifyTime1s, verifyTime10s, func() (ok bool, err error) {
-			atpList := s2hv1.ActivePromotionList{}
-			listOpt := &rclient.ListOptions{LabelSelector: labels.SelectorFromSet(testLabels)}
-			err = client.List(ctx, &atpList, listOpt)
-			if err != nil && errors.IsNotFound(err) {
-				return true, nil
-			}
-			if len(atpList.Items) == 0 {
-				return true, nil
-			}
-
-			return false, nil
-		})
-		Expect(err).NotTo(HaveOccurred(), "Delete all active promotions error")
-
-		By("Deleting ActivePromotionHistories")
-		err = client.DeleteAllOf(ctx, &s2hv1.ActivePromotionHistory{}, rclient.MatchingLabels(testLabels))
-		Expect(err).NotTo(HaveOccurred())
-		err = client.DeleteAllOf(ctx, &s2hv1.ActivePromotionHistory{}, rclient.MatchingLabels(defaultLabels))
-		Expect(err).NotTo(HaveOccurred())
-		err = client.DeleteAllOf(ctx, &s2hv1.ActivePromotionHistory{}, rclient.MatchingLabels(defaultLabelsQ1))
-		Expect(err).NotTo(HaveOccurred())
-		err = client.DeleteAllOf(ctx, &s2hv1.ActivePromotionHistory{}, rclient.MatchingLabels(defaultLabelsQ2))
-		Expect(err).NotTo(HaveOccurred())
-		err = client.DeleteAllOf(ctx, &s2hv1.ActivePromotionHistory{}, rclient.MatchingLabels(defaultLabelsQ3))
-		Expect(err).NotTo(HaveOccurred())
-
-		By("Deleting Secret")
-		secret := mockSecret
-		Expect(client.Delete(context.TODO(), &secret)).NotTo(HaveOccurred())
-
-		By("Deleting Config")
-		Expect(samsahaiCtrl.GetConfigController().Delete(teamName)).NotTo(HaveOccurred())
-
-		close(chStop)
-		samsahaiServer.Close()
-		wgStop.Wait()
-	}, 100)
-
-	It("should successfully promote an active environment", func(done Done) {
-		defer close(done)
-		setupSamsahai(true)
-		ctx := context.TODO()
-
-		By("Creating Config")
-		config := mockConfig
-		Expect(client.Create(ctx, &config)).To(BeNil())
-
-		By("Creating Team")
-		team := mockTeam
-		team.Status.Namespace.Active = atvNamespace
-		Expect(client.Create(ctx, &team)).To(BeNil())
-
-		By("Verifying staging related objects has been created")
-		err = wait.PollImmediate(verifyTime1s, verifyNSCreatedTimeout, func() (ok bool, err error) {
-			namespace := corev1.Namespace{}
-			err = client.Get(ctx, types.NamespacedName{Name: stgNamespace}, &namespace)
-			if err != nil {
-				return false, nil
-			}
-
-			secret := corev1.Secret{}
-			err = client.Get(ctx, types.NamespacedName{Name: internal.StagingCtrlName, Namespace: stgNamespace}, &secret)
-			if err != nil {
-				return false, nil
-			}
-
-			// TODO: uncomment when staging can be successfully deployed
-			//deployment := appv1.Deployment{}
-			//err = client.Get(ctx, types.NamespacedName{Name: internal.StagingCtrlName, Namespace: stgNamespace}, &deployment)
-			//if err != nil || deployment.Status.AvailableReplicas != *deployment.Spec.Replicas {
-			//	time.Sleep(500 * time.Millisecond)
-			//	continue
-			//}
-
-			svc := corev1.Service{}
-			err = client.Get(ctx, types.NamespacedName{Name: internal.StagingCtrlName, Namespace: stgNamespace}, &svc)
-			if err != nil {
-				return false, nil
-			}
-
-			role := rbacv1.Role{}
-			err = client.Get(ctx, types.NamespacedName{Name: internal.StagingCtrlName, Namespace: stgNamespace}, &role)
-			if err != nil {
-				return false, nil
-			}
-
-			roleBinding := rbacv1.RoleBinding{}
-			err = client.Get(ctx, types.NamespacedName{Name: internal.StagingCtrlName, Namespace: stgNamespace}, &roleBinding)
-			if err != nil {
-				return false, nil
-			}
-
-			clusterRole := rbacv1.ClusterRole{}
-			err = client.Get(ctx, types.NamespacedName{Name: s2hobject.GenClusterRoleName(stgNamespace), Namespace: stgNamespace}, &clusterRole)
-			if err != nil {
-				return false, nil
-			}
-
-			clusterRoleBinding := rbacv1.ClusterRoleBinding{}
-			err = client.Get(ctx, types.NamespacedName{Name: s2hobject.GenClusterRoleName(stgNamespace), Namespace: stgNamespace}, &clusterRoleBinding)
-			if err != nil {
-				return false, nil
-			}
-
-			sa := corev1.ServiceAccount{}
-			err = client.Get(ctx, types.NamespacedName{Name: internal.StagingCtrlName, Namespace: stgNamespace}, &sa)
-			if err != nil {
-				return false, nil
-			}
-
-			config := s2hv1.Config{}
-			err = client.Get(ctx, types.NamespacedName{Name: team.Name}, &config)
-			if err != nil {
-				return false, nil
-			}
-
-			return true, nil
-		})
-		Expect(err).NotTo(HaveOccurred(), "Create staging related object objects error")
-
-		By("Creating active namespace")
-		atvNs := activeNamespace
-		Expect(client.Create(ctx, &atvNs)).To(BeNil())
-
-		By("Creating StableComponent")
-		smd := stableMariaDB
-		Expect(client.Create(ctx, &smd)).To(BeNil())
-
-		time.Sleep(1 * time.Second)
-		By("Checking stable component has been set")
-		teamComp := s2hv1.Team{}
-		Expect(client.Get(ctx, types.NamespacedName{Name: team.Name}, &teamComp))
-		teamSpecStableComps := teamComp.Status.StableComponents[mariaDBCompName].Spec
-		Expect(teamSpecStableComps.Name).To(Equal(stableAtvMariaDB.Spec.Name))
-		Expect(teamSpecStableComps.Repository).To(Equal(stableAtvMariaDB.Spec.Repository))
-		Expect(teamSpecStableComps.Version).To(Equal(stableAtvMariaDB.Spec.Version))
-
-		By("Creating ActivePromotionHistory 1")
-		atpHist := activePromotionHistory
-		atpHist.Name = atpHist.Name + "-1"
-		Expect(client.Create(ctx, &atpHist)).To(BeNil())
-
-		time.Sleep(1 * time.Second)
-		By("Creating ActivePromotionHistory 2")
-		atpHist = activePromotionHistory
-		atpHist.Name = atpHist.Name + "-2"
-		Expect(client.Create(ctx, &atpHist)).To(BeNil())
-
-		By("Creating ActivePromotion")
-		atp := activePromotion
-		Expect(client.Create(ctx, &atp)).To(BeNil())
-
-		By("Creating mock de-active queue for active namespace")
-		deActiveQ := mockDeActiveQueue
-		deActiveQ.Namespace = atvNamespace
-		Expect(client.Create(ctx, &deActiveQ)).To(BeNil())
-
-		By("Waiting pre-active environment is successfully created")
-		atpResCh := make(chan s2hv1.ActivePromotion)
-		go func() {
-			atpTemp := s2hv1.ActivePromotion{}
-			for {
-				_ = client.Get(ctx, types.NamespacedName{Name: atp.Name}, &atpTemp)
-				if atpTemp.Status.IsConditionTrue(s2hv1.ActivePromotionCondPreActiveCreated) {
-					break
-				}
-				time.Sleep(500 * time.Millisecond)
-			}
-			atpResCh <- atpTemp
-		}()
-		atpRes := <-atpResCh
-
-		By("Start staging controller for pre-active")
-		preActiveNs := atpRes.Status.TargetNamespace
-		{
-			// create mgr from config
-			stagingCfg := rest.CopyConfig(restCfg)
-			stagingMgr, err := manager.New(stagingCfg, manager.Options{
-				Namespace:          preActiveNs,
-				MetricsBindAddress: "0",
-			})
-			Expect(err).NotTo(HaveOccurred())
-
-			stagingCfgCtrl := configctrl.New(stagingMgr)
-			qctrl := queue.New(preActiveNs, client)
-			stagingPreActiveCtrl := staging.NewController(teamName, preActiveNs, samsahaiAuthToken, samsahaiClient,
-				stagingMgr, qctrl, stagingCfgCtrl, "", "", "",
-				internal.StagingConfig{})
-			go func() {
-				defer GinkgoRecover()
-				Expect(stagingMgr.Start(chStop)).NotTo(HaveOccurred())
-			}()
-			go stagingPreActiveCtrl.Start(chStop)
-		}
-
-		By("Checking pre-active namespace has been set")
-		Expect(client.Get(ctx, types.NamespacedName{Name: atp.Name}, &teamComp))
-		Expect(teamComp.Status.Namespace.PreActive).ToNot(BeEmpty())
-		Expect(atpRes.Status.TargetNamespace).To(Equal(teamComp.Status.Namespace.PreActive))
-		Expect(atpRes.Status.PreviousActiveNamespace).To(Equal(atvNamespace))
-
-		By("Checking stable components has been deployed to target namespace")
-		stableComps := &s2hv1.StableComponentList{}
-		err = client.List(ctx, stableComps, &rclient.ListOptions{Namespace: atpRes.Status.TargetNamespace})
-		Expect(err).To(BeNil())
-		Expect(len(stableComps.Items)).To(Equal(1))
-
-		By("Previous active namespace should be deleted")
-		err = wait.PollImmediate(verifyTime1s, promoteTimeOut, func() (ok bool, err error) {
-			namespace := corev1.Namespace{}
-			err = client.Get(ctx, types.NamespacedName{Name: atvNamespace}, &namespace)
-			if err != nil && errors.IsNotFound(err) {
-				return true, nil
-			}
-
-			return false, nil
-		})
-		Expect(err).NotTo(HaveOccurred(), "Delete previous namespace error")
-
-		By("ActivePromotion should be deleted")
-		err = wait.PollImmediate(verifyTime1s, verifyTime10s, func() (ok bool, err error) {
-			atpTemp := s2hv1.ActivePromotion{}
-			err = client.Get(ctx, types.NamespacedName{Name: atp.Name}, &atpTemp)
-			if err != nil && errors.IsNotFound(err) {
-				return true, nil
-			}
-
-			return false, nil
-		})
-		Expect(err).NotTo(HaveOccurred(), "Delete active promotion error")
-
-		By("Checking active namespace and previous namespace has been reset")
-		teamComp = s2hv1.Team{}
-		err = client.Get(ctx, types.NamespacedName{Name: atp.Name}, &teamComp)
-		Expect(err).To(BeNil())
-		Expect(teamComp.Status.Namespace.Active).To(Equal(preActiveNs))
-
-		err = client.Get(ctx, types.NamespacedName{Name: atvNamespace}, &atvNs)
-		Expect(errors.IsNotFound(err)).To(BeTrue())
-
-		By("Current active components should be set")
-		teamComp = s2hv1.Team{}
-		err = client.Get(ctx, types.NamespacedName{Name: team.Name}, &teamComp)
-		Expect(err).To(BeNil())
-		Expect(len(teamComp.Status.ActiveComponents)).ToNot(BeZero())
-
-		By("ActivePromotionHistory should be created")
-		atpHists := &s2hv1.ActivePromotionHistoryList{}
-		listOpt := &rclient.ListOptions{LabelSelector: labels.SelectorFromSet(defaultLabels)}
-		err = client.List(context.TODO(), atpHists, listOpt)
-		Expect(err).To(BeNil())
-		Expect(len(atpHists.Items)).To(Equal(2))
-		Expect(atpHists.Items[0].Name).ToNot(Equal(atpHist.Name + "-1"))
-		Expect(atpHists.Items[1].Name).ToNot(Equal(atpHist.Name + "-1"))
-		Expect(atpHists.Items[1].Spec.ActivePromotion.Status.OutdatedComponents).ToNot(BeNil())
-
-		By("Public API")
-		{
-			By("Get team")
-			{
-				_, data, err := utilhttp.Get(samsahaiServer.URL + "/teams/" + team.Name)
-				Expect(err).NotTo(HaveOccurred())
-				Expect(data).NotTo(BeNil())
-				Expect(gjson.GetBytes(data, "teamName").Str).To(Equal(team.Name))
-			}
-
-			By("Get team Queue")
-			{
-				_, data, err := utilhttp.Get(samsahaiServer.URL + "/teams/" + team.Name + "/queue")
-				Expect(err).NotTo(HaveOccurred())
-				Expect(data).NotTo(BeNil())
-			}
-
-			By("Get team Queue not found")
-			{
-				_, _, err := utilhttp.Get(samsahaiServer.URL + "/teams/" + team.Name + "/queue/histories/" + "unknown")
-				Expect(err).To(HaveOccurred())
-			}
-
-			By("Get Stable Values")
-			{
-				parentComps, err := samsahaiCtrl.GetConfigController().GetParentComponents(team.Name)
-				Expect(err).NotTo(HaveOccurred())
-
-				compName := ""
-				for c := range parentComps {
-					compName = c
-				}
-
-				url := fmt.Sprintf("%s/teams/%s/components/%s/values", samsahaiServer.URL, team.Name, compName)
-				_, data, err := utilhttp.Get(url, utilhttp.WithHeader("Accept", "text/yaml"))
-				Expect(err).NotTo(HaveOccurred())
-				Expect(data).NotTo(BeNil())
-			}
-		}
-	}, 280)
-
-	It("should successfully promote an active environment even demote timeout", func(done Done) {
-		defer close(done)
-		setupSamsahai(true)
-		ctx := context.TODO()
-
-		By("Creating Config")
-		config := mockConfig
-		Expect(client.Create(ctx, &config)).To(BeNil())
-
-		By("Creating Team")
-		team := mockTeam
-		team.Status.Namespace.Active = atvNamespace
-		Expect(client.Create(ctx, &team)).To(BeNil())
-
-		By("Creating active namespace")
-		atvNs := activeNamespace
-		Expect(client.Create(ctx, &atvNs)).To(BeNil())
-
-		By("Verifying namespace and config have been created")
-		err = wait.PollImmediate(verifyTime1s, verifyNSCreatedTimeout, func() (ok bool, err error) {
-			namespace := corev1.Namespace{}
-			if err := client.Get(ctx, types.NamespacedName{Name: stgNamespace}, &namespace); err != nil {
-				return false, nil
-			}
-
-			config := s2hv1.Config{}
-			err = client.Get(ctx, types.NamespacedName{Name: team.Name}, &config)
-			if err != nil {
-				return false, nil
-			}
-
-			return true, nil
-		})
-		Expect(err).NotTo(HaveOccurred(), "Verify namespace and config error")
-
-		By("Creating ActivePromotion with `DemotingActiveEnvironment` state")
-		atp := activePromotion
-		atp.Status.State = s2hv1.ActivePromotionDemoting
-		atp.Status.PreviousActiveNamespace = atvNamespace
-		atp.Status.SetCondition(s2hv1.ActivePromotionCondActiveDemotionStarted, corev1.ConditionTrue, "start demoting")
-		Expect(client.Create(ctx, &atp)).To(BeNil())
-
-		By("Waiting ActivePromotion state to be `PromotingActiveEnvironment`")
-		err = wait.PollImmediate(verifyTime1s, verifyTime10s, func() (ok bool, err error) {
-			atpComp := s2hv1.ActivePromotion{}
-			if err := client.Get(ctx, types.NamespacedName{Name: teamName}, &atpComp); err != nil {
-				return false, nil
-			}
-
-			if atpComp.Status.State == s2hv1.ActivePromotionActiveEnvironment {
-				return true, nil
-			}
-
-			return false, nil
-		})
-		Expect(err).NotTo(HaveOccurred(),
-			"Waiting active promotion state to `PromotingActiveEnvironment` error")
-	}, 40)
-
-	It("should successfully add/remove/run active promotion from queue", func(done Done) {
-		defer close(done)
-		setupSamsahai(true)
-		ctx := context.TODO()
-
-		By("Creating Team for Q1")
-		team1 := mockTeam
-		team1.Name = teamForQ1
-		Expect(client.Create(ctx, &team1)).To(BeNil())
-
-		By("Creating Config for Q1")
-		config1 := mockConfig
-		config1.Name = teamForQ1
-		Expect(client.Create(ctx, &config1)).To(BeNil())
-
-		By("Creating Team for Q2")
-		team2 := mockTeam
-		team2.Name = teamForQ2
-		Expect(client.Create(ctx, &team2)).To(BeNil())
-
-		By("Creating Config for Q2")
-		config2 := mockConfig
-		config2.Name = teamForQ2
-		Expect(client.Create(ctx, &config2)).To(BeNil())
-
-		By("Creating Team for Q3")
-		team3 := mockTeam
-		team3.Name = teamForQ3
-		Expect(client.Create(ctx, &team3)).To(BeNil())
-		By("Verifying configuration has been created")
-
-		By("Creating Config for Q3")
-		config3 := mockConfig
-		config3.Name = teamForQ3
-		Expect(client.Create(ctx, &config3)).To(BeNil())
-
-		By("Verifying all teams have been created")
-		err = wait.PollImmediate(verifyTime1s, verifyTime10s, func() (ok bool, err error) {
-			teamList := s2hv1.TeamList{}
-			listOpt := &rclient.ListOptions{LabelSelector: labels.SelectorFromSet(testLabels)}
-			if err := client.List(ctx, &teamList, listOpt); err != nil {
-				return false, nil
-			}
-
-			if len(teamList.Items) == 3 {
-				return true, nil
-			}
-
-			configList := s2hv1.ConfigList{}
-			if err := client.List(ctx, &configList, listOpt); err != nil {
-				return false, nil
-			}
-
-			if len(configList.Items) == 3 {
-				return true, nil
-			}
-
-			return false, nil
-		})
-		Expect(err).NotTo(HaveOccurred(), "Create teams error")
-
-		By("Creating ActivePromotions")
-		atpQ1 := activePromotion
-		atpQ1.Name = teamForQ1
-		Expect(client.Create(ctx, &atpQ1)).To(BeNil())
-
-		time.Sleep(1 * time.Second)
-
-		atpQ2 := activePromotion
-		atpQ2.Name = teamForQ2
-		Expect(client.Create(ctx, &atpQ2)).To(BeNil())
-
-		time.Sleep(verifyTime1s)
-		atpQ3 := activePromotion
-		atpQ3.Name = teamForQ3
-		Expect(client.Create(ctx, &atpQ3)).To(BeNil())
-
-		By("Waiting ActivePromotion Q1 state to be `Deploying`, other ActivePromotion states to be waiting")
-		err = wait.PollImmediate(verifyTime1s, verifyTime10s, func() (ok bool, err error) {
-			atpCompQ1 := s2hv1.ActivePromotion{}
-			if err := client.Get(ctx, types.NamespacedName{Name: teamForQ1}, &atpCompQ1); err != nil {
-				return false, nil
-			}
-
-			if atpCompQ1.Status.State != s2hv1.ActivePromotionDeployingComponents {
-				return false, nil
-			}
-
-			waitingAtpList := &s2hv1.ActivePromotionList{}
-			selectors := map[string]string{"state": "waiting"}
-			listOpt := &rclient.ListOptions{LabelSelector: labels.SelectorFromSet(selectors)}
-			if err := client.List(ctx, waitingAtpList, listOpt); err != nil {
-				return false, nil
-			}
-
-			if len(waitingAtpList.Items) == 2 {
-				return true, nil
-			}
-
-			return false, nil
-		})
-		Expect(err).NotTo(HaveOccurred(), "Change active promotion state error")
-
-		By("Deleting ActivePromotion Q2 from queue")
-		atpCompQ2 := s2hv1.ActivePromotion{}
-		Expect(client.Get(ctx, types.NamespacedName{Name: teamForQ2}, &atpCompQ2)).To(BeNil())
-		Expect(client.Delete(context.TODO(), &atpCompQ2)).NotTo(HaveOccurred())
-		err = wait.PollImmediate(verifyTime1s, verifyTime10s, func() (ok bool, err error) {
-			atpTemp := s2hv1.ActivePromotion{}
-			err = client.Get(ctx, types.NamespacedName{Name: teamForQ2}, &atpTemp)
-			if err != nil && errors.IsNotFound(err) {
-				return true, nil
-			}
-
-			return false, nil
-		})
-		Expect(err).NotTo(HaveOccurred(), "Delete active promotion for Team2 error")
-
-		atpCompQ3 := s2hv1.ActivePromotion{}
-		Expect(client.Get(ctx, types.NamespacedName{Name: teamForQ3}, &atpCompQ3)).To(BeNil())
-		Expect(atpCompQ3.Status.State).To(Equal(s2hv1.ActivePromotionWaiting))
-
-		By("Deleting ActivePromotion Q1")
-		atpCompQ1 := s2hv1.ActivePromotion{}
-		Expect(client.Get(ctx, types.NamespacedName{Name: teamForQ1}, &atpCompQ1)).To(BeNil())
-		Expect(client.Delete(context.TODO(), &atpCompQ1)).NotTo(HaveOccurred())
-
-		By("Creating mock de-active Q1")
-		preActiveNs := atpCompQ1.Status.TargetNamespace
-		deActiveQ := mockDeActiveQueue
-		deActiveQ.Namespace = preActiveNs
-		Expect(client.Create(ctx, &deActiveQ)).To(BeNil())
-
-		By("Verifying delete ActivePromotion Q1")
-		err = wait.PollImmediate(verifyTime1s, verifyTime30s, func() (ok bool, err error) {
-			atpTemp := s2hv1.ActivePromotion{}
-			err = client.Get(ctx, types.NamespacedName{Name: teamForQ1}, &atpTemp)
-			if err != nil && errors.IsNotFound(err) {
-				return true, nil
-			}
-
-			return false, nil
-		})
-		Expect(err).NotTo(HaveOccurred(), "Delete active promotion for Team1 error")
-
-		By("Checking ActivePromotion Q3 should be run")
-		err = wait.PollImmediate(verifyTime1s, verifyTime10s, func() (ok bool, err error) {
-			atpTemp := s2hv1.ActivePromotion{}
-			if err := client.Get(ctx, types.NamespacedName{Name: teamForQ3}, &atpTemp); err != nil {
-				return false, nil
-			}
-
-			if atpTemp.Status.State == s2hv1.ActivePromotionDeployingComponents {
-				return true, nil
-			}
-
-			return false, nil
-		})
-		Expect(err).NotTo(HaveOccurred(), "Promote Team3 error")
-
-	}, 60)
-
-	It("should successfully rollback and delete active promotion", func(done Done) {
-		defer close(done)
-		setupSamsahai(true)
-		ctx := context.TODO()
-
-		By("Creating Config")
-		config := mockConfig
-		Expect(client.Create(ctx, &config)).To(BeNil())
-
-		By("Creating Team")
-		team := mockTeam
-		team.Status.Namespace.Active = atvNamespace
-		Expect(client.Create(ctx, &team)).To(BeNil())
-
-		By("Creating active namespace")
-		atvNs := activeNamespace
-		Expect(client.Create(ctx, &atvNs)).To(BeNil())
-
-		By("Creating StableComponent in active namespace")
-		smd := stableAtvMariaDB
-		Expect(client.Create(ctx, &smd)).To(BeNil())
-
-		By("Verifying namespace and config have been created")
-		err = wait.PollImmediate(verifyTime1s, verifyNSCreatedTimeout, func() (ok bool, err error) {
-			namespace := corev1.Namespace{}
-			if err := client.Get(ctx, types.NamespacedName{Name: stgNamespace}, &namespace); err != nil {
-				return false, nil
-			}
-			config := s2hv1.Config{}
-			err = client.Get(ctx, types.NamespacedName{Name: team.Name}, &config)
-			if err != nil {
-				return false, nil
-			}
-
-			return true, nil
-		})
-		Expect(err).NotTo(HaveOccurred(), "Verify namespace and config error")
-
-		By("Creating ActivePromotion")
-		atp := activePromotion
-		Expect(client.Create(ctx, &atp)).To(BeNil())
-
-		By("Waiting ActivePromotion state to be `Deploying`")
-		err = wait.PollImmediate(verifyTime1s, verifyTime10s, func() (ok bool, err error) {
-			atpComp := s2hv1.ActivePromotion{}
-			if err := client.Get(ctx, types.NamespacedName{Name: teamName}, &atpComp); err != nil {
-				return false, nil
-			}
-
-			if atpComp.Status.State == s2hv1.ActivePromotionDeployingComponents {
-				return true, nil
-			}
-
-			return false, nil
-		})
-		Expect(err).NotTo(HaveOccurred(), "Change active promotion state to `Deploying` error")
-
-		By("Updating ActivePromotion state to be `PromotingActiveEnvironment`")
-		atpComp := s2hv1.ActivePromotion{}
-		Expect(client.Get(ctx, types.NamespacedName{Name: teamName}, &atpComp))
-		atpComp.Status.State = s2hv1.ActivePromotionActiveEnvironment
-		atpComp.Status.SetCondition(s2hv1.ActivePromotionCondVerified, corev1.ConditionTrue, "verified")
-		Expect(client.Update(ctx, &atpComp)).To(BeNil())
-
-		By("Delete ActivePromotion")
-		atpComp = s2hv1.ActivePromotion{}
-		Expect(client.Get(ctx, types.NamespacedName{Name: teamName}, &atpComp))
-		Expect(client.Delete(context.TODO(), &atpComp)).To(BeNil())
-
-		By("Creating mock active queue for active namespace")
-		activeQ := mockActiveQueue
-		activeQ.Namespace = atvNamespace
-		Expect(client.Create(ctx, &activeQ)).To(BeNil())
-
-		By("Pre-active namespace should be deleted")
-		preActiveNs := atpComp.Status.TargetNamespace
-		err = wait.PollImmediate(verifyTime1s, verifyTime15s, func() (ok bool, err error) {
-			namespace := corev1.Namespace{}
-			err = client.Get(ctx, types.NamespacedName{Name: preActiveNs}, &namespace)
-			if err != nil && errors.IsNotFound(err) {
-				return true, nil
-			}
-
-			return false, nil
-		})
-		Expect(err).NotTo(HaveOccurred(), "Delete pre-active namespace error")
-
-		By("ActivePromotion should be deleted")
-		err = wait.PollImmediate(verifyTime1s, verifyTime10s, func() (ok bool, err error) {
-			atpTemp := s2hv1.ActivePromotion{}
-			err = client.Get(ctx, types.NamespacedName{Name: atp.Name}, &atpTemp)
-			if err != nil && errors.IsNotFound(err) {
-				return true, nil
-			}
-
-			return false, nil
-		})
-		Expect(err).NotTo(HaveOccurred(), "Delete active promotion error")
-
-		By("Current active components should not be set")
-		teamComp := s2hv1.Team{}
-		err = client.Get(ctx, types.NamespacedName{Name: team.Name}, &teamComp)
-		Expect(err).To(BeNil())
-		Expect(len(teamComp.Status.ActiveComponents)).To(BeZero())
-
-		atpHists := &s2hv1.ActivePromotionHistoryList{}
-		listOpt := &rclient.ListOptions{LabelSelector: labels.SelectorFromSet(defaultLabels)}
-		err = client.List(context.TODO(), atpHists, listOpt)
-		Expect(err).To(BeNil())
-		Expect(len(atpHists.Items)).To(Equal(1))
-		Expect(atpHists.Items[0].Spec.ActivePromotion.Status.OutdatedComponents).ToNot(BeNil())
-	}, 60)
-
-	It("should rollback active environment timeout", func(done Done) {
-		defer close(done)
-		setupSamsahai(true)
-		ctx := context.TODO()
-
-		By("Creating Config")
-		config := mockConfig
-		Expect(client.Create(ctx, &config)).To(BeNil())
-
-		By("Creating Team")
-		team := mockTeam
-		Expect(client.Create(ctx, &team)).To(BeNil())
-
-		By("Verifying namespace and config have been created")
-		err = wait.PollImmediate(verifyTime1s, verifyNSCreatedTimeout, func() (ok bool, err error) {
-			namespace := corev1.Namespace{}
-			if err := client.Get(ctx, types.NamespacedName{Name: stgNamespace}, &namespace); err != nil {
-				return false, nil
-			}
-
-			config := s2hv1.Config{}
-			err = client.Get(ctx, types.NamespacedName{Name: team.Name}, &config)
-			if err != nil {
-				return false, nil
-			}
-
-			return true, nil
-		})
-		Expect(err).NotTo(HaveOccurred(), "Verify namespace and config error")
-
-		By("Creating ActivePromotion with `Rollback` state")
-		atp := activePromotion
-		atp.Status.State = s2hv1.ActivePromotionRollback
-		atp.Status.SetCondition(s2hv1.ActivePromotionCondRollbackStarted, corev1.ConditionTrue, "start rollback")
-		startedTime := metav1.Now().Add(-10 * time.Second)
-		atp.Status.Conditions[0].LastTransitionTime = metav1.Time{Time: startedTime}
-		Expect(client.Create(ctx, &atp)).To(BeNil())
-
-		By("ActivePromotion should be deleted")
-		err = wait.PollImmediate(verifyTime1s, verifyTime10s, func() (ok bool, err error) {
-			atpTemp := s2hv1.ActivePromotion{}
-			err = client.Get(ctx, types.NamespacedName{Name: atp.Name}, &atpTemp)
-			if err != nil && errors.IsNotFound(err) {
-				return true, nil
-			}
-
-			return false, nil
-		})
-		Expect(err).NotTo(HaveOccurred(), "Delete active promotion error")
-	}, 30)
-
-	It("should successfully delete config when delete team", func(done Done) {
-		defer close(done)
-		setupSamsahai(true)
-		ctx := context.TODO()
-
-		By("Creating Config")
-		config := mockConfig
-		Expect(client.Create(ctx, &config)).To(BeNil())
-
-		By("Creating Team")
-		team := mockTeam
-		Expect(client.Create(ctx, &team)).To(BeNil())
-
-		By("Verifying namespace and config have been created")
-		err = wait.PollImmediate(verifyTime1s, verifyNSCreatedTimeout, func() (ok bool, err error) {
-			team := s2hv1.Team{}
-			if err := client.Get(ctx, types.NamespacedName{Name: teamName}, &team); err != nil {
-				return false, nil
-			}
-
-			if len(team.ObjectMeta.Finalizers) == 0 {
-				return false, nil
-			}
-
-			config := s2hv1.Config{}
-			err = client.Get(ctx, types.NamespacedName{Name: teamName}, &config)
-			if err != nil {
-				return false, nil
-			}
-
-			return true, nil
-		})
-		Expect(err).NotTo(HaveOccurred(), "Verify namespace and config error")
-
-		By("Deleting Team")
-		_ = client.Get(ctx, types.NamespacedName{Name: teamName}, &team)
-		Expect(client.Delete(ctx, &team)).To(BeNil())
-
-		By("Verifying Config should be deleted")
-		err = wait.PollImmediate(verifyTime1s, verifyTime15s, func() (ok bool, err error) {
-			config := s2hv1.Config{}
-			err = client.Get(ctx, types.NamespacedName{Name: teamName}, &config)
-			if err != nil && errors.IsNotFound(err) {
-				return true, nil
-			}
-
-			return false, nil
-		})
-		Expect(err).NotTo(HaveOccurred(), "Config should be deleted")
-
-	}, 30)
-
-	It("should be error when creating team if config does not exist", func(done Done) {
-		defer close(done)
-		setupSamsahai(true)
-		ctx := context.TODO()
-
-		By("Creating Team")
-		team := mockTeam
-		Expect(client.Create(ctx, &team)).To(BeNil())
-
-		By("Team should be error if missing Config")
-		err = wait.PollImmediate(verifyTime1s, verifyTime10s, func() (ok bool, err error) {
-			team := s2hv1.Team{}
-			if err := client.Get(ctx, types.NamespacedName{Name: teamName}, &team); err != nil {
-				return false, nil
-			}
-
-			for i, c := range team.Status.Conditions {
-				if c.Type == s2hv1.TeamConfigExisted {
-					if team.Status.Conditions[i].Status == corev1.ConditionFalse {
-						return true, nil
-					}
-				}
-			}
-
-			return false, nil
-		})
-		Expect(err).NotTo(HaveOccurred(), "Team should be error if missing Config")
-	}, 15)
-
-	It("should create DesiredComponent on team staging namespace", func(done Done) {
-		defer close(done)
-		setupSamsahai(true)
-
-		By("Starting Samsahai internal process")
-		go samsahaiCtrl.Start(chStop)
-
-		By("Starting http server")
-		mux := http.NewServeMux()
-		mux.Handle(samsahaiCtrl.PathPrefix(), samsahaiCtrl)
-		mux.Handle("/", s2hhttp.New(samsahaiCtrl))
-		server := httptest.NewServer(mux)
-		defer server.Close()
-
-		ctx := context.TODO()
-		By("Creating Config")
-		config := mockConfig
-		Expect(client.Create(ctx, &config)).To(BeNil())
-
-		By("Creating Team")
-		team := mockTeam
-		Expect(client.Create(ctx, &team)).To(BeNil())
-
-		By("Verifying namespace and config have been created")
-		err = wait.PollImmediate(verifyTime1s, verifyNSCreatedTimeout, func() (ok bool, err error) {
-			namespace := corev1.Namespace{}
-			if err := client.Get(ctx, types.NamespacedName{Name: stgNamespace}, &namespace); err != nil {
-				return false, nil
-			}
-
-			config := s2hv1.Config{}
-			err = client.Get(ctx, types.NamespacedName{Name: team.Name}, &config)
-			if err != nil {
-				return false, nil
-			}
-
-			return true, nil
-		})
-		Expect(err).NotTo(HaveOccurred(), "Verify namespace and config error")
-
-		By("Send webhook")
-		jsonData, err := json.Marshal(map[string]interface{}{
-			"component": redisCompName,
-		})
-		Expect(err).NotTo(HaveOccurred())
-		_, _, err = utilhttp.Post(server.URL+"/webhook/component", jsonData)
-		Expect(err).NotTo(HaveOccurred())
-
-		By("Verifying DesiredComponent has been created")
-		err = wait.PollImmediate(verifyTime1s, verifyTime30s, func() (ok bool, err error) {
-			_, _, _ = utilhttp.Post(server.URL+"/webhook/component", jsonData)
-
-			dc := s2hv1.DesiredComponent{}
-			if err = client.Get(ctx, types.NamespacedName{Name: redisCompName, Namespace: stgNamespace}, &dc); err != nil {
-				return false, nil
-			}
-
-			return true, nil
-		})
-		Expect(err).NotTo(HaveOccurred(), "Verify DesiredComponent error")
-	}, 60)
-
-	It("should detect image missing and not create desired component", func(done Done) {
-		defer close(done)
-		setupSamsahai(true)
-
-		By("Starting Samsahai internal process")
-		go samsahaiCtrl.Start(chStop)
-
-		By("Starting http server")
-		mux := http.NewServeMux()
-		mux.Handle(samsahaiCtrl.PathPrefix(), samsahaiCtrl)
-		mux.Handle("/", s2hhttp.New(samsahaiCtrl))
-		server := httptest.NewServer(mux)
-		defer server.Close()
-
-		ctx := context.TODO()
-
-		By("Creating Config")
-		config := mockConfig
-		redisComp := configCompRedis
-		redisComp.Image.Repository = "bitnami/rediss"
-		redisComp.Image.Pattern = "image-missing"
-		redisComp.Values = map[string]interface{}{
-			"image": map[string]interface{}{
-				"repository": "bitnami/rediss",
-			},
-		}
-		config.Spec.Components = []*s2hv1.Component{&redisComp}
-		Expect(client.Create(ctx, &config)).To(BeNil())
-
-		By("Creating Team")
-		team := mockTeam
-		Expect(client.Create(ctx, &team)).To(BeNil())
-
-		By("Verifying namespace and config have been created")
-		err = wait.PollImmediate(verifyTime1s, verifyNSCreatedTimeout, func() (ok bool, err error) {
-			namespace := corev1.Namespace{}
-			if err := client.Get(ctx, types.NamespacedName{Name: stgNamespace}, &namespace); err != nil {
-				return false, nil
-			}
-
-			config := s2hv1.Config{}
-			err = client.Get(ctx, types.NamespacedName{Name: team.Name}, &config)
-			if err != nil {
-				return false, nil
-			}
-
-			return true, nil
-		})
-		Expect(err).NotTo(HaveOccurred(), "Verify namespace and config error")
-
-		components, err := samsahaiCtrl.GetConfigController().GetComponents(team.Name)
-		Expect(err).NotTo(HaveOccurred())
-
-		By("Send webhook")
-		jsonData, err := json.Marshal(map[string]interface{}{
-			"component": redisCompName,
-		})
-
-		componentRepository := components[redisCompName].Image.Repository
-		Expect(err).NotTo(HaveOccurred())
-		_, _, err = utilhttp.Post(server.URL+"/webhook/component", jsonData)
-		Expect(err).NotTo(HaveOccurred())
-		Expect(componentRepository).NotTo(Equal(""))
-
-		By("Get Team")
-		Expect(client.Get(ctx, types.NamespacedName{Name: teamName}, &team)).NotTo(HaveOccurred())
-
-		By("Verifying DesiredComponents has been updated")
-		err = wait.PollImmediate(verifyTime1s, verifyTime10s, func() (ok bool, err error) {
-			teamComp := s2hv1.Team{}
-			if err := client.Get(ctx, types.NamespacedName{Name: team.Name}, &teamComp); err != nil {
-				return false, nil
-			}
-
-			image := stringutils.ConcatImageString(componentRepository, "image-missing")
-			if _, ok = teamComp.Status.DesiredComponents[redisCompName].ImageCreatedTime[image]; !ok {
-				return false, nil
-			}
-
-			return true, nil
-		})
-		Expect(err).NotTo(HaveOccurred(), "Update DesiredComponents error")
-
-		By("Verifying DesiredComponent has not been created")
-		foundCh := make(chan bool)
-		go func() {
-			const maxCount = 2
-			count := 0
-			for count < maxCount {
-				dc := s2hv1.DesiredComponent{}
-				err := client.Get(
-					ctx,
-					types.NamespacedName{Name: redisCompName, Namespace: team.Status.Namespace.Staging},
-					&dc)
-				if err != nil {
-					count++
-					time.Sleep(time.Second)
-					continue
-				}
-
-				foundCh <- true
-				return
-			}
-			foundCh <- false
-		}()
-		found := <-foundCh
-		Expect(found).To(BeFalse())
-
-	}, 60)
-
-	It("should successfully detect changed components", func(done Done) {
-		defer close(done)
-		setupSamsahai(true)
-
-		By("Starting Samsahai internal process")
-		go samsahaiCtrl.Start(chStop)
-
-		By("Starting http server")
-		mux := http.NewServeMux()
-		mux.Handle(samsahaiCtrl.PathPrefix(), samsahaiCtrl)
-		mux.Handle("/", s2hhttp.New(samsahaiCtrl))
-		server := httptest.NewServer(mux)
-		defer server.Close()
-
-		ctx := context.TODO()
-
-		By("Creating Config")
-		config := mockConfig
-		Expect(client.Create(ctx, &config)).To(BeNil())
-
-		By("Creating Team")
-		teamComp := mockTeam
-		Expect(client.Create(ctx, &teamComp)).To(BeNil())
-
-		By("Verifying namespace and config have been created")
-		err = wait.PollImmediate(verifyTime1s, verifyNSCreatedTimeout, func() (ok bool, err error) {
-			namespace := corev1.Namespace{}
-			if err := client.Get(ctx, types.NamespacedName{Name: stgNamespace}, &namespace); err != nil {
-				return false, nil
-			}
-
-			config := s2hv1.Config{}
-			err = client.Get(ctx, types.NamespacedName{Name: teamComp.Name}, &config)
-			if err != nil {
-				return false, nil
-			}
-
-			return true, nil
-		})
-		Expect(err).NotTo(HaveOccurred(), "Verify namespace and config error")
-
-		By("Send webhook")
-		jsonDataRedis, err := json.Marshal(map[string]interface{}{
-			"component": redisCompName,
-		})
-		Expect(err).NotTo(HaveOccurred())
-
-		jsonDataWordpress, err := json.Marshal(map[string]interface{}{
-			"component": wordpressCompName,
-		})
-		Expect(err).NotTo(HaveOccurred())
-
-		By("Verifying redis DesiredComponent has been created")
-		err = wait.PollImmediate(verifyTime1s, 50*time.Second, func() (ok bool, err error) {
-			_, _, _ = utilhttp.Post(server.URL+"/webhook/component", jsonDataRedis)
-			dRedis := s2hv1.DesiredComponent{}
-			if err = client.Get(ctx, types.NamespacedName{Name: redisCompName, Namespace: stgNamespace}, &dRedis); err != nil {
-				return false, nil
-			}
-
-			_, _, _ = utilhttp.Post(server.URL+"/webhook/component", jsonDataWordpress)
-			dWordpress := s2hv1.DesiredComponent{}
-			if err = client.Get(ctx, types.NamespacedName{Name: wordpressCompName, Namespace: stgNamespace}, &dWordpress); err != nil {
-				return false, nil
-			}
-
-			return true, nil
-		})
-		Expect(err).NotTo(HaveOccurred(), "Verify DesiredComponent error")
-
-		By("Checking all desired components have been set")
-		desiredComps := &s2hv1.DesiredComponentList{}
-		Expect(client.List(ctx, desiredComps, &rclient.ListOptions{Namespace: stgNamespace}))
-		Expect(len(desiredComps.Items)).To(Equal(2))
-
-		By("Creating Queues")
-		for _, q := range mockQueueList.Items {
-			Expect(client.Create(ctx, &q)).To(BeNil())
-		}
-
-		By("Checking all queues have been set")
-		queues := &s2hv1.QueueList{}
-		Expect(client.List(ctx, queues, &rclient.ListOptions{Namespace: stgNamespace}))
-		Expect(len(queues.Items)).To(Equal(2))
-
-		By("Creating StableComponents")
-		for _, s := range mockStableCompList.Items {
-			Expect(client.Create(ctx, &s)).To(BeNil())
-		}
-
-		By("Checking all stable components have been set")
-		stableComps := &s2hv1.StableComponentList{}
-		Expect(client.List(ctx, stableComps, &rclient.ListOptions{Namespace: stgNamespace}))
-		Expect(len(queues.Items)).To(Equal(2))
-
-		By("Updating components config")
-		configComp := s2hv1.Config{}
-		Expect(client.Get(ctx, types.NamespacedName{Name: teamName}, &configComp)).To(BeNil())
-		configComp.Spec.Components = []*s2hv1.Component{{Name: redisCompName}}
-		Expect(client.Update(ctx, &configComp)).To(BeNil())
-
-		time.Sleep(verifyTime1s)
-		By("Checking DesiredComponents")
-		dRedis := s2hv1.DesiredComponent{}
-		Expect(client.Get(ctx, types.NamespacedName{Namespace: stgNamespace, Name: redisCompName}, &dRedis)).To(BeNil())
-		dWordpress := s2hv1.DesiredComponent{}
-		err = client.Get(ctx, types.NamespacedName{Namespace: stgNamespace, Name: wordpressCompName}, &dWordpress)
-		Expect(errors.IsNotFound(err)).To(BeTrue())
-
-		By("Checking TeamDesiredComponents")
-		err = wait.PollImmediate(verifyTime1s, verifyTime5s, func() (ok bool, err error) {
-			teamComp = s2hv1.Team{}
-			if err = client.Get(ctx, types.NamespacedName{Name: teamName}, &teamComp); err != nil {
-				return false, nil
-			}
-
-			if _, ok := teamComp.Status.DesiredComponents[redisCompName]; !ok {
-				return false, nil
-			}
-
-			if _, ok := teamComp.Status.DesiredComponents[wordpressCompName]; ok {
-				return false, nil
-			}
-
-			return true, nil
-		})
-		Expect(err).NotTo(HaveOccurred(), "Verify TeamDesiredComponent error")
-
-		By("Checking Queues")
-		err = wait.PollImmediate(verifyTime1s, verifyTime10s, func() (ok bool, err error) {
-			qRedis := s2hv1.Queue{}
-			if err = client.Get(ctx, types.NamespacedName{Namespace: stgNamespace, Name: redisCompName}, &qRedis); err != nil {
-				return false, nil
-			}
-
-			qWordpress := s2hv1.Queue{}
-			if err = client.Get(ctx, types.NamespacedName{Namespace: stgNamespace, Name: wordpressCompName}, &qWordpress); err != nil && !errors.IsNotFound(err) {
-				return false, nil
-			}
-
-			return true, nil
-		})
-		Expect(err).NotTo(HaveOccurred(), "Verify StableComponents error")
-
-		By("Checking StableComponents")
-		err = wait.PollImmediate(verifyTime1s, verifyTime10s, func() (ok bool, err error) {
-			sRedis := s2hv1.StableComponent{}
-			if err = client.Get(ctx, types.NamespacedName{Namespace: stgNamespace, Name: redisCompName}, &sRedis); err != nil {
-				return false, nil
-			}
-
-			sMaria := s2hv1.StableComponent{}
-			if err = client.Get(ctx, types.NamespacedName{Namespace: stgNamespace, Name: mariaDBCompName}, &sMaria); err != nil && !errors.IsNotFound(err) {
-				return false, nil
-			}
-
-			return true, nil
-		})
-		Expect(err).NotTo(HaveOccurred(), "Verify StableComponents error")
-	}, 100)
-
-	It("should successfully create outdated component when no any active namespace left but there are active components in team", func(done Done) {
-		defer close(done)
-		setupSamsahai(true)
-		ctx := context.TODO()
-
-		By("Creating Config")
-		config := mockConfigOnlyRedis
-		Expect(client.Create(ctx, &config)).To(BeNil())
-
-		By("Creating Team")
-		team := mockTeam
-		team.Status.ActiveComponents = map[string]s2hv1.StableComponent{
-			redisCompName: {Spec: stableSpecRedis},
-		}
-		Expect(client.Create(ctx, &team)).To(BeNil())
-
-		By("Current active components should be set to Team")
-		teamComp := s2hv1.Team{}
-		err = client.Get(ctx, types.NamespacedName{Name: team.Name}, &teamComp)
-		Expect(err).To(BeNil())
-		Expect(len(teamComp.Status.ActiveComponents)).ToNot(BeZero())
-
-		By("Creating ActivePromotion")
-		atp := activePromotion
-		Expect(client.Create(ctx, &atp)).To(BeNil())
-
-		By("Waiting pre-active environment is successfully created")
-		atpResCh := make(chan s2hv1.ActivePromotion)
-		go func() {
-			atpTemp := s2hv1.ActivePromotion{}
-			for {
-				_ = client.Get(ctx, types.NamespacedName{Name: team.Name}, &atpTemp)
-				if atpTemp.Status.IsConditionTrue(s2hv1.ActivePromotionCondPreActiveCreated) {
-					break
-				}
-				time.Sleep(500 * time.Millisecond)
-			}
-			atpResCh <- atpTemp
-		}()
-		atpRes := <-atpResCh
-
-		By("Checking pre-active namespace has been set")
-		teamComp = s2hv1.Team{}
-		err = client.Get(ctx, types.NamespacedName{Name: team.Name}, &teamComp)
-		Expect(err).To(BeNil())
-		Expect(client.Get(ctx, types.NamespacedName{Name: team.Name}, &teamComp))
-		Expect(teamComp.Status.Namespace.PreActive).ToNot(BeEmpty())
-		Expect(atpRes.Status.TargetNamespace).To(Equal(teamComp.Status.Namespace.PreActive))
-		Expect(atpRes.Status.PreviousActiveNamespace).To(BeEmpty())
-
-		By("Waiting ActivePromotion state to be `Deploying`")
-		err = wait.PollImmediate(verifyTime1s, verifyTime60s, func() (ok bool, err error) {
-			atpComp := s2hv1.ActivePromotion{}
-			if err := client.Get(ctx, types.NamespacedName{Name: atpRes.Name}, &atpComp); err != nil {
-				return false, nil
-			}
-
-			if atpComp.Status.State == s2hv1.ActivePromotionDeployingComponents {
-				return true, nil
-			}
-
-			return false, nil
-		})
-		Expect(err).NotTo(HaveOccurred(), "Change active promotion state to `Deploying` error")
-
-		By("Updating ActivePromotion state to be `DestroyingPreActiveEnvironment`")
-		atpComp := s2hv1.ActivePromotion{}
-		Expect(client.Get(ctx, types.NamespacedName{Name: atpRes.Name}, &atpComp))
-		atpComp.Status.State = s2hv1.ActivePromotionDestroyingPreActive
-		atpComp.Status.SetCondition(s2hv1.ActivePromotionCondPreActiveDestroyed, corev1.ConditionTrue, "failed")
-		Expect(client.Update(ctx, &atpComp)).To(BeNil())
-
-		By("Delete ActivePromotion")
-		atpComp = s2hv1.ActivePromotion{}
-		Expect(client.Get(ctx, types.NamespacedName{Name: atpRes.Name}, &atpComp))
-		Expect(client.Delete(context.TODO(), &atpComp)).To(BeNil())
-
-		By("Pre-active namespace should be deleted")
-		preActiveNs := atpComp.Status.TargetNamespace
-		err = wait.PollImmediate(verifyTime1s, verifyTime15s, func() (ok bool, err error) {
-			namespace := corev1.Namespace{}
-			err = client.Get(ctx, types.NamespacedName{Name: preActiveNs}, &namespace)
-			if err != nil && errors.IsNotFound(err) {
-				return true, nil
-			}
-
-			return false, nil
-		})
-		Expect(err).NotTo(HaveOccurred(), "Delete pre-active namespace error")
-
-		By("ActivePromotion should be deleted")
-		err = wait.PollImmediate(verifyTime1s, verifyTime10s, func() (ok bool, err error) {
-			atpTemp := s2hv1.ActivePromotion{}
-			err = client.Get(ctx, types.NamespacedName{Name: team.Name}, &atpTemp)
-			if err != nil && errors.IsNotFound(err) {
-				return true, nil
-			}
-
-			return false, nil
-		})
-		Expect(err).NotTo(HaveOccurred(), "Delete active promotion error")
-
-		By("ActivePromotionHistory should be created")
-		atpHists := &s2hv1.ActivePromotionHistoryList{}
-		listOpt := &rclient.ListOptions{LabelSelector: labels.SelectorFromSet(defaultLabels)}
-		err = client.List(context.TODO(), atpHists, listOpt)
-		Expect(err).To(BeNil())
-		Expect(len(atpHists.Items)).To(Equal(1))
-		Expect(atpHists.Items[0].Spec.ActivePromotion.Status.OutdatedComponents).ToNot(BeNil())
-	}, 60)
-
-	It("should successfully set new active namespace when success promotion on team creation", func(done Done) {
-		defer close(done)
-		setupSamsahai(false)
-		ctx := context.TODO()
-
-		By("Creating Config")
-		config := mockConfigOnlyRedis
-		Expect(client.Create(ctx, &config)).To(BeNil())
-
-		By("Creating Team")
-		team := mockTeam
-		Expect(client.Create(ctx, &team)).To(BeNil())
-
-		By("Verifying namespace and config have been created")
-		err = wait.PollImmediate(verifyTime1s, verifyNSCreatedTimeout, func() (ok bool, err error) {
-			namespace := corev1.Namespace{}
-			if err := client.Get(ctx, types.NamespacedName{Name: stgNamespace}, &namespace); err != nil {
-				return false, nil
-			}
-
-			config := s2hv1beta1.Config{}
-			err = client.Get(ctx, types.NamespacedName{Name: team.Name}, &config)
-			if err != nil {
-				return false, nil
-			}
-
-			return true, nil
-		})
-		Expect(err).NotTo(HaveOccurred(), "Create staging related object objects error")
-
-		teamComp := s2hv1beta1.Team{}
-		Expect(client.Get(ctx, types.NamespacedName{Name: team.Name}, &teamComp))
-
-		By("Waiting pre-active environment is successfully created")
-		atpResCh := make(chan s2hv1beta1.ActivePromotion)
-		go func() {
-			atpTemp := s2hv1beta1.ActivePromotion{}
-			for {
-				_ = client.Get(ctx, types.NamespacedName{Name: team.Name}, &atpTemp)
-				if atpTemp.Status.IsConditionTrue(s2hv1beta1.ActivePromotionCondPreActiveCreated) {
-					break
-				}
-				time.Sleep(500 * time.Millisecond)
-			}
-			atpResCh <- atpTemp
-		}()
-		atpRes := <-atpResCh
-
-		By("Checking pre-active namespace has been set")
-		Expect(client.Get(ctx, types.NamespacedName{Name: team.Name}, &teamComp))
-		Expect(teamComp.Status.Namespace.PreActive).ToNot(BeEmpty())
-		Expect(atpRes.Status.TargetNamespace).To(Equal(teamComp.Status.Namespace.PreActive))
-		Expect(atpRes.Status.PreviousActiveNamespace).To(BeEmpty())
-
-		By("Start staging controller for pre-active")
-		preActiveNs := atpRes.Status.TargetNamespace
-		{
-			stagingCfg := rest.CopyConfig(restCfg)
-			stagingMgr, err := manager.New(stagingCfg, manager.Options{
-				Namespace:          preActiveNs,
-				MetricsBindAddress: "0",
-			})
-			Expect(err).NotTo(HaveOccurred())
-
-			stagingCfgCtrl := configctrl.New(stagingMgr)
-			qCtrl := queue.New(preActiveNs, client)
-			stagingPreActiveCtrl := staging.NewController(teamName, preActiveNs, samsahaiAuthToken, samsahaiClient,
-				stagingMgr, qCtrl, stagingCfgCtrl, "", "", "",
-				internal.StagingConfig{})
-			go func() {
-				defer GinkgoRecover()
-				Expect(stagingMgr.Start(chStop)).NotTo(HaveOccurred())
-			}()
-			go stagingPreActiveCtrl.Start(chStop)
-		}
-
-<<<<<<< HEAD
-		By("Deleting all StableComponents")
-		err = client.DeleteAllOf(ctx, &s2hv1.StableComponent{}, rclient.InNamespace(stgNamespace))
-		Expect(err).NotTo(HaveOccurred())
-		err = wait.PollImmediate(verifyTime1s, verifyTime10s, func() (ok bool, err error) {
-			stableList := s2hv1.StableComponentList{}
-			err = client.List(ctx, &stableList, &rclient.ListOptions{Namespace: stgNamespace})
-=======
-		By("ActivePromotion should be deleted")
-		err = wait.PollImmediate(verifyTime1s, promoteTimeOut, func() (ok bool, err error) {
-			atpTemp := s2hv1beta1.ActivePromotion{}
-			err = client.Get(ctx, types.NamespacedName{Name: team.Name}, &atpTemp)
->>>>>>> 258d10d0
-			if err != nil && errors.IsNotFound(err) {
-				return true, nil
-			}
-
-			return false, nil
-		})
-<<<<<<< HEAD
-		Expect(err).NotTo(HaveOccurred(), "Deleting all StableComponents error")
-
-		By("Deleting all Teams")
-		err = client.DeleteAllOf(ctx, &s2hv1.Team{}, rclient.MatchingLabels(testLabels))
-		Expect(err).NotTo(HaveOccurred())
-		err = wait.PollImmediate(verifyTime1s, verifyTime60s, func() (ok bool, err error) {
-			teamList := s2hv1.TeamList{}
-			listOpt := &rclient.ListOptions{LabelSelector: labels.SelectorFromSet(testLabels)}
-			err = client.List(ctx, &teamList, listOpt)
-			if err != nil && errors.IsNotFound(err) {
-				return true, nil
-			}
-			if len(teamList.Items) == 0 {
-				return true, nil
-			}
-
-			return false, nil
-		})
-		Expect(err).NotTo(HaveOccurred(), "Delete all Teams error")
-
-		By("Deleting all Configs")
-		err = client.DeleteAllOf(ctx, &s2hv1.Config{}, rclient.MatchingLabels(testLabels))
-		Expect(err).NotTo(HaveOccurred())
-		err = wait.PollImmediate(verifyTime1s, verifyTime10s, func() (ok bool, err error) {
-			configList := s2hv1.ConfigList{}
-			listOpt := &rclient.ListOptions{LabelSelector: labels.SelectorFromSet(testLabels)}
-			err = client.List(ctx, &configList, listOpt)
-			if err != nil && errors.IsNotFound(err) {
-				return true, nil
-			}
-			if len(configList.Items) == 0 {
-				return true, nil
-			}
-
-			return false, nil
-		})
-		Expect(err).NotTo(HaveOccurred(), "Deleting all Configs error")
-
-		By("Deleting all ActivePromotions")
-		err = client.DeleteAllOf(ctx, &s2hv1.ActivePromotion{}, rclient.MatchingLabels(testLabels))
-		Expect(err).NotTo(HaveOccurred())
-		err = wait.PollImmediate(verifyTime1s, verifyTime10s, func() (ok bool, err error) {
-			atpList := s2hv1.ActivePromotionList{}
-			listOpt := &rclient.ListOptions{LabelSelector: labels.SelectorFromSet(testLabels)}
-			err = client.List(ctx, &atpList, listOpt)
-			if err != nil && errors.IsNotFound(err) {
-				return true, nil
-			}
-			if len(atpList.Items) == 0 {
-				return true, nil
-			}
-
-			return false, nil
-		})
-		Expect(err).NotTo(HaveOccurred(), "Delete all active promotions error")
-
-		By("Deleting ActivePromotionHistories")
-		err = client.DeleteAllOf(ctx, &s2hv1.ActivePromotionHistory{}, rclient.MatchingLabels(testLabels))
-		Expect(err).NotTo(HaveOccurred())
-		err = client.DeleteAllOf(ctx, &s2hv1.ActivePromotionHistory{}, rclient.MatchingLabels(defaultLabels))
-		Expect(err).NotTo(HaveOccurred())
-
-		By("Deleting Secret")
-		secret := mockSecret
-		Expect(client.Delete(context.TODO(), &secret)).NotTo(HaveOccurred())
-
-		close(chStop)
-		samsahaiServer.Close()
-		wgStop.Wait()
-	}, 100)
-
-	It("should successfully set new active namespace on new team creation", func(done Done) {
-		defer close(done)
-		ctx := context.TODO()
-
-		By("Creating Config")
-		config := mockConfigOnlyRedis
-		Expect(client.Create(ctx, &config)).To(BeNil())
-
-		By("Creating Team")
-		team := mockTeam
-		Expect(client.Create(ctx, &team)).To(BeNil())
-
-		By("Verifying namespace and config have been created")
-		err = wait.PollImmediate(verifyTime1s, verifyNSCreatedTimeout, func() (ok bool, err error) {
-			namespace := corev1.Namespace{}
-			if err := client.Get(ctx, types.NamespacedName{Name: stgNamespace}, &namespace); err != nil {
-				return false, nil
-			}
-
-			config := s2hv1.Config{}
-			err = client.Get(ctx, types.NamespacedName{Name: team.Name}, &config)
-			if err != nil {
-				return false, nil
-			}
-
-			return true, nil
-		})
-		Expect(err).NotTo(HaveOccurred(), "Create staging related object objects error")
-
-		teamComp := s2hv1.Team{}
-		Expect(client.Get(ctx, types.NamespacedName{Name: team.Name}, &teamComp))
-
-		By("Waiting pre-active environment is successfully created")
-		atpResCh := make(chan s2hv1.ActivePromotion)
-		go func() {
-			atpTemp := s2hv1.ActivePromotion{}
-			for {
-				_ = client.Get(ctx, types.NamespacedName{Name: team.Name}, &atpTemp)
-				if atpTemp.Status.IsConditionTrue(s2hv1.ActivePromotionCondPreActiveCreated) {
-					break
-				}
-				time.Sleep(500 * time.Millisecond)
-			}
-			atpResCh <- atpTemp
-		}()
-		atpRes := <-atpResCh
-
-		By("Checking pre-active namespace has been set")
-		Expect(client.Get(ctx, types.NamespacedName{Name: team.Name}, &teamComp))
-		Expect(teamComp.Status.Namespace.PreActive).ToNot(BeEmpty())
-		Expect(atpRes.Status.TargetNamespace).To(Equal(teamComp.Status.Namespace.PreActive))
-		Expect(atpRes.Status.PreviousActiveNamespace).To(BeEmpty())
-
-		By("Start staging controller for pre-active")
-		preActiveNs := atpRes.Status.TargetNamespace
-		{
-			stagingCfg := rest.CopyConfig(restCfg)
-			stagingMgr, err := manager.New(stagingCfg, manager.Options{
-				Namespace:          preActiveNs,
-				MetricsBindAddress: "0",
-			})
-			Expect(err).NotTo(HaveOccurred())
-
-			stagingCfgCtrl := configctrl.New(stagingMgr)
-			qCtrl := queue.New(preActiveNs, client)
-			stagingPreActiveCtrl = staging.NewController(teamName, preActiveNs, samsahaiAuthToken, samsahaiClient,
-				stagingMgr, qCtrl, stagingCfgCtrl, "", "", "",
-				internal.StagingConfig{})
-			go func() {
-				defer GinkgoRecover()
-				Expect(stagingMgr.Start(chStop)).NotTo(HaveOccurred())
-			}()
-			go stagingPreActiveCtrl.Start(chStop)
-		}
-
-		By("ActivePromotion should be deleted")
-		err = wait.PollImmediate(verifyTime1s, promoteTimeOut, func() (ok bool, err error) {
-			atpTemp := s2hv1.ActivePromotion{}
-			err = client.Get(ctx, types.NamespacedName{Name: team.Name}, &atpTemp)
-			if err != nil && errors.IsNotFound(err) {
-				return true, nil
-			}
-
-			return false, nil
-		})
-=======
->>>>>>> 258d10d0
-		Expect(err).NotTo(HaveOccurred(), "Delete active promotion error")
-
-		By("Active namespace should be set")
-		err = wait.PollImmediate(verifyTime1s, verifyTime15s, func() (ok bool, err error) {
-			teamComp = s2hv1.Team{}
-			if err := client.Get(ctx, types.NamespacedName{Name: team.Name}, &teamComp); err != nil {
-				return false, nil
-			}
-
-			if teamComp.Status.Namespace.Active == preActiveNs {
-				return true, nil
-			}
-
-			return false, nil
-		})
-		Expect(err).NotTo(HaveOccurred(), "Active namespace is not set")
-
-		By("Current active components should not be set as it is first time promotion")
-		teamComp = s2hv1.Team{}
-		err = client.Get(ctx, types.NamespacedName{Name: team.Name}, &teamComp)
-		Expect(err).To(BeNil())
-		Expect(len(teamComp.Status.ActiveComponents)).To(BeZero())
-
-		By("ActivePromotionHistory should be created")
-		atpHists := &s2hv1.ActivePromotionHistoryList{}
-		listOpt := &rclient.ListOptions{LabelSelector: labels.SelectorFromSet(defaultLabels)}
-		err = client.List(context.TODO(), atpHists, listOpt)
-		Expect(err).To(BeNil())
-		Expect(len(atpHists.Items)).To(Equal(1))
-		Expect(atpHists.Items[0].Spec.ActivePromotion.Status.OutdatedComponents).To(BeNil())
-
-		By("Public API")
-		{
-			By("Get team")
-			{
-				_, data, err := utilhttp.Get(samsahaiServer.URL + "/teams/" + team.Name)
-				Expect(err).NotTo(HaveOccurred())
-				Expect(data).NotTo(BeNil())
-				Expect(gjson.GetBytes(data, "teamName").Str).To(Equal(team.Name))
-			}
-
-			By("Get team Queue")
-			{
-				_, data, err := utilhttp.Get(samsahaiServer.URL + "/teams/" + team.Name + "/queue")
-				Expect(err).NotTo(HaveOccurred())
-				Expect(data).NotTo(BeNil())
-			}
-
-			By("Get team QueueHistories not found")
-			{
-				_, _, err := utilhttp.Get(samsahaiServer.URL + "/teams/" + team.Name + "/queue/histories/" + "unknown")
-				Expect(err).To(HaveOccurred())
-			}
-		}
-	}, 280)
-
-	It("should successfully not set active namespace when failed promotion on team creation", func(done Done) {
-		defer close(done)
-		setupSamsahai(false)
-		ctx := context.TODO()
-
-		By("Creating Config")
-		config := mockConfigOnlyRedis
-		Expect(client.Create(ctx, &config)).To(BeNil())
-
-		By("Creating Team")
-		team := mockTeam
-		Expect(client.Create(ctx, &team)).To(BeNil())
-
-		By("Verifying namespace and config have been created")
-		err = wait.PollImmediate(verifyTime1s, verifyNSCreatedTimeout, func() (ok bool, err error) {
-			namespace := corev1.Namespace{}
-			if err := client.Get(ctx, types.NamespacedName{Name: stgNamespace}, &namespace); err != nil {
-				return false, nil
-			}
-
-			config := s2hv1.Config{}
-			err = client.Get(ctx, types.NamespacedName{Name: team.Name}, &config)
-			if err != nil {
-				return false, nil
-			}
-
-			return true, nil
-		})
-		Expect(err).NotTo(HaveOccurred(), "Create staging related objects error")
-
-		By("Waiting pre-active environment is successfully created")
-		atpResCh := make(chan s2hv1.ActivePromotion)
-		go func() {
-			atpTemp := s2hv1.ActivePromotion{}
-			for {
-				_ = client.Get(ctx, types.NamespacedName{Name: team.Name}, &atpTemp)
-				if atpTemp.Status.IsConditionTrue(s2hv1.ActivePromotionCondPreActiveCreated) {
-					break
-				}
-				time.Sleep(500 * time.Millisecond)
-			}
-			atpResCh <- atpTemp
-		}()
-		atpRes := <-atpResCh
-
-		By("Checking pre-active namespace has been set")
-		teamComp := s2hv1.Team{}
-		err = client.Get(ctx, types.NamespacedName{Name: team.Name}, &teamComp)
-		Expect(err).To(BeNil())
-		Expect(client.Get(ctx, types.NamespacedName{Name: team.Name}, &teamComp))
-		Expect(teamComp.Status.Namespace.PreActive).ToNot(BeEmpty())
-		Expect(atpRes.Status.TargetNamespace).To(Equal(teamComp.Status.Namespace.PreActive))
-		Expect(atpRes.Status.PreviousActiveNamespace).To(BeEmpty())
-
-		By("Waiting ActivePromotion state to be `Deploying`")
-		err = wait.PollImmediate(verifyTime1s, verifyTime60s, func() (ok bool, err error) {
-			atpComp := s2hv1.ActivePromotion{}
-			if err := client.Get(ctx, types.NamespacedName{Name: atpRes.Name}, &atpComp); err != nil {
-				return false, nil
-			}
-
-			if atpComp.Status.State == s2hv1.ActivePromotionDeployingComponents {
-				return true, nil
-			}
-
-			return false, nil
-		})
-		Expect(err).NotTo(HaveOccurred(), "Change active promotion state to `Deploying` error")
-
-		By("Updating ActivePromotion state to be `DestroyingPreActiveEnvironment`")
-		atpComp := s2hv1.ActivePromotion{}
-		Expect(client.Get(ctx, types.NamespacedName{Name: atpRes.Name}, &atpComp))
-		atpComp.Status.State = s2hv1.ActivePromotionDestroyingPreActive
-		atpComp.Status.SetCondition(s2hv1.ActivePromotionCondPreActiveDestroyed, corev1.ConditionTrue, "failed")
-		Expect(client.Update(ctx, &atpComp)).To(BeNil())
-
-		By("Delete ActivePromotion")
-		atpComp = s2hv1.ActivePromotion{}
-		Expect(client.Get(ctx, types.NamespacedName{Name: atpRes.Name}, &atpComp))
-		Expect(client.Delete(context.TODO(), &atpComp)).To(BeNil())
-
-		By("Pre-active namespace should be deleted")
-		preActiveNs := atpComp.Status.TargetNamespace
-		err = wait.PollImmediate(verifyTime1s, verifyTime15s, func() (ok bool, err error) {
-			namespace := corev1.Namespace{}
-			err = client.Get(ctx, types.NamespacedName{Name: preActiveNs}, &namespace)
-			if err != nil && errors.IsNotFound(err) {
-				return true, nil
-			}
-
-			return false, nil
-		})
-		Expect(err).NotTo(HaveOccurred(), "Delete pre-active namespace error")
-
-		By("ActivePromotion should be deleted")
-		err = wait.PollImmediate(verifyTime1s, verifyTime10s, func() (ok bool, err error) {
-			atpTemp := s2hv1.ActivePromotion{}
-			err = client.Get(ctx, types.NamespacedName{Name: team.Name}, &atpTemp)
-			if err != nil && errors.IsNotFound(err) {
-				return true, nil
-			}
-
-			return false, nil
-		})
-		Expect(err).NotTo(HaveOccurred(), "Delete active promotion error")
-
-		atpHists := &s2hv1.ActivePromotionHistoryList{}
-		listOpt := &rclient.ListOptions{LabelSelector: labels.SelectorFromSet(defaultLabels)}
-		err = client.List(context.TODO(), atpHists, listOpt)
-		Expect(err).To(BeNil())
-		Expect(len(atpHists.Items)).To(Equal(1))
-		Expect(atpHists.Items[0].Spec.ActivePromotion.Status.OutdatedComponents).To(BeNil())
-
-		By("Checking only staging namespace left")
-		teamComp = s2hv1.Team{}
-		err = client.Get(ctx, types.NamespacedName{Name: team.Name}, &teamComp)
-		Expect(err).To(BeNil())
-		Expect(teamComp.Status.Namespace.Staging).ToNot(BeEmpty())
-		Expect(teamComp.Status.Namespace.Active).To(BeEmpty())
-		Expect(teamComp.Status.Namespace.PreActive).To(BeEmpty())
-
-		By("Current active components should not be set")
-		Expect(len(teamComp.Status.ActiveComponents)).To(BeZero())
-	}, 60)
-})
-
-var (
-	samsahaiAuthToken = "1234567890_"
-	samsahaiSystemNs  = "samsahai-system"
-	samsahaiConfig    = internal.SamsahaiConfig{
-		ActivePromotion: internal.ActivePromotionConfig{
-			Concurrences:          1,
-			Timeout:               metav1.Duration{Duration: 5 * time.Minute},
-			DemotionTimeout:       metav1.Duration{Duration: 1 * time.Second},
-			RollbackTimeout:       metav1.Duration{Duration: 10 * time.Second},
-			TearDownDuration:      metav1.Duration{Duration: 1 * time.Second},
-			MaxHistories:          2,
-			PromoteOnTeamCreation: true,
-		},
-		SamsahaiCredential: internal.SamsahaiCredential{
-			InternalAuthToken: samsahaiAuthToken,
-		},
-	}
-
-	teamName  = "teamtest"
-	teamForQ1 = teamName + "-q1"
-	teamForQ2 = teamName + "-q2"
-	teamForQ3 = teamName + "-q3"
-
-	defaultLabels   = internal.GetDefaultLabels(teamName)
-	defaultLabelsQ1 = internal.GetDefaultLabels(teamForQ1)
-	defaultLabelsQ2 = internal.GetDefaultLabels(teamForQ2)
-	defaultLabelsQ3 = internal.GetDefaultLabels(teamForQ3)
-
-	stgNamespace = internal.AppPrefix + teamName
-	atvNamespace = internal.AppPrefix + teamName + "-active"
-
-	testLabels = map[string]string{
-		"created-for": "s2h-testing",
-	}
-
-	redisCompName     = "redis"
-	mariaDBCompName   = "mariadb"
-	wordpressCompName = "wordpress"
-
-	mockTeam = s2hv1beta1.Team{
-		ObjectMeta: metav1.ObjectMeta{
-			Name:   teamName,
-			Labels: testLabels,
-		},
-		Spec: s2hv1beta1.TeamSpec{
-			Description: "team for testing",
-			Owners:      []string{"samsahai@samsahai.io"},
-			Credential: s2hv1beta1.Credential{
-				SecretName: s2hobject.GetTeamSecretName(teamName),
-			},
-			StagingCtrl: &s2hv1beta1.StagingCtrl{
-				IsDeploy: false,
-			},
-		},
-		Status: s2hv1beta1.TeamStatus{
-			Namespace: s2hv1beta1.TeamNamespace{},
-			DesiredComponentImageCreatedTime: map[string]map[string]s2hv1beta1.DesiredImageTime{
-				mariaDBCompName: {
-					stringutils.ConcatImageString("bitnami/mariadb", "10.3.18-debian-9-r32"): s2hv1beta1.DesiredImageTime{
-						Image:       &s2hv1beta1.Image{Repository: "bitnami/mariadb", Tag: "10.3.18-debian-9-r32"},
-						CreatedTime: metav1.Time{Time: time.Date(2019, 10, 1, 9, 0, 0, 0, time.UTC)},
-					},
-				},
-				redisCompName: {
-					stringutils.ConcatImageString("bitnami/redis", "5.0.5-debian-9-r160"): s2hv1beta1.DesiredImageTime{
-						Image:       &s2hv1beta1.Image{Repository: "bitnami/redis", Tag: "5.0.5-debian-9-r160"},
-						CreatedTime: metav1.Time{Time: time.Date(2019, 10, 1, 9, 0, 0, 0, time.UTC)},
-					},
-				},
-				wordpressCompName: {
-					stringutils.ConcatImageString("bitnami/wordpress", "5.2.4-debian-9-r18"): s2hv1beta1.DesiredImageTime{
-						Image:       &s2hv1beta1.Image{Repository: "bitnami/wordpress", Tag: "5.2.4-debian-9-r18"},
-						CreatedTime: metav1.Time{Time: time.Date(2019, 10, 1, 9, 0, 0, 0, time.UTC)},
-					},
-				},
-			},
-		},
-	}
-
-	mockActiveQueue = s2hv1beta1.Queue{
-		ObjectMeta: metav1.ObjectMeta{
-			Name:   "active",
-			Labels: testLabels,
-		},
-		Status: s2hv1beta1.QueueStatus{
-			State: s2hv1beta1.Finished,
-		},
-	}
-
-	mockDeActiveQueue = s2hv1beta1.Queue{
-		ObjectMeta: metav1.ObjectMeta{
-			Name:   "de-active",
-			Labels: testLabels,
-		},
-		Status: s2hv1beta1.QueueStatus{
-			State: s2hv1beta1.Finished,
-		},
-	}
-
-	activeNamespace = corev1.Namespace{
-		ObjectMeta: metav1.ObjectMeta{
-			Name:   atvNamespace,
-			Labels: testLabels,
-		},
-	}
-
-	activePromotion = s2hv1beta1.ActivePromotion{
-		ObjectMeta: metav1.ObjectMeta{
-			Name:   teamName,
-			Labels: testLabels,
-		},
-	}
-
-	activePromotionHistory = s2hv1beta1.ActivePromotionHistory{
-		ObjectMeta: metav1.ObjectMeta{
-			Name:   fmt.Sprintf("%s-20191010-111111", teamName),
-			Labels: defaultLabels,
-		},
-	}
-
-	stableSpecMariaDB = s2hv1beta1.StableComponentSpec{Name: mariaDBCompName, Version: "10.3.18-debian-9-r32", Repository: "bitnami/mariadb"}
-	stableMariaDB     = s2hv1beta1.StableComponent{
-		ObjectMeta: metav1.ObjectMeta{Name: mariaDBCompName, Namespace: stgNamespace},
-		Spec:       stableSpecMariaDB,
-	}
-	stableAtvMariaDB = s2hv1beta1.StableComponent{
-		ObjectMeta: metav1.ObjectMeta{Name: mariaDBCompName, Namespace: atvNamespace},
-		Spec:       stableSpecMariaDB,
-	}
-
-	stableSpecRedis = s2hv1beta1.StableComponentSpec{Name: redisCompName, Version: "5.0.5-debian-9-r160", Repository: "bitnami/redis"}
-	stableRedis     = s2hv1beta1.StableComponent{
-		ObjectMeta: metav1.ObjectMeta{Name: redisCompName, Namespace: stgNamespace},
-		Spec:       stableSpecRedis,
-	}
-
-	mockDesiredCompList = &s2hv1beta1.DesiredComponentList{
-		Items: []s2hv1beta1.DesiredComponent{
-			{
-				ObjectMeta: metav1.ObjectMeta{Name: mariaDBCompName, Namespace: stgNamespace},
-				Spec:       s2hv1beta1.DesiredComponentSpec{Name: mariaDBCompName, Repository: "bitnami/mariadb", Version: "10.3.18-debian-9-r32"},
-			},
-			{
-				ObjectMeta: metav1.ObjectMeta{Name: redisCompName, Namespace: stgNamespace},
-				Spec:       s2hv1beta1.DesiredComponentSpec{Name: redisCompName, Repository: "bitnami/redis", Version: "5.0.7-debian-9-r56"},
-			},
-			{
-				ObjectMeta: metav1.ObjectMeta{Name: wordpressCompName, Namespace: stgNamespace},
-				Spec:       s2hv1beta1.DesiredComponentSpec{Name: wordpressCompName, Repository: "bitnami/wordpress", Version: "5.2.4-debian-9-r18"},
-			},
-		},
-	}
-
-	mockQueueList = &s2hv1beta1.QueueList{
-		Items: []s2hv1beta1.Queue{
-			{
-				ObjectMeta: metav1.ObjectMeta{Name: redisCompName, Namespace: stgNamespace},
-				Spec:       s2hv1beta1.QueueSpec{Name: redisCompName, Repository: "bitnami/redis", Version: "5.0.7-debian-9-r56"},
-			},
-			{
-				ObjectMeta: metav1.ObjectMeta{Name: wordpressCompName, Namespace: stgNamespace},
-				Spec:       s2hv1beta1.QueueSpec{Name: wordpressCompName, Repository: "bitnami/wordpress", Version: "5.2.4-debian-9-r18"},
-			},
-		},
-	}
-
-	mockStableCompList = &s2hv1beta1.StableComponentList{
-		Items: []s2hv1beta1.StableComponent{stableMariaDB, stableRedis},
-	}
-
-	mockSecret = corev1.Secret{
-		ObjectMeta: metav1.ObjectMeta{
-			Name:      s2hobject.GetTeamSecretName(teamName),
-			Namespace: samsahaiSystemNs,
-		},
-		Data: map[string][]byte{},
-		Type: "Opaque",
-	}
-
-	engine       = "helm3"
-	deployConfig = s2hv1beta1.ConfigDeploy{
-		Timeout: metav1.Duration{Duration: 5 * time.Minute},
-		Engine:  &engine,
-		TestRunner: &s2hv1beta1.ConfigTestRunner{
-			TestMock: &s2hv1beta1.ConfigTestMock{
-				Result: true,
-			},
-		},
-	}
-	configStg = &s2hv1beta1.ConfigStaging{
-		Deployment: &deployConfig,
-	}
-	configAtp = &s2hv1beta1.ConfigActivePromotion{
-		Timeout:          metav1.Duration{Duration: 10 * time.Minute},
-		MaxHistories:     2,
-		TearDownDuration: metav1.Duration{Duration: 10 * time.Second},
-		OutdatedNotification: &s2hv1beta1.OutdatedNotification{
-			ExceedDuration:            metav1.Duration{Duration: 24 * time.Hour},
-			ExcludeWeekendCalculation: true,
-		},
-		Deployment: &deployConfig,
-	}
-	configReporter = &s2hv1beta1.ConfigReporter{
-		ReportMock: true,
-	}
-	compSource      = s2hv1beta1.UpdatingSource("public-registry")
-	configCompRedis = s2hv1beta1.Component{
-		Name: redisCompName,
-		Chart: s2hv1beta1.ComponentChart{
-			Repository: "https://kubernetes-charts.storage.googleapis.com",
-			Name:       redisCompName,
-		},
-		Image: s2hv1beta1.ComponentImage{
-			Repository: "bitnami/redis",
-			Pattern:    "5.*debian-9.*",
-		},
-		Source: &compSource,
-		Values: s2hv1beta1.ComponentValues{
-			"image": map[string]interface{}{
-				"repository": "bitnami/redis",
-				"pullPolicy": "IfNotPresent",
-			},
-			"cluster": map[string]interface{}{
-				"enabled": false,
-			},
-			"usePassword": false,
-			"master": map[string]interface{}{
-				"persistence": map[string]interface{}{
-					"enabled": false,
-				},
-			},
-		},
-	}
-	configCompWordpress = s2hv1beta1.Component{
-		Name: wordpressCompName,
-		Chart: s2hv1beta1.ComponentChart{
-			Repository: "https://kubernetes-charts.storage.googleapis.com",
-			Name:       wordpressCompName,
-		},
-		Image: s2hv1beta1.ComponentImage{
-			Repository: "bitnami/wordpress",
-			Pattern:    "5\\.2.*debian-9.*",
-		},
-		Source: &compSource,
-		Dependencies: []*s2hv1beta1.Component{
-			{
-				Name: mariaDBCompName,
-				Image: s2hv1beta1.ComponentImage{
-					Repository: "bitnami/mariadb",
-					Pattern:    "10\\.3.*debian-9.*",
-				},
-			},
-		},
-		Values: s2hv1beta1.ComponentValues{
-			"resources": nil,
-			"service": map[string]interface{}{
-				"type": "NodePort",
-			},
-			"persistence": map[string]interface{}{
-				"enabled": false,
-			},
-			mariaDBCompName: map[string]interface{}{
-				"enabled": true,
-				"replication": map[string]interface{}{
-					"enabled": false,
-				},
-				"master": map[string]interface{}{
-					"persistence": map[string]interface{}{
-						"enabled": false,
-					},
-				},
-			},
-		},
-	}
-
-	mockConfig = s2hv1beta1.Config{
-		ObjectMeta: metav1.ObjectMeta{
-			Name:   teamName,
-			Labels: testLabels,
-		},
-		Spec: s2hv1beta1.ConfigSpec{
-			Staging:         configStg,
-			ActivePromotion: configAtp,
-			Reporter:        configReporter,
-			Components: []*s2hv1beta1.Component{
-				&configCompRedis,
-				&configCompWordpress,
-			},
-		},
-	}
-
-	mockConfigOnlyRedis = s2hv1beta1.Config{
-		ObjectMeta: metav1.ObjectMeta{
-			Name:   teamName,
-			Labels: testLabels,
-		},
-		Spec: s2hv1beta1.ConfigSpec{
-			Staging:         configStg,
-			ActivePromotion: configAtp,
-			Reporter:        configReporter,
-			Components: []*s2hv1beta1.Component{
-				&configCompRedis,
-			},
-		},
-	}
 )