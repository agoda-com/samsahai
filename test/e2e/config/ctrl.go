--- conflicted
+++ resolved
@@ -91,10 +91,10 @@
 		ctx := context.TODO()
 
 		By("Deleting all Teams")
-		err := client.DeleteAllOf(ctx, &s2hv1beta1.Team{}, rclient.MatchingLabels(testLabels))
+		err := client.DeleteAllOf(ctx, &s2hv1.Team{}, rclient.MatchingLabels(testLabels))
 		Expect(err).NotTo(HaveOccurred())
 		err = wait.PollImmediate(verifyTime1s, verifyTime15s, func() (ok bool, err error) {
-			teamList := s2hv1beta1.TeamList{}
+			teamList := s2hv1.TeamList{}
 			listOpt := &rclient.ListOptions{LabelSelector: labels.SelectorFromSet(testLabels)}
 			err = client.List(ctx, &teamList, listOpt)
 			if err != nil && errors.IsNotFound(err) {
@@ -110,7 +110,7 @@
 
 		By("Deleting all Configs")
 		err = wait.PollImmediate(verifyTime1s, verifyTime10s, func() (ok bool, err error) {
-			config1 := &s2hv1beta1.Config{}
+			config1 := &s2hv1.Config{}
 			err = client.Get(ctx, types.NamespacedName{Name: teamTest}, config1)
 			if err != nil && !errors.IsNotFound(err) {
 				return false, nil
@@ -118,7 +118,7 @@
 
 			_ = client.Delete(ctx, config1)
 
-			config2 := &s2hv1beta1.Config{}
+			config2 := &s2hv1.Config{}
 			err = client.Get(ctx, types.NamespacedName{Name: teamTest2}, config2)
 			if err != nil && errors.IsNotFound(err) {
 				return true, nil
@@ -145,7 +145,7 @@
 
 		By("Get Config")
 		err = wait.PollImmediate(1*time.Second, 5*time.Second, func() (ok bool, err error) {
-			config = &s2hv1beta1.Config{}
+			config = &s2hv1.Config{}
 			err = client.Get(context.TODO(), types.NamespacedName{Name: teamTest}, config)
 			if err != nil {
 				return false, nil
@@ -187,13 +187,8 @@
 
 		By("Config should be deleted")
 		err = wait.PollImmediate(1*time.Second, 5*time.Second, func() (ok bool, err error) {
-<<<<<<< HEAD
 			config = &s2hv1.Config{}
-			err = client.Get(context.TODO(), types.NamespacedName{Name: teamName}, config)
-=======
-			config = &s2hv1beta1.Config{}
 			err = client.Get(context.TODO(), types.NamespacedName{Name: teamTest}, config)
->>>>>>> 7b312e13
 			if err != nil && errors.IsNotFound(err) {
 				return true, nil
 			}
@@ -213,7 +208,7 @@
 		Expect(err).NotTo(HaveOccurred())
 
 		obj, _ := util.MustParseYAMLtoRuntimeObject(yamlTeam)
-		config, _ := obj.(*s2hv1beta1.Config)
+		config, _ := obj.(*s2hv1.Config)
 		Expect(client.Create(ctx, config)).To(BeNil())
 
 		By("Creating Team")
@@ -225,7 +220,7 @@
 		Expect(err).NotTo(HaveOccurred())
 
 		obj, _ = util.MustParseYAMLtoRuntimeObject(yamlTeam2)
-		configUsingTemplate, _ := obj.(*s2hv1beta1.Config)
+		configUsingTemplate, _ := obj.(*s2hv1.Config)
 		Expect(client.Create(ctx, configUsingTemplate)).To(BeNil())
 
 		By("Creating Team2")
@@ -234,7 +229,7 @@
 
 		By("Verifying config template updated")
 		err = wait.PollImmediate(1*time.Second, 5*time.Second, func() (ok bool, err error) {
-			configUsingTemplate = &s2hv1beta1.Config{}
+			configUsingTemplate = &s2hv1.Config{}
 			err = client.Get(context.TODO(), types.NamespacedName{Name: teamTest2}, configUsingTemplate)
 			if err != nil {
 				return false, nil
@@ -248,7 +243,7 @@
 		})
 		Expect(err).NotTo(HaveOccurred(), "Verifying config template updated errors")
 
-		configUsingTemplate = &s2hv1beta1.Config{}
+		configUsingTemplate = &s2hv1.Config{}
 		err = client.Get(context.TODO(), types.NamespacedName{Name: teamTest2}, configUsingTemplate)
 		Expect(err).NotTo(HaveOccurred())
 		Expect(len(configUsingTemplate.Status.Used.Components)).To(Equal(2))
@@ -296,36 +291,36 @@
 		"created-for": "s2h-testing",
 	}
 
-	mockTeamSpec = s2hv1beta1.TeamSpec{
+	mockTeamSpec = s2hv1.TeamSpec{
 		Description: "team for testing",
 		Owners:      []string{"samsahai@samsahai.io"},
-		Credential: s2hv1beta1.Credential{
+		Credential: s2hv1.Credential{
 			SecretName: s2hobject.GetTeamSecretName(teamTest),
 		},
-		StagingCtrl: &s2hv1beta1.StagingCtrl{
+		StagingCtrl: &s2hv1.StagingCtrl{
 			IsDeploy: false,
 		},
 	}
 
-	mockTeam = s2hv1beta1.Team{
+	mockTeam = s2hv1.Team{
 		ObjectMeta: metav1.ObjectMeta{
 			Name:   teamTest,
 			Labels: testLabels,
 		},
 		Spec: mockTeamSpec,
-		Status: s2hv1beta1.TeamStatus{
-			Namespace: s2hv1beta1.TeamNamespace{},
+		Status: s2hv1.TeamStatus{
+			Namespace: s2hv1.TeamNamespace{},
 			Used:      mockTeamSpec,
 		},
 	}
-	mockTeam2 = s2hv1beta1.Team{
+	mockTeam2 = s2hv1.Team{
 		ObjectMeta: metav1.ObjectMeta{
 			Name:   teamTest2,
 			Labels: testLabels,
 		},
 		Spec: mockTeamSpec,
-		Status: s2hv1beta1.TeamStatus{
-			Namespace: s2hv1beta1.TeamNamespace{},
+		Status: s2hv1.TeamStatus{
+			Namespace: s2hv1.TeamNamespace{},
 			Used:      mockTeamSpec,
 		},
 	}
