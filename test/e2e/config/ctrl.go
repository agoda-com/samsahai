package config

import (
	"context"
	"io/ioutil"
	"os"
	"path"
	"sync"
	"time"

	. "github.com/onsi/ginkgo"
	. "github.com/onsi/gomega"
	"k8s.io/apimachinery/pkg/api/errors"
	metav1 "k8s.io/apimachinery/pkg/apis/meta/v1"
	"k8s.io/apimachinery/pkg/labels"
	"k8s.io/apimachinery/pkg/types"
	"k8s.io/apimachinery/pkg/util/wait"
	"k8s.io/client-go/kubernetes/scheme"
	"k8s.io/client-go/rest"
	rclient "sigs.k8s.io/controller-runtime/pkg/client"
	"sigs.k8s.io/controller-runtime/pkg/client/config"
	"sigs.k8s.io/controller-runtime/pkg/manager"

	s2hv1beta1 "github.com/agoda-com/samsahai/api/v1beta1"
	"github.com/agoda-com/samsahai/internal"
	configctrl "github.com/agoda-com/samsahai/internal/config"
	"github.com/agoda-com/samsahai/internal/samsahai"
	s2hobject "github.com/agoda-com/samsahai/internal/samsahai/k8sobject"
	"github.com/agoda-com/samsahai/internal/util"
)

<<<<<<< HEAD
var _ = Describe("[e2e] Config controller", func() {
	var (
		controller internal.ConfigController
		client     rclient.Client
		namespace  string
		teamTest   = "teamtest"
		teamTest2  = "teamtest2"
	)
=======
const (
	verifyTime1s  = 1 * time.Second
	verifyTime30s = 30 * time.Second
)

var (
	samsahaiCtrl internal.SamsahaiController
	configCtrl   internal.ConfigController
	wgStop       *sync.WaitGroup
	chStop       chan struct{}
	mgr          manager.Manager
	client       rclient.Client
	namespace    string
)

func setupSamsahai() {
	s2hConfig := samsahaiConfig
>>>>>>> 2e9c3f8b

	samsahaiCtrl = samsahai.New(mgr, "samsahai-system", s2hConfig)
	Expect(samsahaiCtrl).ToNot(BeNil())

	configCtrl = configctrl.New(mgr, configctrl.WithClient(client), configctrl.WithS2hCtrl(samsahaiCtrl))
	Expect(configCtrl).NotTo(BeNil(), "Should successfully init Config controller")

	wgStop = &sync.WaitGroup{}
	wgStop.Add(1)
	go func() {
		defer wgStop.Done()
		Expect(mgr.Start(chStop)).To(BeNil())
	}()
}

var _ = Describe("[e2e] Config controller", func() {
	BeforeEach(func(done Done) {
		defer close(done)
		chStop = make(chan struct{})

		adminRestConfig, err := config.GetConfig()
		Expect(err).NotTo(HaveOccurred(), "Please provide credential for accessing k8s cluster")

		restCfg := rest.CopyConfig(adminRestConfig)
		mgr, err = manager.New(restCfg, manager.Options{MetricsBindAddress: "0"})
		Expect(err).NotTo(HaveOccurred(), "should create manager successfully")

		namespace = os.Getenv("POD_NAMESPACE")
		Expect(namespace).NotTo(BeEmpty(), "Please provided POD_NAMESPACE")

		cfg, err := config.GetConfig()
		Expect(err).To(BeNil(), "Please provide credential for accessing k8s cluster")

		client, err = rclient.New(cfg, rclient.Options{Scheme: scheme.Scheme})
		Expect(err).NotTo(HaveOccurred())
		Expect(client).NotTo(BeNil())

	}, 5)

	AfterEach(func(done Done) {
		defer close(done)
<<<<<<< HEAD
		_ = controller.Delete(teamTest)
		_ = controller.Delete(teamTest2)
=======
		ctx := context.TODO()

		By("Deleting Config")
		Expect(configCtrl.Delete(teamTest)).NotTo(HaveOccurred())
		Expect(configCtrl.Delete(teamTest2)).NotTo(HaveOccurred())

		By("Deleting all Teams")
		err := client.DeleteAllOf(ctx, &s2hv1beta1.Team{}, rclient.MatchingLabels(testLabels))
		Expect(err).NotTo(HaveOccurred())
		err = wait.PollImmediate(verifyTime1s, verifyTime30s, func() (ok bool, err error) {
			teamList := s2hv1beta1.TeamList{}
			listOpt := &rclient.ListOptions{LabelSelector: labels.SelectorFromSet(testLabels)}
			err = client.List(ctx, &teamList, listOpt)
			if err != nil && errors.IsNotFound(err) {
				return true, nil
			}
			if len(teamList.Items) == 0 {
				return true, nil
			}

			return false, nil
		})
		Expect(err).NotTo(HaveOccurred(), "Delete all Teams error")

>>>>>>> 2e9c3f8b
	}, 5)

	It("should successfully get/delete Config", func(done Done) {
		defer close(done)
		setupSamsahai()
		ctx := context.TODO()

		By("Creating Config")
		yamlTeam, err := ioutil.ReadFile(path.Join("..", "data", "wordpress-redis", "config.yaml"))
		Expect(err).NotTo(HaveOccurred())

		obj, _ := util.MustParseYAMLtoRuntimeObject(yamlTeam)
		config, _ := obj.(*s2hv1beta1.Config)
		Expect(client.Create(ctx, config)).To(BeNil())

		By("Get Config")
<<<<<<< HEAD
		cfg, err := controller.Get(teamTest)
=======
		err = wait.PollImmediate(1*time.Second, 5*time.Second, func() (ok bool, err error) {
			config = &s2hv1beta1.Config{}
			err = client.Get(context.TODO(), types.NamespacedName{Name: teamTest}, config)
			if err != nil {
				return false, nil
			}

			return true, nil
		})
		Expect(err).NotTo(HaveOccurred(), "Get config error")

		cfg, err := configCtrl.Get(teamTest)
>>>>>>> 2e9c3f8b
		Expect(err).To(BeNil())
		Expect(cfg.Status.Used).NotTo(BeNil())
		Expect(len(cfg.Spec.Components)).To(Equal(2))
		Expect(len(cfg.Spec.Envs)).To(Equal(4))
		Expect(cfg.Spec.Staging).NotTo(BeNil())
		Expect(cfg.Spec.ActivePromotion).NotTo(BeNil())

		By("Get components")
<<<<<<< HEAD
		Expect(controller.EnsureConfigTemplateChanged(config)).To(BeNil())
		Expect(controller.Update(config)).To(BeNil())
		comps, err := controller.GetComponents(teamTest)
=======
		Expect(configCtrl.EnsureConfigTemplateChanged(config)).To(BeNil())
		Expect(configCtrl.Update(config)).To(BeNil())
		comps, err := configCtrl.GetComponents(teamTest)
>>>>>>> 2e9c3f8b
		Expect(err).To(BeNil())
		Expect(len(comps)).To(Equal(3))

		By("Get parent components")
<<<<<<< HEAD
		parentComps, err := controller.GetParentComponents(teamTest)
=======
		parentComps, err := configCtrl.GetParentComponents(teamTest)
>>>>>>> 2e9c3f8b
		Expect(err).To(BeNil())
		Expect(len(parentComps)).To(Equal(2))

		By("Get bundles")
<<<<<<< HEAD
		bundles, err := controller.GetBundles(teamTest)
=======
		bundles, err := configCtrl.GetBundles(teamTest)
>>>>>>> 2e9c3f8b
		Expect(err).To(BeNil())
		dbs, ok := bundles["db"]
		Expect(ok).To(BeTrue())
		Expect(len(dbs)).To(Equal(2))

		By("Delete Config")
<<<<<<< HEAD
		err = controller.Delete(teamTest)
=======
		err = configCtrl.Delete(teamTest)
>>>>>>> 2e9c3f8b

		By("Config should be deleted")
		err = wait.PollImmediate(1*time.Second, 5*time.Second, func() (ok bool, err error) {
			config = &s2hv1beta1.Config{}
			err = client.Get(context.TODO(), types.NamespacedName{Name: teamTest}, config)
			if err != nil && errors.IsNotFound(err) {
				return true, nil
			}

			return false, nil
		})
		Expect(err).NotTo(HaveOccurred(), "Delete config error")
	}, 10)

<<<<<<< HEAD
	FIt("Should successfully apply/update config template", func(done Done) {
		defer close(done)
=======
	It("Should successfully apply/update config template", func(done Done) {
		defer close(done)
		setupSamsahai()
>>>>>>> 2e9c3f8b
		ctx := context.TODO()

		By("Creating Config")
		yamlTeam, err := ioutil.ReadFile(path.Join("..", "data", "wordpress-redis", "config.yaml"))
		Expect(err).NotTo(HaveOccurred())

		obj, _ := util.MustParseYAMLtoRuntimeObject(yamlTeam)
		config, _ := obj.(*s2hv1beta1.Config)
		Expect(client.Create(ctx, config)).To(BeNil())

<<<<<<< HEAD
=======
		By("Creating Team")
		team := mockTeam
		Expect(client.Create(ctx, &team)).To(BeNil())

>>>>>>> 2e9c3f8b
		By("Creating Config using template")
		yamlTeam2, err := ioutil.ReadFile(path.Join("..", "data", "template", "config.yaml"))
		Expect(err).NotTo(HaveOccurred())

		obj, _ = util.MustParseYAMLtoRuntimeObject(yamlTeam2)
		configUsingTemplate, _ := obj.(*s2hv1beta1.Config)
		Expect(client.Create(ctx, configUsingTemplate)).To(BeNil())

<<<<<<< HEAD
		By("Apply config template")
		Expect(controller.EnsureConfigTemplateChanged(configUsingTemplate)).To(BeNil())
		Expect(configUsingTemplate.Status.Used).NotTo(BeNil())
=======
		By("Creating Team2")
		team2 := mockTeam2
		Expect(client.Create(ctx, &team2)).To(BeNil())

		By("Verifying config template updated")
		err = wait.PollImmediate(1*time.Second, 5*time.Second, func() (ok bool, err error) {
			configUsingTemplate = &s2hv1beta1.Config{}
			err = client.Get(context.TODO(), types.NamespacedName{Name: teamTest2}, configUsingTemplate)
			if err != nil {
				return false, nil
			}

			if len(configUsingTemplate.Status.Used.Components) > 0 {
				return true, nil
			}

			return false, nil
		})
		Expect(err).NotTo(HaveOccurred(), "Verifying config template updated errors")

		configUsingTemplate = &s2hv1beta1.Config{}
		err = client.Get(context.TODO(), types.NamespacedName{Name: teamTest2}, configUsingTemplate)
		Expect(err).NotTo(HaveOccurred())
>>>>>>> 2e9c3f8b
		Expect(len(configUsingTemplate.Status.Used.Components)).To(Equal(2))
		Expect(len(configUsingTemplate.Status.Used.Envs)).To(Equal(4))
		Expect(configUsingTemplate.Status.Used.Staging).NotTo(BeNil())
		Expect(configUsingTemplate.Status.Used.ActivePromotion).NotTo(BeNil())
		mockEngine := "mock"
		Expect(configUsingTemplate.Status.Used.Staging.Deployment.Engine).To(Equal(&mockEngine))

		By("Update config template")
<<<<<<< HEAD
		//config, err = controller.Get(teamTest)
		//Expect(err).NotTo(HaveOccurred())
		//
		//config.Status.Used.ActivePromotion.Deployment.Engine = &mockEngine
		//Expect(controller.Update(config)).To(BeNil())
		//Expect(controller.EnsureConfigTemplateChanged(configUsingTemplate)).To(BeNil())
		//Expect(configUsingTemplate.Status.Used.ActivePromotion.Deployment.Engine).To(Equal(&mockEngine))
		config2 := s2hv1beta1.Config{}
		err = client.Get(context.TODO(), types.NamespacedName{Name: teamTest}, &config2)
		Expect(err).NotTo(HaveOccurred())
		config2.Status.Used.ActivePromotion.Deployment.Engine = &mockEngine
		Expect(client.Update(context.TODO(), &config2)).To(BeNil())


		config3 := s2hv1beta1.Config{}
		Expect(client.Get(context.TODO(), types.NamespacedName{Name: teamTest}, &config3)).To(BeNil())

		Expect(config3.Status.Used.ActivePromotion.Deployment.Engine).To(Equal(&mockEngine))

	}, 40)

})
=======
		config, err = configCtrl.Get(teamTest)
		Expect(err).NotTo(HaveOccurred())

		config.Spec.ActivePromotion.Deployment.Engine = &mockEngine
		Expect(configCtrl.Update(config)).To(BeNil())

		configUsingTemplate, err = configCtrl.Get(teamTest2)
		Expect(err).NotTo(HaveOccurred())
		Expect(configCtrl.EnsureConfigTemplateChanged(configUsingTemplate)).To(BeNil())
		Expect(configUsingTemplate.Status.Used.ActivePromotion.Deployment.Engine).To(Equal(&mockEngine))
	}, 10)

})

var (
	samsahaiAuthToken = "1234567890_"
	samsahaiConfig    = internal.SamsahaiConfig{
		ActivePromotion: internal.ActivePromotionConfig{
			Concurrences:          1,
			Timeout:               metav1.Duration{Duration: 5 * time.Minute},
			DemotionTimeout:       metav1.Duration{Duration: 1 * time.Second},
			RollbackTimeout:       metav1.Duration{Duration: 10 * time.Second},
			TearDownDuration:      metav1.Duration{Duration: 1 * time.Second},
			MaxHistories:          2,
			PromoteOnTeamCreation: false,
		},

		SamsahaiCredential: internal.SamsahaiCredential{
			InternalAuthToken: samsahaiAuthToken,
		},
	}
	teamTest   = "teamtest"
	teamTest2  = "teamtest2"
	testLabels = map[string]string{
		"created-for": "s2h-testing",
	}

	mockTeam = s2hv1beta1.Team{
		ObjectMeta: metav1.ObjectMeta{
			Name:   teamTest,
			Labels: testLabels,
		},
		Spec: s2hv1beta1.TeamSpec{
			Description: "team for testing",
			Owners:      []string{"samsahai@samsahai.io"},
			Credential: s2hv1beta1.Credential{
				SecretName: s2hobject.GetTeamSecretName(teamTest),
			},
			StagingCtrl: &s2hv1beta1.StagingCtrl{
				IsDeploy: false,
			},
		},
		Status: s2hv1beta1.TeamStatus{
			Namespace: s2hv1beta1.TeamNamespace{},
			Used: s2hv1beta1.TeamSpec{
				Description: "team for testing",
				Owners:      []string{"samsahai@samsahai.io"},
				Credential: s2hv1beta1.Credential{
					SecretName: s2hobject.GetTeamSecretName(teamTest),
				},
				StagingCtrl: &s2hv1beta1.StagingCtrl{
					IsDeploy: false,
				},
			},
		},
	}
	mockTeam2 = s2hv1beta1.Team{
		ObjectMeta: metav1.ObjectMeta{
			Name:   teamTest2,
			Labels: testLabels,
		},
		Spec: s2hv1beta1.TeamSpec{
			Description: "team for testing",
			Owners:      []string{"samsahai@samsahai.io"},
			Credential: s2hv1beta1.Credential{
				SecretName: s2hobject.GetTeamSecretName(teamTest2),
			},
			StagingCtrl: &s2hv1beta1.StagingCtrl{
				IsDeploy: false,
			},
		},
		Status: s2hv1beta1.TeamStatus{
			Namespace: s2hv1beta1.TeamNamespace{},
			Used: s2hv1beta1.TeamSpec{
				Description: "team for testing",
				Owners:      []string{"samsahai@samsahai.io"},
				Credential: s2hv1beta1.Credential{
					SecretName: s2hobject.GetTeamSecretName(teamTest2),
				},
				StagingCtrl: &s2hv1beta1.StagingCtrl{
					IsDeploy: false,
				},
			},
		},
	}
)
>>>>>>> 2e9c3f8b
<|MERGE_RESOLUTION|>--- conflicted
+++ resolved
@@ -29,16 +29,6 @@
 	"github.com/agoda-com/samsahai/internal/util"
 )
 
-<<<<<<< HEAD
-var _ = Describe("[e2e] Config controller", func() {
-	var (
-		controller internal.ConfigController
-		client     rclient.Client
-		namespace  string
-		teamTest   = "teamtest"
-		teamTest2  = "teamtest2"
-	)
-=======
 const (
 	verifyTime1s  = 1 * time.Second
 	verifyTime30s = 30 * time.Second
@@ -56,7 +46,6 @@
 
 func setupSamsahai() {
 	s2hConfig := samsahaiConfig
->>>>>>> 2e9c3f8b
 
 	samsahaiCtrl = samsahai.New(mgr, "samsahai-system", s2hConfig)
 	Expect(samsahaiCtrl).ToNot(BeNil())
@@ -98,10 +87,6 @@
 
 	AfterEach(func(done Done) {
 		defer close(done)
-<<<<<<< HEAD
-		_ = controller.Delete(teamTest)
-		_ = controller.Delete(teamTest2)
-=======
 		ctx := context.TODO()
 
 		By("Deleting Config")
@@ -126,7 +111,6 @@
 		})
 		Expect(err).NotTo(HaveOccurred(), "Delete all Teams error")
 
->>>>>>> 2e9c3f8b
 	}, 5)
 
 	It("should successfully get/delete Config", func(done Done) {
@@ -143,9 +127,6 @@
 		Expect(client.Create(ctx, config)).To(BeNil())
 
 		By("Get Config")
-<<<<<<< HEAD
-		cfg, err := controller.Get(teamTest)
-=======
 		err = wait.PollImmediate(1*time.Second, 5*time.Second, func() (ok bool, err error) {
 			config = &s2hv1beta1.Config{}
 			err = client.Get(context.TODO(), types.NamespacedName{Name: teamTest}, config)
@@ -158,7 +139,6 @@
 		Expect(err).NotTo(HaveOccurred(), "Get config error")
 
 		cfg, err := configCtrl.Get(teamTest)
->>>>>>> 2e9c3f8b
 		Expect(err).To(BeNil())
 		Expect(cfg.Status.Used).NotTo(BeNil())
 		Expect(len(cfg.Spec.Components)).To(Equal(2))
@@ -167,44 +147,26 @@
 		Expect(cfg.Spec.ActivePromotion).NotTo(BeNil())
 
 		By("Get components")
-<<<<<<< HEAD
-		Expect(controller.EnsureConfigTemplateChanged(config)).To(BeNil())
-		Expect(controller.Update(config)).To(BeNil())
-		comps, err := controller.GetComponents(teamTest)
-=======
 		Expect(configCtrl.EnsureConfigTemplateChanged(config)).To(BeNil())
 		Expect(configCtrl.Update(config)).To(BeNil())
 		comps, err := configCtrl.GetComponents(teamTest)
->>>>>>> 2e9c3f8b
 		Expect(err).To(BeNil())
 		Expect(len(comps)).To(Equal(3))
 
 		By("Get parent components")
-<<<<<<< HEAD
-		parentComps, err := controller.GetParentComponents(teamTest)
-=======
 		parentComps, err := configCtrl.GetParentComponents(teamTest)
->>>>>>> 2e9c3f8b
 		Expect(err).To(BeNil())
 		Expect(len(parentComps)).To(Equal(2))
 
 		By("Get bundles")
-<<<<<<< HEAD
-		bundles, err := controller.GetBundles(teamTest)
-=======
 		bundles, err := configCtrl.GetBundles(teamTest)
->>>>>>> 2e9c3f8b
 		Expect(err).To(BeNil())
 		dbs, ok := bundles["db"]
 		Expect(ok).To(BeTrue())
 		Expect(len(dbs)).To(Equal(2))
 
 		By("Delete Config")
-<<<<<<< HEAD
-		err = controller.Delete(teamTest)
-=======
 		err = configCtrl.Delete(teamTest)
->>>>>>> 2e9c3f8b
 
 		By("Config should be deleted")
 		err = wait.PollImmediate(1*time.Second, 5*time.Second, func() (ok bool, err error) {
@@ -219,14 +181,9 @@
 		Expect(err).NotTo(HaveOccurred(), "Delete config error")
 	}, 10)
 
-<<<<<<< HEAD
-	FIt("Should successfully apply/update config template", func(done Done) {
-		defer close(done)
-=======
 	It("Should successfully apply/update config template", func(done Done) {
 		defer close(done)
 		setupSamsahai()
->>>>>>> 2e9c3f8b
 		ctx := context.TODO()
 
 		By("Creating Config")
@@ -237,13 +194,10 @@
 		config, _ := obj.(*s2hv1beta1.Config)
 		Expect(client.Create(ctx, config)).To(BeNil())
 
-<<<<<<< HEAD
-=======
 		By("Creating Team")
 		team := mockTeam
 		Expect(client.Create(ctx, &team)).To(BeNil())
 
->>>>>>> 2e9c3f8b
 		By("Creating Config using template")
 		yamlTeam2, err := ioutil.ReadFile(path.Join("..", "data", "template", "config.yaml"))
 		Expect(err).NotTo(HaveOccurred())
@@ -252,11 +206,6 @@
 		configUsingTemplate, _ := obj.(*s2hv1beta1.Config)
 		Expect(client.Create(ctx, configUsingTemplate)).To(BeNil())
 
-<<<<<<< HEAD
-		By("Apply config template")
-		Expect(controller.EnsureConfigTemplateChanged(configUsingTemplate)).To(BeNil())
-		Expect(configUsingTemplate.Status.Used).NotTo(BeNil())
-=======
 		By("Creating Team2")
 		team2 := mockTeam2
 		Expect(client.Create(ctx, &team2)).To(BeNil())
@@ -280,7 +229,6 @@
 		configUsingTemplate = &s2hv1beta1.Config{}
 		err = client.Get(context.TODO(), types.NamespacedName{Name: teamTest2}, configUsingTemplate)
 		Expect(err).NotTo(HaveOccurred())
->>>>>>> 2e9c3f8b
 		Expect(len(configUsingTemplate.Status.Used.Components)).To(Equal(2))
 		Expect(len(configUsingTemplate.Status.Used.Envs)).To(Equal(4))
 		Expect(configUsingTemplate.Status.Used.Staging).NotTo(BeNil())
@@ -289,30 +237,6 @@
 		Expect(configUsingTemplate.Status.Used.Staging.Deployment.Engine).To(Equal(&mockEngine))
 
 		By("Update config template")
-<<<<<<< HEAD
-		//config, err = controller.Get(teamTest)
-		//Expect(err).NotTo(HaveOccurred())
-		//
-		//config.Status.Used.ActivePromotion.Deployment.Engine = &mockEngine
-		//Expect(controller.Update(config)).To(BeNil())
-		//Expect(controller.EnsureConfigTemplateChanged(configUsingTemplate)).To(BeNil())
-		//Expect(configUsingTemplate.Status.Used.ActivePromotion.Deployment.Engine).To(Equal(&mockEngine))
-		config2 := s2hv1beta1.Config{}
-		err = client.Get(context.TODO(), types.NamespacedName{Name: teamTest}, &config2)
-		Expect(err).NotTo(HaveOccurred())
-		config2.Status.Used.ActivePromotion.Deployment.Engine = &mockEngine
-		Expect(client.Update(context.TODO(), &config2)).To(BeNil())
-
-
-		config3 := s2hv1beta1.Config{}
-		Expect(client.Get(context.TODO(), types.NamespacedName{Name: teamTest}, &config3)).To(BeNil())
-
-		Expect(config3.Status.Used.ActivePromotion.Deployment.Engine).To(Equal(&mockEngine))
-
-	}, 40)
-
-})
-=======
 		config, err = configCtrl.Get(teamTest)
 		Expect(err).NotTo(HaveOccurred())
 
@@ -408,5 +332,4 @@
 			},
 		},
 	}
-)
->>>>>>> 2e9c3f8b
+)