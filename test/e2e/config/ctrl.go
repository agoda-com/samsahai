--- conflicted
+++ resolved
@@ -5,25 +5,30 @@
 	"io/ioutil"
 	"os"
 	"path"
+	"sync"
 	"time"
 
 	. "github.com/onsi/ginkgo"
 	. "github.com/onsi/gomega"
 	"k8s.io/apimachinery/pkg/api/errors"
+	metav1 "k8s.io/apimachinery/pkg/apis/meta/v1"
+	"k8s.io/apimachinery/pkg/labels"
 	"k8s.io/apimachinery/pkg/types"
 	"k8s.io/apimachinery/pkg/util/wait"
 	"k8s.io/client-go/kubernetes/scheme"
+	"k8s.io/client-go/rest"
 	rclient "sigs.k8s.io/controller-runtime/pkg/client"
 	"sigs.k8s.io/controller-runtime/pkg/client/config"
+	"sigs.k8s.io/controller-runtime/pkg/manager"
 
 	s2hv1beta1 "github.com/agoda-com/samsahai/api/v1beta1"
 	"github.com/agoda-com/samsahai/internal"
 	configctrl "github.com/agoda-com/samsahai/internal/config"
+	"github.com/agoda-com/samsahai/internal/samsahai"
+	s2hobject "github.com/agoda-com/samsahai/internal/samsahai/k8sobject"
 	"github.com/agoda-com/samsahai/internal/util"
 )
 
-<<<<<<< HEAD
-=======
 const (
 	verifyTime1s  = 1 * time.Second
 	verifyTime30s = 30 * time.Second
@@ -56,18 +61,17 @@
 	}()
 }
 
->>>>>>> 2e9c3f8b
 var _ = Describe("[e2e] Config controller", func() {
-	var (
-		controller internal.ConfigController
-		client     rclient.Client
-		namespace  string
-		teamTest   = "teamtest"
-		teamTest2  = "teamtest2"
-	)
-
 	BeforeEach(func(done Done) {
 		defer close(done)
+		chStop = make(chan struct{})
+
+		adminRestConfig, err := config.GetConfig()
+		Expect(err).NotTo(HaveOccurred(), "Please provide credential for accessing k8s cluster")
+
+		restCfg := rest.CopyConfig(adminRestConfig)
+		mgr, err = manager.New(restCfg, manager.Options{MetricsBindAddress: "0"})
+		Expect(err).NotTo(HaveOccurred(), "should create manager successfully")
 
 		namespace = os.Getenv("POD_NAMESPACE")
 		Expect(namespace).NotTo(BeEmpty(), "Please provided POD_NAMESPACE")
@@ -77,19 +81,41 @@
 
 		client, err = rclient.New(cfg, rclient.Options{Scheme: scheme.Scheme})
 		Expect(err).NotTo(HaveOccurred())
-
-		controller = configctrl.New(nil, configctrl.WithClient(client))
-		Expect(controller).NotTo(BeNil(), "Should successfully init Config controller")
+		Expect(client).NotTo(BeNil())
+
 	}, 5)
 
 	AfterEach(func(done Done) {
 		defer close(done)
-		_ = controller.Delete(teamTest)
-		_ = controller.Delete(teamTest2)
+		ctx := context.TODO()
+
+		By("Deleting Config")
+		Expect(configCtrl.Delete(teamTest)).NotTo(HaveOccurred())
+		Expect(configCtrl.Delete(teamTest2)).NotTo(HaveOccurred())
+
+		By("Deleting all Teams")
+		err := client.DeleteAllOf(ctx, &s2hv1beta1.Team{}, rclient.MatchingLabels(testLabels))
+		Expect(err).NotTo(HaveOccurred())
+		err = wait.PollImmediate(verifyTime1s, verifyTime30s, func() (ok bool, err error) {
+			teamList := s2hv1beta1.TeamList{}
+			listOpt := &rclient.ListOptions{LabelSelector: labels.SelectorFromSet(testLabels)}
+			err = client.List(ctx, &teamList, listOpt)
+			if err != nil && errors.IsNotFound(err) {
+				return true, nil
+			}
+			if len(teamList.Items) == 0 {
+				return true, nil
+			}
+
+			return false, nil
+		})
+		Expect(err).NotTo(HaveOccurred(), "Delete all Teams error")
+
 	}, 5)
 
 	It("should successfully get/delete Config", func(done Done) {
 		defer close(done)
+		setupSamsahai()
 		ctx := context.TODO()
 
 		By("Creating Config")
@@ -101,9 +127,6 @@
 		Expect(client.Create(ctx, config)).To(BeNil())
 
 		By("Get Config")
-<<<<<<< HEAD
-		cfg, err := controller.Get(teamTest)
-=======
 		err = wait.PollImmediate(1*time.Second, 5*time.Second, func() (ok bool, err error) {
 			config = &s2hv1beta1.Config{}
 			err = client.Get(context.TODO(), types.NamespacedName{Name: teamTest}, config)
@@ -116,7 +139,6 @@
 		Expect(err).NotTo(HaveOccurred(), "Get config error")
 
 		cfg, err := configCtrl.Get(teamTest)
->>>>>>> 2e9c3f8b
 		Expect(err).To(BeNil())
 		Expect(cfg.Status.Used).NotTo(BeNil())
 		Expect(len(cfg.Spec.Components)).To(Equal(2))
@@ -125,26 +147,26 @@
 		Expect(cfg.Spec.ActivePromotion).NotTo(BeNil())
 
 		By("Get components")
-		Expect(controller.EnsureConfigTemplateChanged(config)).To(BeNil())
-		Expect(controller.Update(config)).To(BeNil())
-		comps, err := controller.GetComponents(teamTest)
+		Expect(configCtrl.EnsureConfigTemplateChanged(config)).To(BeNil())
+		Expect(configCtrl.Update(config)).To(BeNil())
+		comps, err := configCtrl.GetComponents(teamTest)
 		Expect(err).To(BeNil())
 		Expect(len(comps)).To(Equal(3))
 
 		By("Get parent components")
-		parentComps, err := controller.GetParentComponents(teamTest)
+		parentComps, err := configCtrl.GetParentComponents(teamTest)
 		Expect(err).To(BeNil())
 		Expect(len(parentComps)).To(Equal(2))
 
 		By("Get bundles")
-		bundles, err := controller.GetBundles(teamTest)
+		bundles, err := configCtrl.GetBundles(teamTest)
 		Expect(err).To(BeNil())
 		dbs, ok := bundles["db"]
 		Expect(ok).To(BeTrue())
 		Expect(len(dbs)).To(Equal(2))
 
 		By("Delete Config")
-		err = controller.Delete(teamTest)
+		err = configCtrl.Delete(teamTest)
 
 		By("Config should be deleted")
 		err = wait.PollImmediate(1*time.Second, 5*time.Second, func() (ok bool, err error) {
@@ -161,6 +183,7 @@
 
 	It("Should successfully apply/update config template", func(done Done) {
 		defer close(done)
+		setupSamsahai()
 		ctx := context.TODO()
 
 		By("Creating Config")
@@ -171,6 +194,10 @@
 		config, _ := obj.(*s2hv1beta1.Config)
 		Expect(client.Create(ctx, config)).To(BeNil())
 
+		By("Creating Team")
+		team := mockTeam
+		Expect(client.Create(ctx, &team)).To(BeNil())
+
 		By("Creating Config using template")
 		yamlTeam2, err := ioutil.ReadFile(path.Join("..", "data", "template", "config.yaml"))
 		Expect(err).NotTo(HaveOccurred())
@@ -179,11 +206,6 @@
 		configUsingTemplate, _ := obj.(*s2hv1beta1.Config)
 		Expect(client.Create(ctx, configUsingTemplate)).To(BeNil())
 
-<<<<<<< HEAD
-		By("Apply config template")
-		Expect(controller.EnsureConfigTemplateChanged(configUsingTemplate)).To(BeNil())
-		Expect(configUsingTemplate.Status.Used).NotTo(BeNil())
-=======
 		By("Creating Team2")
 		team2 := mockTeam2
 		Expect(client.Create(ctx, &team2)).To(BeNil())
@@ -207,7 +229,6 @@
 		configUsingTemplate = &s2hv1beta1.Config{}
 		err = client.Get(context.TODO(), types.NamespacedName{Name: teamTest2}, configUsingTemplate)
 		Expect(err).NotTo(HaveOccurred())
->>>>>>> 2e9c3f8b
 		Expect(len(configUsingTemplate.Status.Used.Components)).To(Equal(2))
 		Expect(len(configUsingTemplate.Status.Used.Envs)).To(Equal(4))
 		Expect(configUsingTemplate.Status.Used.Staging).NotTo(BeNil())
@@ -216,31 +237,20 @@
 		Expect(configUsingTemplate.Status.Used.Staging.Deployment.Engine).To(Equal(&mockEngine))
 
 		By("Update config template")
-		config, err = controller.Get(teamTest)
+		config, err = configCtrl.Get(teamTest)
 		Expect(err).NotTo(HaveOccurred())
 
 		config.Spec.ActivePromotion.Deployment.Engine = &mockEngine
-<<<<<<< HEAD
-		Expect(controller.Update(config)).To(BeNil())
-		Expect(controller.EnsureConfigTemplateChanged(configUsingTemplate)).To(BeNil())
-=======
 		Expect(configCtrl.Update(config)).To(BeNil())
 
 		configUsingTemplate, err = configCtrl.Get(teamTest2)
 		Expect(err).NotTo(HaveOccurred())
 		Expect(configCtrl.EnsureConfigTemplateChanged(configUsingTemplate)).To(BeNil())
->>>>>>> 2e9c3f8b
 		Expect(configUsingTemplate.Status.Used.ActivePromotion.Deployment.Engine).To(Equal(&mockEngine))
-
-<<<<<<< HEAD
-		By("Delete Config")
-		Expect(controller.Delete(teamTest)).To(BeNil())
-		Expect(controller.Delete(teamTest2)).To(BeNil())
-
 	}, 10)
 
 })
-=======
+
 var (
 	samsahaiAuthToken = "1234567890_"
 	samsahaiConfig    = internal.SamsahaiConfig{
@@ -322,5 +332,4 @@
 			},
 		},
 	}
-)
->>>>>>> 2e9c3f8b
+)