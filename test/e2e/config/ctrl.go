package config

import (
	"context"
	"io/ioutil"
	"os"
	"path"
	"time"

	. "github.com/onsi/ginkgo"
	. "github.com/onsi/gomega"
	"k8s.io/apimachinery/pkg/api/errors"
	"k8s.io/apimachinery/pkg/types"
	"k8s.io/apimachinery/pkg/util/wait"
	"k8s.io/client-go/kubernetes/scheme"
	rclient "sigs.k8s.io/controller-runtime/pkg/client"
	"sigs.k8s.io/controller-runtime/pkg/client/config"

	s2hv1 "github.com/agoda-com/samsahai/api/v1"
	"github.com/agoda-com/samsahai/internal"
	configctrl "github.com/agoda-com/samsahai/internal/config"
	"github.com/agoda-com/samsahai/internal/util"
)

var _ = Describe("[e2e] Config controller", func() {
	var (
		controller internal.ConfigController
		client     rclient.Client
		namespace  string
		teamName   = "teamtest"
	)

	BeforeEach(func(done Done) {
		defer close(done)

		namespace = os.Getenv("POD_NAMESPACE")
		Expect(namespace).NotTo(BeEmpty(), "Please provided POD_NAMESPACE")

		cfg, err := config.GetConfig()
		Expect(err).To(BeNil(), "Please provide credential for accessing k8s cluster")

		client, err = rclient.New(cfg, rclient.Options{Scheme: scheme.Scheme})
		Expect(err).NotTo(HaveOccurred())

		controller = configctrl.New(nil, configctrl.WithClient(client))
		Expect(controller).NotTo(BeNil(), "Should successfully init Config controller")
	}, 5)

	AfterEach(func(done Done) {
		defer close(done)
		_ = controller.Delete(teamName)
	}, 5)

	It("should successfully get/delete Config", func(done Done) {
		defer close(done)
		ctx := context.TODO()

		By("Creating Config")
		yamlTeam, err := ioutil.ReadFile(path.Join("..", "data", "wordpress-redis", "config.yaml"))
		Expect(err).NotTo(HaveOccurred())

		obj, _ := util.MustParseYAMLtoRuntimeObject(yamlTeam)
		config, _ := obj.(*s2hv1.Config)
		Expect(client.Create(ctx, config)).To(BeNil())

		By("Get Config")
		cfg, err := controller.Get(teamName)
		Expect(err).To(BeNil())
		Expect(cfg.Spec).NotTo(BeNil())
		Expect(len(cfg.Spec.Components)).To(Equal(2))
		Expect(len(cfg.Spec.Envs)).To(Equal(4))
		Expect(cfg.Spec.Staging).NotTo(BeNil())
		Expect(cfg.Spec.ActivePromotion).NotTo(BeNil())

		By("Get components")
		comps, err := controller.GetComponents(teamName)
		Expect(err).To(BeNil())
		Expect(len(comps)).To(Equal(3))

		By("Get parent components")
		parentComps, err := controller.GetParentComponents(teamName)
		Expect(err).To(BeNil())
		Expect(len(parentComps)).To(Equal(2))

		By("Delete Config")
<<<<<<< HEAD
		_ = controller.Delete(teamName)

		config = &s2hv1.Config{}
		err = client.Get(context.TODO(), types.NamespacedName{Name: teamName}, config)
		Expect(err).To(HaveOccurred())
=======
		err = controller.Delete(teamName)

		By("Config should be deleted")
		err = wait.PollImmediate(1*time.Second, 5*time.Second, func() (ok bool, err error) {
			config = &s2hv1beta1.Config{}
			err = client.Get(context.TODO(), types.NamespacedName{Name: teamName}, config)
			if err != nil && errors.IsNotFound(err) {
				return true, nil
			}

			return false, nil
		})
		Expect(err).NotTo(HaveOccurred(), "Delete config error")
>>>>>>> 642b4d1c
	}, 10)
})<|MERGE_RESOLUTION|>--- conflicted
+++ resolved
@@ -83,18 +83,11 @@
 		Expect(len(parentComps)).To(Equal(2))
 
 		By("Delete Config")
-<<<<<<< HEAD
-		_ = controller.Delete(teamName)
-
-		config = &s2hv1.Config{}
-		err = client.Get(context.TODO(), types.NamespacedName{Name: teamName}, config)
-		Expect(err).To(HaveOccurred())
-=======
 		err = controller.Delete(teamName)
 
 		By("Config should be deleted")
 		err = wait.PollImmediate(1*time.Second, 5*time.Second, func() (ok bool, err error) {
-			config = &s2hv1beta1.Config{}
+			config = &s2hv1.Config{}
 			err = client.Get(context.TODO(), types.NamespacedName{Name: teamName}, config)
 			if err != nil && errors.IsNotFound(err) {
 				return true, nil
@@ -103,6 +96,5 @@
 			return false, nil
 		})
 		Expect(err).NotTo(HaveOccurred(), "Delete config error")
->>>>>>> 642b4d1c
 	}, 10)
 })